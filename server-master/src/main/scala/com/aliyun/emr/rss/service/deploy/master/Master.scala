/*
 * Licensed to the Apache Software Foundation (ASF) under one or more
 * contributor license agreements.  See the NOTICE file distributed with
 * this work for additional information regarding copyright ownership.
 * The ASF licenses this file to You under the Apache License, Version 2.0
 * (the "License"); you may not use this file except in compliance with
 * the License.  You may obtain a copy of the License at
 *
 *    http://www.apache.org/licenses/LICENSE-2.0
 *
 * Unless required by applicable law or agreed to in writing, software
 * distributed under the License is distributed on an "AS IS" BASIS,
 * WITHOUT WARRANTIES OR CONDITIONS OF ANY KIND, either express or implied.
 * See the License for the specific language governing permissions and
 * limitations under the License.
 */

package com.aliyun.emr.rss.service.deploy.master

import java.util
import java.util.concurrent.{ScheduledFuture, TimeUnit}

import scala.collection.JavaConverters._
import scala.collection.mutable
import scala.util.Random

import com.aliyun.emr.rss.common.RssConf
import com.aliyun.emr.rss.common.RssConf.haEnabled
import com.aliyun.emr.rss.common.haclient.RssHARetryClient
import com.aliyun.emr.rss.common.internal.Logging
import com.aliyun.emr.rss.common.meta.{DiskInfo, WorkerInfo}
import com.aliyun.emr.rss.common.metrics.MetricsSystem
import com.aliyun.emr.rss.common.metrics.source.{JVMCPUSource, JVMSource}
import com.aliyun.emr.rss.common.protocol.{PartitionLocation, RpcNameConstants}
import com.aliyun.emr.rss.common.protocol.message.ControlMessages._
import com.aliyun.emr.rss.common.protocol.message.StatusCode
import com.aliyun.emr.rss.common.rpc._
import com.aliyun.emr.rss.common.util.{ThreadUtils, Utils}
import com.aliyun.emr.rss.server.common.http.{HttpServer, HttpServerInitializer}
import com.aliyun.emr.rss.service.deploy.master.clustermeta.SingleMasterMetaManager
import com.aliyun.emr.rss.service.deploy.master.clustermeta.ha.{HAHelper, HAMasterMetaManager, MetaHandler}
import com.aliyun.emr.rss.service.deploy.master.http.HttpRequestHandler

private[deploy] class Master(
    override val rpcEnv: RpcEnv,
    address: RpcAddress,
    val conf: RssConf,
    val metricsSystem: MetricsSystem)
  extends RpcEndpoint with Logging {

  private val statusSystem = if (haEnabled(conf)) {
    val sys = new HAMasterMetaManager(rpcEnv, conf)
    val handler = new MetaHandler(sys)
    handler.setUpMasterRatisServer(conf)
    sys
  } else {
    new SingleMasterMetaManager(rpcEnv, conf)
  }

  // Threads
  private val forwardMessageThread =
    ThreadUtils.newDaemonSingleThreadScheduledExecutor("master-forward-message-thread")
  private var checkForWorkerTimeOutTask: ScheduledFuture[_] = _
  private var checkForApplicationTimeOutTask: ScheduledFuture[_] = _
  private val nonEagerHandler = ThreadUtils.newDaemonCachedThreadPool("master-noneager-handler", 64)

  // Config constants
  private val WorkerTimeoutMs = RssConf.workerTimeoutMs(conf)
  private val ApplicationTimeoutMs = RssConf.applicationTimeoutMs(conf)

  // States
  private def workersSnapShot: util.List[WorkerInfo] =
    statusSystem.workers.synchronized(new util.ArrayList[WorkerInfo](statusSystem.workers))

  private def minimumUsableSize = RssConf.diskMinimumUsableSize(conf)

  private val partitionSizeUpdateInitialDelay = RssConf.partitionSizeUpdaterInitialDelay(conf)
  private val partitionSizeUpdateInterval = RssConf.partitionSizeUpdateInterval(conf)
  private val partitionSizeUpdateService = ThreadUtils.newDaemonSingleThreadScheduledExecutor("partition-size-updater")
  partitionSizeUpdateService.scheduleAtFixedRate(new Runnable {
    override def run(): Unit = {
      statusSystem.handleUpdatePartitionSize()
    }
  }, partitionSizeUpdateInitialDelay, partitionSizeUpdateInterval, TimeUnit.MILLISECONDS)

  // init and register master metrics
  private val masterSource = {
    val source = new MasterSource(conf)
    source.addGauge(MasterSource.RegisteredShuffleCount,
      _ => statusSystem.registeredShuffle.size())
    // blacklist worker count
    source.addGauge(MasterSource.BlacklistedWorkerCount,
      _ => statusSystem.blacklist.size())

    // worker count
    source.addGauge(MasterSource.WorkerCount,
      _ => statusSystem.workers.size())
    val clusterSlotsUsageLimit: Double = RssConf.clusterSlotsUsageLimitPercent(conf)
    // worker slots used count
    source.addGauge(MasterSource.WorkerSlotsUsedCount,
      _ => workersSnapShot.asScala.map(_.usedSlots()).sum)
    // slots overload worker count
<<<<<<< HEAD
    source.addGauge(MasterSource.PartitionSize, _ => statusSystem.partitionSize)
=======
    source.addGauge(MasterSource.OverloadWorkerCount,
      _ => workersSnapShot.asScala.count { worker =>
        if (worker.numSlots > 0) {
          worker.usedSlots / worker.numSlots >= clusterSlotsUsageLimit
        } else {
          true
        }
      })
>>>>>>> 892acc51

    metricsSystem.registerSource(source)
    metricsSystem.registerSource(new JVMSource(conf, MetricsSystem.ROLE_MASTER))
    metricsSystem.registerSource(new JVMCPUSource(conf, MetricsSystem.ROLE_MASTER))
    source
  }

  // start threads to check timeout for workers and applications
  override def onStart(): Unit = {
    checkForWorkerTimeOutTask = forwardMessageThread.scheduleAtFixedRate(new Runnable {
      override def run(): Unit = Utils.tryLogNonFatalError {
        self.send(CheckForWorkerTimeOut)
      }
    }, 0, WorkerTimeoutMs, TimeUnit.MILLISECONDS)

    checkForApplicationTimeOutTask = forwardMessageThread.scheduleAtFixedRate(new Runnable {
      override def run(): Unit = Utils.tryLogNonFatalError {
        self.send(CheckForApplicationTimeOut)
      }
    }, 0, ApplicationTimeoutMs / 2, TimeUnit.MILLISECONDS)
  }

  override def onStop(): Unit = {
    logInfo("Stopping RSS Master.")
    if (checkForWorkerTimeOutTask != null) {
      checkForWorkerTimeOutTask.cancel(true)
    }
    if (checkForApplicationTimeOutTask != null) {
      checkForApplicationTimeOutTask.cancel(true)
    }
    forwardMessageThread.shutdownNow()
    logInfo("RSS Master is stopped.")
  }

  override def onDisconnected(address: RpcAddress): Unit = {
    // The disconnected client could've been either a worker or an app; remove whichever it was
    logDebug(s"Client $address got disassociated.")
  }

  def executeWithLeaderChecker[T](context: RpcCallContext, f: => T): Unit =
    if (HAHelper.checkShouldProcess(context, statusSystem)) f

  override def receive: PartialFunction[Any, Unit] = {
    case CheckForWorkerTimeOut =>
      executeWithLeaderChecker(null, timeoutDeadWorkers())
    case CheckForApplicationTimeOut =>
      executeWithLeaderChecker(null, timeoutDeadApplications())
    case WorkerLost(host, rpcPort, pushPort, fetchPort, replicatePort, requestId) =>
      logDebug(s"Received worker lost $host:$rpcPort:$pushPort:$fetchPort.")
      executeWithLeaderChecker(null, handleWorkerLost(null, host, rpcPort,
        pushPort, fetchPort, replicatePort, requestId))
  }

  override def receiveAndReply(context: RpcCallContext): PartialFunction[Any, Unit] = {
    case HeartBeatFromApplication(appId, totalWritten, fileCount, requestId) =>
      logDebug(s"Received heartbeat from app $appId")
      executeWithLeaderChecker(context,
        handleHeartBeatFromApplication(context, appId, totalWritten, fileCount, requestId))

    case RegisterWorker(host, rpcPort, pushPort, fetchPort, replicatePort, disks, requestId) =>
      logDebug(s"Received RegisterWorker request $requestId, $host:$pushPort:$replicatePort" +
        s" $disks.")
      executeWithLeaderChecker(context, handleRegisterWorker(context, host, rpcPort, pushPort,
        fetchPort, replicatePort, disks, requestId))

    case requestSlots @ RequestSlots(_, _, _, _, _, _) =>
      logTrace(s"Received RequestSlots request $requestSlots.")
      executeWithLeaderChecker(context, handleRequestSlots(context, requestSlots))

    case ReleaseSlots(applicationId, shuffleId, workerIds, slots, requestId) =>
      logTrace(s"Received ReleaseSlots request $requestId, $applicationId, $shuffleId," +
          s"workers ${workerIds.asScala.mkString(",")}, slots ${slots.asScala.mkString(",")}")
      executeWithLeaderChecker(context,
        handleReleaseSlots(context, applicationId, shuffleId, workerIds, slots, requestId))

    case UnregisterShuffle(applicationId, shuffleId, requestId) =>
      logDebug(s"Received UnregisterShuffle request $requestId, $applicationId, $shuffleId")
      executeWithLeaderChecker(context,
        handleUnregisterShuffle(context, applicationId, shuffleId, requestId))

    case msg: GetBlacklist =>
      executeWithLeaderChecker(context, handleGetBlacklist(context, msg))

    case ApplicationLost(appId, requestId) =>
      logDebug(s"Received ApplicationLost request $requestId, $appId.")
      executeWithLeaderChecker(context, handleApplicationLost(context, appId, requestId))

    case HeartbeatFromWorker(host, rpcPort, pushPort, fetchPort, replicatePort, disks,
    shuffleKeys, requestId) =>
      logDebug(s"Received heartbeat from worker $host:$rpcPort:$pushPort:$fetchPort.")
      executeWithLeaderChecker(context, handleHeartBeatFromWorker(context, host, rpcPort, pushPort,
        fetchPort, replicatePort, disks, shuffleKeys, requestId))

    case GetWorkerInfos =>
      executeWithLeaderChecker(context, handleGetWorkerInfos(context))

    case ReportWorkerFailure(failedWorkers: util.List[WorkerInfo], requestId: String) =>
      executeWithLeaderChecker(context,
        handleReportNodeFailure(context, failedWorkers, requestId))

    case GetClusterLoadStatus(numPartitions: Int) =>
      executeWithLeaderChecker(context, handleGetClusterLoadStatus(context, numPartitions))
  }

  private def timeoutDeadWorkers() {
    val currentTime = System.currentTimeMillis()
    var ind = 0
    workersSnapShot.asScala.foreach { worker =>
      if (worker.lastHeartbeat < currentTime - WorkerTimeoutMs
        && !statusSystem.workerLostEvents.contains(worker)) {
        logWarning(s"Worker ${worker.readableAddress()} timeout! Trigger WorkerLost event.")
        // trigger WorkerLost event
        self.send(WorkerLost(worker.host, worker.rpcPort, worker.pushPort, worker.fetchPort,
          worker.replicatePort, RssHARetryClient.genRequestId()))
      }
      ind += 1
    }
  }

  private def timeoutDeadApplications(): Unit = {
    val currentTime = System.currentTimeMillis()
    statusSystem.appHeartbeatTime.keySet().asScala.foreach { key =>
      if (statusSystem.appHeartbeatTime.get(key) < currentTime - ApplicationTimeoutMs) {
        logWarning(s"Application $key timeout, trigger applicationLost event.")
        val requestId = RssHARetryClient.genRequestId()
        var res = self.askSync[ApplicationLostResponse](ApplicationLost(key, requestId))
        var retry = 1
        while (res.status != StatusCode.Success && retry <= 3) {
          res = self.askSync[ApplicationLostResponse](ApplicationLost(key, requestId))
          retry += 1
        }
        if (retry > 3) {
          logWarning(s"Handle ApplicationLost event for $key failed more than 3 times!")
        }
      }
    }
  }

  private def handleHeartBeatFromWorker(
      context: RpcCallContext,
      host: String,
      rpcPort: Int,
      pushPort: Int,
      fetchPort: Int,
      replicatePort: Int,
      disks: util.Map[String, DiskInfo],
      shuffleKeys: util.HashSet[String],
      requestId: String): Unit = {
<<<<<<< HEAD
    val targetWorker = new WorkerInfo(host, rpcPort, pushPort, fetchPort, replicatePort)
    val worker: WorkerInfo = workersSnapShot
=======
    val targetWorker = new WorkerInfo(host, rpcPort, pushPort, fetchPort, replicatePort,
      -1, null)
    val registered = workersSnapShot
>>>>>>> 892acc51
      .asScala
      .find(_ == targetWorker)
      .isDefined
    if (!registered) {
      logWarning(s"Received heartbeat from unknown worker " +
        s"$host:$rpcPort:$pushPort:$fetchPort:$replicatePort.")
    } else {
      statusSystem.handleWorkerHeartBeat(host, rpcPort, pushPort, fetchPort, replicatePort,
        numSlots, System.currentTimeMillis(), requestId)
    }
<<<<<<< HEAD

    statusSystem.handleWorkerHeartBeat(host, rpcPort, pushPort, fetchPort, replicatePort, disks, System.currentTimeMillis(), requestId)

=======
>>>>>>> 892acc51
    val expiredShuffleKeys = new util.HashSet[String]
    shuffleKeys.asScala.foreach { shuffleKey =>
      if (!statusSystem.registeredShuffle.contains(shuffleKey)) {
        logWarning(s"Shuffle $shuffleKey expired on $host:$rpcPort:$pushPort:$fetchPort.")
        expiredShuffleKeys.add(shuffleKey)
      }
    }
    context.reply(HeartbeatResponse(expiredShuffleKeys, registered))
  }

  private def handleWorkerLost(context: RpcCallContext, host: String, rpcPort: Int, pushPort: Int,
    fetchPort: Int, replicatePort: Int, requestId: String): Unit = {
    val targetWorker = new WorkerInfo(host,
      rpcPort, pushPort, fetchPort, replicatePort, new util.HashMap[String, DiskInfo](), null)
    val worker: WorkerInfo = workersSnapShot
      .asScala
      .find(_ == targetWorker)
      .orNull
    if (worker == null) {
      logWarning(s"Unknown worker $host:$rpcPort:$pushPort:$fetchPort" +
        s" for WorkerLost handler!")
      return
    }

    statusSystem.handleWorkerLost(host, rpcPort, pushPort, fetchPort, replicatePort, requestId)

    if (context != null) {
      context.reply(WorkerLostResponse(true))
    }
  }

  def handleRegisterWorker(
      context: RpcCallContext,
      host: String,
      rpcPort: Int,
      pushPort: Int,
      fetchPort: Int,
      replicatePort: Int,
      disks: util.Map[String,DiskInfo],
      requestId: String): Unit = {
    val workerToRegister = new WorkerInfo(host, rpcPort,
<<<<<<< HEAD
      pushPort, fetchPort, replicatePort, disks, null)
    disks.asScala.values.foreach(disk => disk.totalSlots = disk.usableSpace / statusSystem.partitionSize)
    val hostPort = workerToRegister.pushPort
=======
      pushPort, fetchPort, replicatePort, numSlots, null)
>>>>>>> 892acc51
    if (workersSnapShot.contains(workerToRegister)) {
      logWarning(s"Receive RegisterWorker while worker" +
        s" ${workerToRegister.toString()} already exists,trigger WorkerLost.")
      if (!statusSystem.workerLostEvents.contains(workerToRegister)) {
        self.send(WorkerLost(host, rpcPort, pushPort, fetchPort, replicatePort,
          RssHARetryClient.genRequestId()))
      }
      context.reply(RegisterWorkerResponse(false, "Worker already registered!"))
    } else if (statusSystem.workerLostEvents.contains(workerToRegister)) {
      logWarning(s"Receive RegisterWorker while worker $workerToRegister " +
        s"in workerLostEvents.")
      context.reply(RegisterWorkerResponse(false, "Worker in workerLostEvents."))
    } else {
      statusSystem.handleRegisterWorker(host, rpcPort, pushPort, fetchPort, replicatePort, disks, requestId)
      logInfo(s"Registered worker $workerToRegister.")
      context.reply(RegisterWorkerResponse(true, ""))
    }
  }

  def handleRequestSlots(context: RpcCallContext, requestSlots: RequestSlots): Unit = {
    val numReducers = requestSlots.reduceIdList.size()
    val shuffleKey = Utils.makeShuffleKey(requestSlots.applicationId, requestSlots.shuffleId)

    // offer slots
    val slots = statusSystem.workers.synchronized {
      MasterUtil.offerSlots(
        workersNotBlacklisted(),
        requestSlots.reduceIdList,
        requestSlots.shouldReplicate,
        minimumUsableSize
      )
    }

    // reply false if offer slots failed
    if (slots == null || slots.isEmpty) {
      logError(s"Offer slots for $numReducers reducers of $shuffleKey failed!")
      context.reply(RequestSlotsResponse(StatusCode.SlotNotAvailable, null))
      return
    }

    // register shuffle success, update status
    statusSystem.handleRequestSlots(shuffleKey, requestSlots.hostname, Utils.workerToAllocatedSlots(slots.asInstanceOf[WorkerResource]), requestSlots.requestId)

    logInfo(s"Offer slots successfully for $numReducers reducers of $shuffleKey" +
      s" on ${slots.size()} workers.")

    val workersNotSelected = workersNotBlacklisted().asScala.filter(!slots.containsKey(_))
    val extraSlotsSize = Math.min(RssConf.offerSlotsExtraSize(conf), workersNotSelected.size)
    if (extraSlotsSize > 0) {
      var index = Random.nextInt(workersNotSelected.size)
      (1 to extraSlotsSize).foreach(_ => {
        slots.put(workersNotSelected(index),
          (new util.ArrayList[PartitionLocation](), new util.ArrayList[PartitionLocation]()))
        index = (index + 1) % workersNotSelected.size
      })
      logInfo(s"Offered extra $extraSlotsSize slots for $shuffleKey")
    }

    context.reply(RequestSlotsResponse(StatusCode.Success, slots.asInstanceOf[WorkerResource]))
  }

  def handleReleaseSlots(
      context: RpcCallContext,
      applicationId: String,
      shuffleId: Int,
      workerIds: util.List[String],
      slots: util.List[String],
      requestId: String): Unit = {
    val shuffleKey = Utils.makeShuffleKey(applicationId, shuffleId)
    statusSystem.handleReleaseSlots(shuffleKey, workerIds, slots, requestId)
    logInfo(s"[handleReleaseSlots] Release all slots of $shuffleKey")
    context.reply(ReleaseSlotsResponse(StatusCode.Success))
  }

  def handleUnregisterShuffle(
    context: RpcCallContext,
    applicationId: String,
    shuffleId: Int,
    requestId: String): Unit = {
    val shuffleKey = Utils.makeShuffleKey(applicationId, shuffleId)
    statusSystem.handleUnRegisterShuffle(shuffleKey, requestId)
    logInfo(s"Unregister shuffle $shuffleKey")
    context.reply(UnregisterShuffleResponse(StatusCode.Success))
  }

  def handleGetBlacklist(context: RpcCallContext, msg: GetBlacklist): Unit = {
    msg.localBlacklist.removeAll(workersSnapShot)
    context.reply(
      GetBlacklistResponse(StatusCode.Success,
        new util.ArrayList(statusSystem.blacklist), msg.localBlacklist))
  }

  private def handleGetWorkerInfos(context: RpcCallContext): Unit = {
    context.reply(GetWorkerInfosResponse(StatusCode.Success, workersSnapShot.asScala: _*))
  }

  private def handleReportNodeFailure(context: RpcCallContext,
                                      failedWorkers: util.List[WorkerInfo],
                                      requestId: String): Unit = {
    logInfo(s"Receive ReportNodeFailure $failedWorkers, current blacklist" +
        s"${statusSystem.blacklist}")
    statusSystem.handleReportWorkerFailure(failedWorkers, requestId)
    context.reply(OneWayMessageResponse)
  }

  def handleApplicationLost(context: RpcCallContext, appId: String, requestId: String): Unit = {
    nonEagerHandler.submit(new Runnable {
      override def run(): Unit = {
        statusSystem.handleAppLost(appId, requestId)
        logInfo(s"Removed application $appId")
        context.reply(ApplicationLostResponse(StatusCode.Success))
      }
    })
  }

  private def handleHeartBeatFromApplication(context: RpcCallContext, appId: String, totalWritten: Long,
    fileCount: Long, requestId: String): Unit = {
    statusSystem.handleAppHeartbeat(appId, totalWritten, fileCount, System.currentTimeMillis(),
      requestId)
    context.reply(OneWayMessageResponse)
  }

  private def handleGetClusterLoadStatus(context: RpcCallContext, numPartitions: Int): Unit = {
    val clusterSlotsUsageLimit: Double = RssConf.clusterSlotsUsageLimitPercent(conf)
    val (totalSlots, usedSlots, _) = getClusterLoad

    val totalUsedRatio: Double = (usedSlots + numPartitions) / totalSlots.toDouble
    val result = totalUsedRatio >= clusterSlotsUsageLimit
    logInfo(s"Current cluster slots usage:$totalUsedRatio, conf:$clusterSlotsUsageLimit, " +
        s"overload:$result")
    context.reply(GetClusterLoadStatusResponse(result))
  }

  private def getClusterLoad: (Long, Long, Long) = {
    val workers: mutable.Buffer[WorkerInfo] = workersSnapShot.asScala
    if (workers.isEmpty) {
      return (0, 0, 0)
    }

    val clusterSlotsUsageLimit: Double = RssConf.clusterSlotsUsageLimitPercent(conf)

    val (totalSlots, usedSlots, overloadWorkers) = workers.map(workerInfo => {
      val allSlots: Long = workerInfo.disks.values().asScala.map(_.totalSlots).sum
      val usedSlots: Long  = workerInfo.usedSlots()
      val flag: Int = if (usedSlots / allSlots.toDouble >= clusterSlotsUsageLimit) 1 else 0
      (allSlots, usedSlots, flag)
    }).reduce((pair1, pair2) => {
      (pair1._1 + pair2._1, pair1._2 + pair2._2, pair1._3 + pair2._3)
    })

    (totalSlots, usedSlots, overloadWorkers)
  }

  private def workersNotBlacklisted(
      tmpBlacklist: Set[WorkerInfo] = Set.empty): util.List[WorkerInfo] = {
    workersSnapShot.asScala.filter { w =>
      !statusSystem.blacklist.contains(w) && !tmpBlacklist.contains(w)
    }.asJava
  }

  def getWorkerInfos: String = {
    val sb = new StringBuilder
    workersSnapShot.asScala.foreach { w =>
      sb.append("==========WorkerInfos in Master==========\n")
      sb.append(w).append("\n")

      val workerInfo = requestGetWorkerInfos(w.endpoint)
        .workerInfos.asJava
        .get(0)

      sb.append("==========WorkerInfos in Workers==========\n")
      sb.append(workerInfo).append("\n")

      if (w.hasSameInfoWith(workerInfo)) {
        sb.append("Consist!").append("\n")
      } else {
        sb.append("[ERROR] Inconsistent!").append("\n")
      }
    }

    sb.toString()
  }

  def getThreadDump: String = {
    val sb = new StringBuilder
    val threadDump = Utils.getThreadDump()
    sb.append("==========Master ThreadDump==========\n")
    sb.append(threadDump).append("\n")
    workersSnapShot.asScala.foreach(w => {
      sb.append(s"==========Worker ${w.readableAddress()} ThreadDump==========\n")
      if (w.endpoint == null) {
        w.setupEndpoint(this.rpcEnv.setupEndpointRef(RpcAddress
          .apply(w.host, w.rpcPort), RpcNameConstants.WORKER_EP))
      }
      val res = requestThreadDump(w.endpoint)
      sb.append(res.threadDump).append("\n")
    })

    sb.toString()
  }

  def getHostnameList: String = {
    statusSystem.hostnameSet.asScala.mkString(",")
  }

  private def requestGetWorkerInfos(endpoint: RpcEndpointRef): GetWorkerInfosResponse = {
    try {
      endpoint.askSync[GetWorkerInfosResponse](GetWorkerInfos)
    } catch {
      case e: Exception =>
        logError(s"AskSync GetWorkerInfos failed.", e)
        val result = new util.ArrayList[WorkerInfo]
        result.add(new WorkerInfo("unknown", -1, -1, -1,
          -1, new util.HashMap[String, DiskInfo](), null))
        GetWorkerInfosResponse(StatusCode.Failed, result.asScala: _*)
    }
  }

  private def requestThreadDump(endpoint: RpcEndpointRef): ThreadDumpResponse = {
    try {
      endpoint.askSync[ThreadDumpResponse](ThreadDump)
    } catch {
      case e: Exception =>
        logError(s"AskSync ThreadDump failed.", e)
        ThreadDumpResponse("Unknown")
    }
  }
}

private[deploy] object Master extends Logging {
  def main(args: Array[String]): Unit = {
    val conf = new RssConf()

    val metricsSystem = MetricsSystem.createMetricsSystem("master", conf, MasterSource.ServletPath)

    val masterArgs = new MasterArguments(args, conf)
    val rpcEnv = RpcEnv.create(
      RpcNameConstants.MASTER_SYS,
      masterArgs.host,
      masterArgs.host,
      masterArgs.port,
      conf,
      Math.max(64, Runtime.getRuntime.availableProcessors()))
    val master = new Master(rpcEnv, rpcEnv.address, conf, metricsSystem)
    rpcEnv.setupEndpoint(RpcNameConstants.MASTER_EP, master)

    val handlers = if (RssConf.metricsSystemEnable(conf)) {
      logInfo(s"Metrics system enabled.")
      metricsSystem.start()
      new HttpRequestHandler(master, metricsSystem.getPrometheusHandler)
    } else {
      new HttpRequestHandler(master, null)
    }

    val httpServer = new HttpServer(new HttpServerInitializer(handlers),
      RssConf.masterPrometheusMetricPort(conf))
    httpServer.start()

    rpcEnv.awaitTermination()
  }
}<|MERGE_RESOLUTION|>--- conflicted
+++ resolved
@@ -100,18 +100,7 @@
     source.addGauge(MasterSource.WorkerSlotsUsedCount,
       _ => workersSnapShot.asScala.map(_.usedSlots()).sum)
     // slots overload worker count
-<<<<<<< HEAD
     source.addGauge(MasterSource.PartitionSize, _ => statusSystem.partitionSize)
-=======
-    source.addGauge(MasterSource.OverloadWorkerCount,
-      _ => workersSnapShot.asScala.count { worker =>
-        if (worker.numSlots > 0) {
-          worker.usedSlots / worker.numSlots >= clusterSlotsUsageLimit
-        } else {
-          true
-        }
-      })
->>>>>>> 892acc51
 
     metricsSystem.registerSource(source)
     metricsSystem.registerSource(new JVMSource(conf, MetricsSystem.ROLE_MASTER))
@@ -260,14 +249,8 @@
       disks: util.Map[String, DiskInfo],
       shuffleKeys: util.HashSet[String],
       requestId: String): Unit = {
-<<<<<<< HEAD
     val targetWorker = new WorkerInfo(host, rpcPort, pushPort, fetchPort, replicatePort)
-    val worker: WorkerInfo = workersSnapShot
-=======
-    val targetWorker = new WorkerInfo(host, rpcPort, pushPort, fetchPort, replicatePort,
-      -1, null)
     val registered = workersSnapShot
->>>>>>> 892acc51
       .asScala
       .find(_ == targetWorker)
       .isDefined
@@ -278,12 +261,9 @@
       statusSystem.handleWorkerHeartBeat(host, rpcPort, pushPort, fetchPort, replicatePort,
         numSlots, System.currentTimeMillis(), requestId)
     }
-<<<<<<< HEAD
 
     statusSystem.handleWorkerHeartBeat(host, rpcPort, pushPort, fetchPort, replicatePort, disks, System.currentTimeMillis(), requestId)
 
-=======
->>>>>>> 892acc51
     val expiredShuffleKeys = new util.HashSet[String]
     shuffleKeys.asScala.foreach { shuffleKey =>
       if (!statusSystem.registeredShuffle.contains(shuffleKey)) {
@@ -325,13 +305,9 @@
       disks: util.Map[String,DiskInfo],
       requestId: String): Unit = {
     val workerToRegister = new WorkerInfo(host, rpcPort,
-<<<<<<< HEAD
       pushPort, fetchPort, replicatePort, disks, null)
     disks.asScala.values.foreach(disk => disk.totalSlots = disk.usableSpace / statusSystem.partitionSize)
     val hostPort = workerToRegister.pushPort
-=======
-      pushPort, fetchPort, replicatePort, numSlots, null)
->>>>>>> 892acc51
     if (workersSnapShot.contains(workerToRegister)) {
       logWarning(s"Receive RegisterWorker while worker" +
         s" ${workerToRegister.toString()} already exists,trigger WorkerLost.")
