/*
 * Licensed to the Apache Software Foundation (ASF) under one or more
 * contributor license agreements.  See the NOTICE file distributed with
 * this work for additional information regarding copyright ownership.
 * The ASF licenses this file to You under the Apache License, Version 2.0
 * (the "License"); you may not use this file except in compliance with
 * the License.  You may obtain a copy of the License at
 *
 *    http://www.apache.org/licenses/LICENSE-2.0
 *
 * Unless required by applicable law or agreed to in writing, software
 * distributed under the License is distributed on an "AS IS" BASIS,
 * WITHOUT WARRANTIES OR CONDITIONS OF ANY KIND, either express or implied.
 * See the License for the specific language governing permissions and
 * limitations under the License.
 */

import java.nio.file.Files
import java.nio.charset.StandardCharsets.UTF_8
import java.util.Locale

import scala.util.Properties
import scala.xml._
import scala.xml.transform._

import org.openapitools.generator.sbt.plugin.OpenApiGeneratorPlugin
import org.openapitools.generator.sbt.plugin.OpenApiGeneratorPlugin.autoImport._
import sbtassembly.AssemblyPlugin.autoImport._
import sbtprotoc.ProtocPlugin.autoImport._

import sbt._
import sbt.Keys._
import Utils._
import CelebornCommonSettings._
// import sbt.Keys.streams

object Dependencies {

  val zstdJniVersion = sparkClientProjects.map(_.zstdJniVersion).getOrElse("1.5.2-1")
  val lz4JavaVersion = sparkClientProjects.map(_.lz4JavaVersion).getOrElse("1.8.0")

  // Dependent library versions
  val apLoaderVersion = "3.0-8"
  val commonsCompressVersion = "1.4.1"
  val commonsCryptoVersion = "1.0.0"
  val commonsIoVersion = "2.13.0"
  val commonsLoggingVersion = "1.1.3"
  val commonsLang3Version = "3.13.0"
  val findbugsVersion = "1.3.9"
  val guavaVersion = "33.1.0-jre"
  val hadoopVersion = "3.3.6"
  val awsVersion = "1.12.367"
  val junitInterfaceVersion = "0.13.3"
  // don't forget update `junitInterfaceVersion` when we upgrade junit
  val junitVersion = "4.13.2"
  val leveldbJniVersion = "1.8"
  val log4j2Version = "2.17.2"
  val jdkToolsVersion = "0.1"
  val metricsVersion = "4.2.25"
  val mockitoVersion = "4.11.0"
  val nettyVersion = "4.1.109.Final"
  val ratisVersion = "3.1.0"
  val roaringBitmapVersion = "1.0.6"
  val rocksdbJniVersion = "8.11.3"
  val jacksonVersion = "2.15.3"
  val scalatestMockitoVersion = "1.17.14"
  val scalatestVersion = "3.2.16"
  val slf4jVersion = "1.7.36"
  val snakeyamlVersion = "2.2"
  val snappyVersion = "1.1.10.5"
  val mybatisVersion = "3.5.15"
  val hikaricpVersion = "4.0.3"
  val h2Version = "2.2.224"
  val swaggerVersion = "2.2.1"
  val swaggerUiVersion = "4.9.1"
  val jerseyVersion = "2.39.1"
  val jettyVersion = "9.4.52.v20230823"
  val jakartaServeletApiVersion = "4.0.4"
  val openApiToolsJacksonBindNullableVersion = "0.2.6"
  val httpClient5Version = "5.3.1"
  val httpCore5Version = "5.2.4"
  val javaxAnnotationApiVersion = "1.3.2"
  val picocliVersion = "4.7.6"

  // For SSL support
  val bouncycastleVersion = "1.77"

  // Versions for proto
  val protocVersion = "3.21.7"
  val protoVersion = "3.21.7"

  val apLoader = "me.bechberger" % "ap-loader-all" % apLoaderVersion
  val commonsCompress = "org.apache.commons" % "commons-compress" % commonsCompressVersion
  val commonsCrypto = "org.apache.commons" % "commons-crypto" % commonsCryptoVersion excludeAll(
    ExclusionRule("net.java.dev.jna", "jna"))
  val commonsIo = "commons-io" % "commons-io" % commonsIoVersion
  val commonsLang3 = "org.apache.commons" % "commons-lang3" % commonsLang3Version
  val commonsLogging = "commons-logging" % "commons-logging" % commonsLoggingVersion
  val jdkTools = "com.github.olivergondza" % "maven-jdk-tools-wrapper" % jdkToolsVersion
  val findbugsJsr305 = "com.google.code.findbugs" % "jsr305" % findbugsVersion
  val guava = "com.google.guava" % "guava" % guavaVersion excludeAll(
    ExclusionRule("org.checkerframework", "checker-qual"),
    ExclusionRule("org.codehaus.mojo", "animal-sniffer-annotations"),
    ExclusionRule("com.google.errorprone", "error_prone_annotations"),
    ExclusionRule("com.google.guava", "listenablefuture"),
    ExclusionRule("com.google.j2objc", "j2objc-annotations"))
  val hadoopClientApi = "org.apache.hadoop" % "hadoop-client-api" % hadoopVersion
  val hadoopClientRuntime = "org.apache.hadoop" % "hadoop-client-runtime" % hadoopVersion
  val hadoopMapreduceClientApp = "org.apache.hadoop" % "hadoop-mapreduce-client-app" % hadoopVersion excludeAll(
    ExclusionRule("io.netty", "netty-transport-native-epoll"),
    ExclusionRule("com.google.guava", "guava"),
    ExclusionRule("com.fasterxml.jackson.core", "jackson-annotations"),
    ExclusionRule("com.fasterxml.jackson.core", "jackson-databind"),
    ExclusionRule("jline", "jline"),
    ExclusionRule("log4j", "log4j"),
    ExclusionRule("org.slf4j", "slf4j-log4j12"))
  val hadoopAws = "org.apache.hadoop" % "hadoop-aws" % hadoopVersion
  val awsClient = "com.amazonaws" % "aws-java-sdk-bundle" % awsVersion
  val ioDropwizardMetricsCore = "io.dropwizard.metrics" % "metrics-core" % metricsVersion
  val ioDropwizardMetricsGraphite = "io.dropwizard.metrics" % "metrics-graphite" % metricsVersion excludeAll (
    ExclusionRule("com.rabbitmq", "amqp-client"))
  val ioDropwizardMetricsJvm = "io.dropwizard.metrics" % "metrics-jvm" % metricsVersion
  val ioNetty = "io.netty" % "netty-all" % nettyVersion excludeAll(
    ExclusionRule("io.netty", "netty-handler-ssl-ocsp"))
  val leveldbJniGroup = if (System.getProperty("os.name").startsWith("Linux")
    && System.getProperty("os.arch").equals("aarch64")) {
    // use org.openlabtesting.leveldbjni on aarch64 platform except MacOS
    // org.openlabtesting.leveldbjni requires glibc version 3.4.21
    "org.openlabtesting.leveldbjni"
  } else {
    "org.fusesource.leveldbjni"
  }
  val leveldbJniAll = leveldbJniGroup % "leveldbjni-all" % leveldbJniVersion
  val log4j12Api = "org.apache.logging.log4j" % "log4j-1.2-api" % log4j2Version
  val log4jSlf4jImpl = "org.apache.logging.log4j" % "log4j-slf4j-impl" % log4j2Version
  val lz4Java = "org.lz4" % "lz4-java" % lz4JavaVersion
  val protobufJava = "com.google.protobuf" % "protobuf-java" % protoVersion
  val ratisClient = "org.apache.ratis" % "ratis-client" % ratisVersion
  val ratisCommon = "org.apache.ratis" % "ratis-common" % ratisVersion
  val ratisGrpc = "org.apache.ratis" % "ratis-grpc" % ratisVersion
  val ratisMetricsDefault = "org.apache.ratis" % "ratis-metrics-default" % ratisVersion
  val ratisNetty = "org.apache.ratis" % "ratis-netty" % ratisVersion
  val ratisServer = "org.apache.ratis" % "ratis-server" % ratisVersion
  val ratisShell = "org.apache.ratis" % "ratis-shell" % ratisVersion excludeAll(
    ExclusionRule("org.slf4j", "slf4j-simple"))
  val roaringBitmap = "org.roaringbitmap" % "RoaringBitmap" % roaringBitmapVersion
  val rocksdbJni = "org.rocksdb" % "rocksdbjni" % rocksdbJniVersion
  val jacksonDatabind = "com.fasterxml.jackson.core" % "jackson-databind" % jacksonVersion
  val jacksonCore = "com.fasterxml.jackson.core" % "jackson-core" % jacksonVersion
  val jacksonAnnotations = "com.fasterxml.jackson.core" % "jackson-annotations" % jacksonVersion
  val jacksonModule = "com.fasterxml.jackson.module" %% "jackson-module-scala" % jacksonVersion
  val jacksonDataTypeJsr310 = "com.fasterxml.jackson.datatype" % "jackson-datatype-jsr310" % jacksonVersion
  val jacksonDataFormatYam = "com.fasterxml.jackson.dataformat" % "jackson-dataformat-yaml" % jacksonVersion
  val jacksonJaxrsBase = "com.fasterxml.jackson.jaxrs" % "jackson-jaxrs-base" % jacksonVersion
  val jacksonJaxrsJsonProvider = "com.fasterxml.jackson.jaxrs" % "jackson-jaxrs-json-provider" % jacksonVersion
  val jacksonModuleJaxbAnnotations = "com.fasterxml.jackson.module" % "jackson-module-jaxb-annotations" % jacksonVersion
  val scalaReflect = "org.scala-lang" % "scala-reflect" % projectScalaVersion
  val slf4jApi = "org.slf4j" % "slf4j-api" % slf4jVersion
  val slf4jJulToSlf4j = "org.slf4j" % "jul-to-slf4j" % slf4jVersion
  val slf4jJclOverSlf4j = "org.slf4j" % "jcl-over-slf4j" % slf4jVersion
  val snakeyaml = "org.yaml" % "snakeyaml" % snakeyamlVersion
  val snappyJava = "org.xerial.snappy" % "snappy-java" % snappyVersion
  val zstdJni = "com.github.luben" % "zstd-jni" % zstdJniVersion
  val mybatis = "org.mybatis" % "mybatis" % mybatisVersion
  val hikaricp = "com.zaxxer" % "HikariCP" % hikaricpVersion
  val jettyServer = "org.eclipse.jetty" % "jetty-server" % jettyVersion excludeAll(
    ExclusionRule("javax.servlet", "javax.servlet-api"))
  val jettyServlet = "org.eclipse.jetty" % "jetty-servlet" % jettyVersion excludeAll(
    ExclusionRule("javax.servlet", "javax.servlet-api"))
  val jettyProxy = "org.eclipse.jetty" % "jetty-proxy" % jettyVersion
  val jakartaServletApi = "jakarta.servlet" % "jakarta.servlet-api" % jakartaServeletApiVersion
  val jerseyServer = "org.glassfish.jersey.core" % "jersey-server" % jerseyVersion excludeAll(
    ExclusionRule("jakarta.xml.bind", "jakarta.xml.bind-api"))
  val jerseyContainerServletCore = "org.glassfish.jersey.containers" % "jersey-container-servlet-core" % jerseyVersion
  val jerseyHk2 = "org.glassfish.jersey.inject" % "jersey-hk2" % jerseyVersion
  val jerseyMediaJsonJackson = "org.glassfish.jersey.media" % "jersey-media-json-jackson" % jerseyVersion
  val jerseyMediaMultipart = "org.glassfish.jersey.media" % "jersey-media-multipart" % jerseyVersion
  val swaggerJaxrs2 = "io.swagger.core.v3" % "swagger-jaxrs2" %swaggerVersion excludeAll(
    ExclusionRule("com.sun.activation", "jakarta.activation"),
    ExclusionRule("org.javassist", "javassist"),
    ExclusionRule("jakarta.activation", "jakarta.activation-api"))
  val swaggerUi = "org.webjars" % "swagger-ui" % swaggerUiVersion
  val openApiToolsJacksonBindNullable = "org.openapitools" % "jackson-databind-nullable" % openApiToolsJacksonBindNullableVersion excludeAll(
    ExclusionRule("com.fasterxml.jackson.core", "jackson-databind"))
  val httpClient5 = "org.apache.httpcomponents.client5" % "httpclient5" % httpClient5Version
  val httpCore5 = "org.apache.httpcomponents.core5" % "httpcore5" % httpCore5Version
  val httpCore5H2 = "org.apache.httpcomponents.core5" % "httpcore5-h2" % httpCore5Version
  val javaxAnnotationApi = "javax.annotation" % "javax.annotation-api" % javaxAnnotationApiVersion

  // Test dependencies
  // https://www.scala-sbt.org/1.x/docs/Testing.html
  val junitInterface = "com.github.sbt" % "junit-interface" % junitInterfaceVersion
  val junit = "junit" % "junit" % junitVersion
  val mockitoCore = "org.mockito" % "mockito-core" % mockitoVersion
  val mockitoInline = "org.mockito" % "mockito-inline" % mockitoVersion
  val scalatestMockito = "org.mockito" %% "mockito-scala-scalatest" % scalatestMockitoVersion
  val scalatest = "org.scalatest" %% "scalatest" % scalatestVersion
  val h2 = "com.h2database" % "h2" % h2Version
  val jerseyTestFrameworkCore = "org.glassfish.jersey.test-framework" % "jersey-test-framework-core" % jerseyVersion
  val jerseyTestFrameworkProviderJetty = "org.glassfish.jersey.test-framework.providers" % "jersey-test-framework-provider-jetty" % jerseyVersion excludeAll(
    ExclusionRule("org.eclipse.jetty", "jetty-util"),
    ExclusionRule("org.eclipse.jetty", "jetty-continuation"))

  // SSL support
  val bouncycastleBcprovJdk18on = "org.bouncycastle" % "bcprov-jdk18on" % bouncycastleVersion % "test"
  val bouncycastleBcpkixJdk18on = "org.bouncycastle" % "bcpkix-jdk18on" % bouncycastleVersion % "test"

  val picocli = "info.picocli" % "picocli" % picocliVersion
}

object CelebornCommonSettings {

  // Scala versions
  val SCALA_2_11_12 = "2.11.12"
  val SCALA_2_12_10 = "2.12.10"
  val SCALA_2_12_15 = "2.12.15"
  val SCALA_2_12_17 = "2.12.17"
  val SCALA_2_12_18 = "2.12.18"
  val scala213 = "2.13.5"
  val ALL_SCALA_VERSIONS = Seq(SCALA_2_11_12, SCALA_2_12_10, SCALA_2_12_15, SCALA_2_12_17, SCALA_2_12_18, scala213)

  val DEFAULT_SCALA_VERSION = SCALA_2_12_18

  val projectScalaVersion = defaultScalaVersion()

  scalaVersion := projectScalaVersion

  autoScalaLibrary := false

  // crossScalaVersions must be set to Nil on the root project
  crossScalaVersions := Nil

  lazy val commonSettings = Seq(
    organization := "org.apache.celeborn",
    scalaVersion := projectScalaVersion,
    crossScalaVersions := ALL_SCALA_VERSIONS,
    fork := true,
    scalacOptions ++= Seq("-target:jvm-1.8"),
    javacOptions ++= Seq("-encoding", UTF_8.name(), "-source", "1.8", "-g"),

    // -target cannot be passed as a parameter to javadoc. See https://github.com/sbt/sbt/issues/355
    Compile / compile / javacOptions ++= Seq("-target", "1.8"),

    dependencyOverrides := Seq(
      Dependencies.commonsLogging,
      Dependencies.findbugsJsr305,
      Dependencies.slf4jApi),

    // Make sure any tests in any project that uses Spark is configured for running well locally
    Test / javaOptions ++= Seq(
      "-Xmx4g",
      "-XX:+IgnoreUnrecognizedVMOptions",
      "--add-exports=jdk.internal.jvmstat/sun.jvmstat.monitor=ALL-UNNAMED",
      "--add-opens=java.base/java.lang=ALL-UNNAMED",
      "--add-opens=java.base/java.lang.invoke=ALL-UNNAMED",
      "--add-opens=java.base/java.lang.reflect=ALL-UNNAMED",
      "--add-opens=java.base/java.io=ALL-UNNAMED",
      "--add-opens=java.base/java.net=ALL-UNNAMED",
      "--add-opens=java.base/java.nio=ALL-UNNAMED",
      "--add-opens=java.base/java.util=ALL-UNNAMED",
      "--add-opens=java.base/java.util.concurrent=ALL-UNNAMED",
      "--add-opens=java.base/java.util.concurrent.atomic=ALL-UNNAMED",
      "--add-opens=java.base/jdk.internal.misc=ALL-UNNAMED",
      "--add-opens=java.base/sun.nio.ch=ALL-UNNAMED",
      "--add-opens=java.base/sun.nio.cs=ALL-UNNAMED",
      "--add-opens=java.base/sun.security.action=ALL-UNNAMED",
      "--add-opens=java.base/sun.util.calendar=ALL-UNNAMED",
      "-Dio.netty.tryReflectionSetAccessible=true"
    ),

    testOptions += Tests.Argument("-oF"),

    Test / testOptions += Tests.Argument("-oDF"),
    Test / testOptions += Tests.Argument(TestFrameworks.JUnit, "-v", "-a"),

    // Don't execute in parallel since we can't have multiple Sparks in the same JVM
    Test / parallelExecution := false,

    javaOptions += "-Xmx4g",

    // Configurations to speed up tests and reduce memory footprint
    Test / javaOptions ++= Seq(
      "-Xmx4g"
    ),

    Test / javaOptions ++= Seq(
      "-Dspark.shuffle.sort.io.plugin.class="
        + sys.props.getOrElse("spark.shuffle.plugin.class", "org.apache.spark.shuffle.sort.io.LocalDiskShuffleDataIO"),
    ),

    Test / envVars += ("IS_TESTING", "1")
  )

  ////////////////////////////////////////////////////////
  //                 Release settings                   //
  ////////////////////////////////////////////////////////

  lazy val releaseSettings = Seq(
    publishMavenStyle := true,
    publishArtifact := true,
    Test / publishArtifact := false,
    credentials += {
      val host = publishTo.value.map {
        case repo: MavenRepo => scala.util.Try(new java.net.URL(repo.root)).map(_.getHost).getOrElse("repository.apache.org")
        case _ => "repository.apache.org"
      }.get

      Credentials(
        // Credentials matching is done using both: realm and host keys, sbt/sbt#2366 allows using
        // credential without a realm by providing an empty string for realm.
        "" /* realm */,
        host,
        sys.env.getOrElse("ASF_USERNAME", ""),
        sys.env.getOrElse("ASF_PASSWORD", ""))
    },
    publishTo := {
      if (isSnapshot.value) {
        val publishUrl = sys.env.getOrElse("SONATYPE_SNAPSHOTS_URL", "https://repository.apache.org/content/repositories/snapshots")
        Some(("snapshots" at publishUrl).withAllowInsecureProtocol(true))
      } else {
        val publishUrl = sys.env.getOrElse("SONATYPE_RELEASES_URL", "https://repository.apache.org/service/local/staging/deploy/maven2")
        Some(("releases" at publishUrl).withAllowInsecureProtocol(true))
      }
    },
    licenses += ("Apache-2.0", url("https://www.apache.org/licenses/LICENSE-2.0")),
      pomExtra :=
        <url>https://celeborn.apache.org/</url>
        <scm>
          <url>git@github.com:apache/celeborn.git</url>
          <connection>scm:git:git@github.com:apache/celeborn.git</connection>
        </scm>
  )

  lazy val protoSettings = Seq(
    // Setting version for the protobuf compiler
    PB.protocVersion := Dependencies.protocVersion,
    // set proto sources path
    Compile / PB.protoSources := Seq(sourceDirectory.value / "main" / "proto"),
    Compile / PB.targets := Seq(PB.gens.java -> (Compile / sourceManaged).value)
  )

  lazy val commonUnitTestDependencies = Seq(
    Dependencies.mockitoCore % "test",
    Dependencies.scalatest % "test",
    Dependencies.junit % "test",
    // https://www.scala-sbt.org/1.x/docs/Testing.html
    Dependencies.junitInterface % "test")
}

object CelebornBuild extends sbt.internal.BuildDef {
  override def projectDefinitions(baseDirectory: File): Seq[Project] = {
    Seq(
      CelebornOpenApi.openApiClientMasterGenerate,
      CelebornOpenApi.openApiClientWorkerGenerate,
      CelebornOpenApi.openApiClient,
      CelebornSpi.spi,
      CelebornCommon.common,
      CelebornClient.client,
      CelebornService.service,
      CelebornWorker.worker,
<<<<<<< HEAD
      CelebornMaster.master,
      CelebornCli.cli) ++ maybeSparkClientModules ++ maybeFlinkClientModules ++ maybeMRClientModules
=======
      CelebornMaster.master) ++ maybeSparkClientModules ++ maybeFlinkClientModules ++ maybeMRClientModules ++ maybeWebModules
>>>>>>> cdb5d21d
  }

  // ThisBuild / parallelExecution := false

  // scalaVersion := "2.11.12"

  // autoScalaLibrary := false

  crossScalaVersions := Nil

  // load user-defined Profiles
  // loadProfiles()
}

object Utils {
  val profiles = {
    val profiles = Properties.envOrNone("SBT_MAVEN_PROFILES")
      .orElse(Properties.propOrNone("sbt.maven.profiles")) match {
        case None => Seq("sbt")
        case Some(v) =>
          v.split("(\\s+|,)").filterNot(_.isEmpty).map(_.trim.replaceAll("-P", "")).toSeq
      }
      if (profiles.contains("jdwp-test-debug")) {
        sys.props.put("test.jdwp.enabled", "true")
      }
      profiles
  }
  val SPARK_VERSION = profiles.filter(_.startsWith("spark")).headOption

  lazy val sparkClientProjects = SPARK_VERSION match {
    case Some("spark-2.4") => Some(Spark24)
    case Some("spark-3.0") => Some(Spark30)
    case Some("spark-3.1") => Some(Spark31)
    case Some("spark-3.2") => Some(Spark32)
    case Some("spark-3.3") => Some(Spark33)
    case Some("spark-3.4") => Some(Spark34)
    case Some("spark-3.5") => Some(Spark35)
    case _ => None
  }

  lazy val maybeSparkClientModules: Seq[Project] = sparkClientProjects.map(_.modules).getOrElse(Seq.empty)

  val FLINK_VERSION = profiles.filter(_.startsWith("flink")).headOption

  lazy val flinkClientProjects = FLINK_VERSION match {
    case Some("flink-1.14") => Some(Flink114)
    case Some("flink-1.15") => Some(Flink115)
    case Some("flink-1.16") => Some(Flink116)
    case Some("flink-1.17") => Some(Flink117)
    case Some("flink-1.18") => Some(Flink118)
    case Some("flink-1.19") => Some(Flink119)
    case Some("flink-1.20") => Some(Flink120)
    case _ => None
  }

  lazy val maybeFlinkClientModules: Seq[Project] = flinkClientProjects.map(_.modules).getOrElse(Seq.empty)

  val MR_VERSION = profiles.filter(_.startsWith("mr")).headOption

  lazy val mrClientProjects = MR_VERSION match {
    case Some("mr") => Some(MRClientProjects)
    case _ => None
  }

  lazy val maybeMRClientModules: Seq[Project] = mrClientProjects.map(_.modules).getOrElse(Seq.empty)

  val WEB_VERSION = profiles.filter(_.startsWith("web")).headOption

  lazy val webProjects = WEB_VERSION match {
    case Some("web") => Some(WebProjects)
    case _ => None
  }

  lazy val maybeWebModules: Seq[Project] = webProjects.map(_.modules).getOrElse(Seq.empty)

  def defaultScalaVersion(): String = {
    // 1. Inherit the scala version of the spark project
    // 2. if the spark profile not specified, using the DEFAULT_SCALA_VERSION
    val v = sparkClientProjects.map(_.sparkProjectScalaVersion).getOrElse(DEFAULT_SCALA_VERSION)
    require(ALL_SCALA_VERSIONS.contains(v), s"found not allow scala version: $v")
    v
  }

  /**
   * The deps for shaded clients are already packaged in the jar,
   * so we should not expose the shipped transitive deps.
   */
  def removeDependenciesTransformer: xml.Node => xml.Node = { node =>
    new RuleTransformer(new RewriteRule {
      override def transform(n: xml.Node): Seq[xml.Node] = n match {
        case e: Elem if e.label == "dependencies" =>
          Nil
        case _ =>
          n
      }
    }).transform(node).head
  }
}

object CelebornCli {
  lazy val cli = Project("celeborn-cli", file("cli"))
    .dependsOn(CelebornCommon.common % "test->test;compile->compile")
    .dependsOn(CelebornMaster.master % "test->test;compile->compile")
    .dependsOn(CelebornWorker.worker % "test->test;compile->compile")
    .dependsOn(CelebornOpenApi.openApiClient % "test->test;compile->compile")
    .settings (
      commonSettings,
      libraryDependencies ++= Seq(
        Dependencies.picocli,
        Dependencies.jacksonCore,
        Dependencies.jacksonDatabind,
        Dependencies.jacksonModule
      ) ++ commonUnitTestDependencies
    )
}

object CelebornSpi {
  lazy val spi = Project("celeborn-spi", file("spi"))
    .settings(
      commonSettings,
      releaseSettings,
      crossPaths := false,
      Compile / doc / javacOptions := Seq("-encoding", UTF_8.name(), "-source", "1.8")
    )
}

object CelebornCommon {

  lazy val hadoopAwsDependencies = if(profiles.exists(_.startsWith("hadoop-aws"))){
    Seq(Dependencies.hadoopAws, Dependencies.awsClient)
  } else {
    Seq.empty
  }

  lazy val common = Project("celeborn-common", file("common"))
    .dependsOn(CelebornSpi.spi)
    .settings (
      commonSettings,
      protoSettings,
      libraryDependencies ++= Seq(
        Dependencies.protobufJava,
        Dependencies.findbugsJsr305,
        Dependencies.guava,
        Dependencies.commonsIo,
        Dependencies.ioDropwizardMetricsCore,
        Dependencies.ioDropwizardMetricsGraphite,
        Dependencies.ioDropwizardMetricsJvm,
        Dependencies.ioNetty,
        Dependencies.commonsCrypto,
        Dependencies.commonsLang3,
        Dependencies.hadoopClientApi,
        Dependencies.hadoopClientRuntime,
        Dependencies.jdkTools,
        Dependencies.leveldbJniAll,
        Dependencies.roaringBitmap,
        Dependencies.scalaReflect,
        Dependencies.slf4jJclOverSlf4j,
        Dependencies.slf4jJulToSlf4j,
        Dependencies.slf4jApi,
        Dependencies.snakeyaml,
        Dependencies.snappyJava,
        Dependencies.jacksonModule,
        Dependencies.jacksonCore,
        Dependencies.jacksonDatabind,
        Dependencies.jacksonAnnotations,
        Dependencies.log4jSlf4jImpl % "test",
        Dependencies.log4j12Api % "test",
        // SSL support
        Dependencies.bouncycastleBcprovJdk18on,
        Dependencies.bouncycastleBcpkixJdk18on
      ) ++ commonUnitTestDependencies ++ hadoopAwsDependencies,

      Compile / sourceGenerators += Def.task {
        val file = (Compile / sourceManaged).value / "org" / "apache" / "celeborn" / "package.scala"
        streams.value.log.info(s"geneate version information file ${file.toPath}")
        IO.write(file,
          s"""package org.apache
             |
             |package object celeborn {
             |  val VERSION = "${version.value}"
             |}
             |""".stripMargin)
        Seq(file)
        // generate version task depends on PB generate to avoid concurrency generate source files
      }.dependsOn(Compile / PB.generate),

      // a task to show current profiles
      printProfiles := {
        val message = profiles.mkString("", " ", "")
        println("compile with profiles: %s".format(message))
      }
    )

    lazy val printProfiles = taskKey[Unit]("Prints Profiles")
}

object CelebornClient {
  lazy val client = Project("celeborn-client", file("client"))
    // ref: https://www.scala-sbt.org/1.x/docs/Multi-Project.html#Classpath+dependencies
    .dependsOn(CelebornCommon.common % "test->test;compile->compile")
    .settings (
      commonSettings,
      libraryDependencies ++= Seq(
        Dependencies.ioNetty,
        Dependencies.guava,
        Dependencies.lz4Java,
        Dependencies.zstdJni,
        Dependencies.commonsLang3,
        Dependencies.log4jSlf4jImpl % "test",
        Dependencies.log4j12Api % "test"
      ) ++ commonUnitTestDependencies
    )
}

object CelebornService {
  lazy val service = Project("celeborn-service", file("service"))
    .dependsOn(CelebornCommon.common % "test->test;compile->compile")
    .dependsOn(CelebornOpenApi.openApiClient)
    .settings (
      commonSettings,
      libraryDependencies ++= Seq(
        Dependencies.findbugsJsr305,
        Dependencies.commonsIo,
        Dependencies.ioNetty,
        Dependencies.commonsCrypto,
        Dependencies.slf4jApi,
        Dependencies.mybatis,
        Dependencies.hikaricp,
        Dependencies.swaggerJaxrs2,
        Dependencies.swaggerUi,
        Dependencies.jakartaServletApi,
        Dependencies.jerseyServer,
        Dependencies.jerseyContainerServletCore,
        Dependencies.jerseyHk2,
        Dependencies.jerseyMediaJsonJackson,
        Dependencies.jerseyMediaMultipart,
        Dependencies.jettyServer,
        Dependencies.jettyServlet,
        Dependencies.jettyProxy,
        Dependencies.log4jSlf4jImpl % "test",
        Dependencies.log4j12Api % "test",
        Dependencies.h2 % "test",
        Dependencies.jerseyTestFrameworkCore % "test",
        Dependencies.jerseyTestFrameworkProviderJetty % "test"
      ) ++ commonUnitTestDependencies
    )
}

object CelebornMaster {
  lazy val master = Project("celeborn-master", file("master"))
    .dependsOn(CelebornCommon.common)
    .dependsOn(CelebornCommon.common % "test->test;compile->compile")
    .dependsOn(CelebornService.service % "test->test;compile->compile")
    .settings (
      commonSettings,
      protoSettings,
      libraryDependencies ++= Seq(
        Dependencies.guava,
        Dependencies.protobufJava,
        Dependencies.ioNetty,
        Dependencies.hadoopClientApi,
        Dependencies.log4j12Api,
        Dependencies.log4jSlf4jImpl,
        Dependencies.ratisClient,
        Dependencies.ratisCommon,
        Dependencies.ratisGrpc,
        Dependencies.ratisMetricsDefault,
        Dependencies.ratisNetty,
        Dependencies.ratisServer,
        Dependencies.ratisShell
      ) ++ commonUnitTestDependencies
    )
}

object CelebornWorker {
  lazy val worker = Project("celeborn-worker", file("worker"))
    .dependsOn(CelebornService.service)
    .dependsOn(CelebornCommon.common % "test->test;compile->compile")
    .dependsOn(CelebornService.service % "test->test;compile->compile")
    .dependsOn(CelebornClient.client % "test->compile")
    .dependsOn(CelebornMaster.master % "test->compile")
    .settings (
      commonSettings,
      libraryDependencies ++= Seq(
        Dependencies.apLoader,
        Dependencies.guava,
        Dependencies.commonsIo,
        Dependencies.ioNetty,
        Dependencies.log4j12Api,
        Dependencies.log4jSlf4jImpl,
        Dependencies.leveldbJniAll,
        Dependencies.roaringBitmap,
        Dependencies.rocksdbJni,
        Dependencies.scalatestMockito % "test",
        Dependencies.jerseyTestFrameworkCore % "test",
        Dependencies.jerseyTestFrameworkProviderJetty % "test"
      ) ++ commonUnitTestDependencies
    )
}

////////////////////////////////////////////////////////
//                   Spark Client                     //
////////////////////////////////////////////////////////

object Spark24 extends SparkClientProjects {

  val sparkClientProjectPath = "client-spark/spark-2"
  val sparkClientProjectName = "celeborn-client-spark-2"
  val sparkClientShadedProjectPath = "client-spark/spark-2-shaded"
  val sparkClientShadedProjectName = "celeborn-client-spark-2-shaded"

  // val jacksonVersion = "2.5.7"
  // val jacksonDatabindVersion = "2.6.7.3"
  val lz4JavaVersion = "1.4.0"
  val sparkProjectScalaVersion = "2.11.12"
  // scalaBinaryVersion
  // val scalaBinaryVersion = "2.11"
  val sparkVersion = "2.4.8"
  val zstdJniVersion = "1.4.4-3"
}

object Spark30 extends SparkClientProjects {

  val sparkClientProjectPath = "client-spark/spark-3"
  val sparkClientProjectName = "celeborn-client-spark-3"
  val sparkClientShadedProjectPath = "client-spark/spark-3-shaded"
  val sparkClientShadedProjectName = "celeborn-client-spark-3-shaded"

  val lz4JavaVersion = "1.7.1"
  val sparkProjectScalaVersion = "2.12.10"

  val sparkVersion = "3.0.3"
  val zstdJniVersion = "1.4.4-3"

  override val includeColumnarShuffle: Boolean = true
}

object Spark31 extends SparkClientProjects {

  val sparkClientProjectPath = "client-spark/spark-3"
  val sparkClientProjectName = "celeborn-client-spark-3"
  val sparkClientShadedProjectPath = "client-spark/spark-3-shaded"
  val sparkClientShadedProjectName = "celeborn-client-spark-3-shaded"

  val lz4JavaVersion = "1.7.1"
  val sparkProjectScalaVersion = "2.12.10"

  val sparkVersion = "3.1.3"
  val zstdJniVersion = "1.4.8-1"

  override val includeColumnarShuffle: Boolean = true
}

object Spark32 extends SparkClientProjects {

  val sparkClientProjectPath = "client-spark/spark-3"
  val sparkClientProjectName = "celeborn-client-spark-3"
  val sparkClientShadedProjectPath = "client-spark/spark-3-shaded"
  val sparkClientShadedProjectName = "celeborn-client-spark-3-shaded"

  val lz4JavaVersion = "1.7.1"
  val sparkProjectScalaVersion = "2.12.15"

  val sparkVersion = "3.2.4"
  val zstdJniVersion = "1.5.0-4"

  override val includeColumnarShuffle: Boolean = true
}

object Spark33 extends SparkClientProjects {

  val sparkClientProjectPath = "client-spark/spark-3"
  val sparkClientProjectName = "celeborn-client-spark-3"
  val sparkClientShadedProjectPath = "client-spark/spark-3-shaded"
  val sparkClientShadedProjectName = "celeborn-client-spark-3-shaded"

  // val jacksonVersion = "2.13.4"
  // val jacksonDatabindVersion = "2.13.4.2"
  val lz4JavaVersion = "1.8.0"
  val sparkProjectScalaVersion = "2.12.15"
  // scalaBinaryVersion
  // val scalaBinaryVersion = "2.12"
  val sparkVersion = "3.3.4"
  val zstdJniVersion = "1.5.2-1"

  override val includeColumnarShuffle: Boolean = true
}

object Spark34 extends SparkClientProjects {

  val sparkClientProjectPath = "client-spark/spark-3"
  val sparkClientProjectName = "celeborn-client-spark-3"
  val sparkClientShadedProjectPath = "client-spark/spark-3-shaded"
  val sparkClientShadedProjectName = "celeborn-client-spark-3-shaded"

  val lz4JavaVersion = "1.8.0"
  val sparkProjectScalaVersion = "2.12.17"

  val sparkVersion = "3.4.3"
  val zstdJniVersion = "1.5.2-5"

  override val includeColumnarShuffle: Boolean = true
}

object Spark35 extends SparkClientProjects {

  val sparkClientProjectPath = "client-spark/spark-3"
  val sparkClientProjectName = "celeborn-client-spark-3"
  val sparkClientShadedProjectPath = "client-spark/spark-3-shaded"
  val sparkClientShadedProjectName = "celeborn-client-spark-3-shaded"

  val lz4JavaVersion = "1.8.0"
  val sparkProjectScalaVersion = "2.12.18"

  val sparkVersion = "3.5.2"
  val zstdJniVersion = "1.5.5-4"
}

trait SparkClientProjects {

  val sparkClientProjectPath: String
  val sparkClientProjectName: String
  val sparkClientShadedProjectPath: String
  val sparkClientShadedProjectName: String

  val lz4JavaVersion: String
  val sparkProjectScalaVersion: String
  val sparkVersion: String
  val zstdJniVersion: String

  val includeColumnarShuffle: Boolean = false

  def modules: Seq[Project] = {
    val seq = Seq(sparkCommon, sparkClient, sparkIt, sparkGroup, sparkClientShade)
    if (includeColumnarShuffle) seq :+ sparkColumnarShuffle else seq
  }

  // for test only, don't use this group for any other projects
  lazy val sparkGroup = {
    val p = (project withId "celeborn-spark-group")
      .aggregate(sparkCommon, sparkClient, sparkIt)
    if (includeColumnarShuffle) {
      p.aggregate(sparkColumnarShuffle)
    } else {
      p
    }
  }

  def sparkCommon: Project = {
    Project("celeborn-spark-common", file("client-spark/common"))
      .dependsOn(CelebornCommon.common)
      // ref: https://www.scala-sbt.org/1.x/docs/Multi-Project.html#Classpath+dependencies
      .dependsOn(CelebornClient.client % "test->test;compile->compile")
      .settings (
        commonSettings,
        libraryDependencies ++= Seq(
          "org.apache.spark" %% "spark-core" % sparkVersion % "provided",
          "org.apache.spark" %% "spark-sql" % sparkVersion % "provided",
          "org.apache.spark" %% "spark-core" % sparkVersion % "test" classifier "tests"
        ) ++ commonUnitTestDependencies
      )
  }

  def sparkClient: Project = {
    Project(sparkClientProjectName, file(sparkClientProjectPath))
      .dependsOn(CelebornCommon.common, sparkCommon)
      // ref: https://www.scala-sbt.org/1.x/docs/Multi-Project.html#Classpath+dependencies
      .dependsOn(CelebornClient.client % "test->test;compile->compile")
      .settings (
        commonSettings,
        libraryDependencies ++= Seq(
          "org.apache.spark" %% "spark-core" % sparkVersion % "provided",
          "org.apache.spark" %% "spark-sql" % sparkVersion % "provided",
        ) ++ commonUnitTestDependencies
      )
  }

  def sparkColumnarShuffle: Project = {
    Project("celeborn-spark-3-columnar-shuffle", file("client-spark/spark-3-columnar-shuffle"))
      // ref: https://www.scala-sbt.org/1.x/docs/Multi-Project.html#Classpath+dependencies
      .dependsOn(sparkClient % "test->test;compile->compile")
      .dependsOn(CelebornClient.client % "test")
      .settings(
        commonSettings,
        libraryDependencies ++= Seq(
          "org.apache.spark" %% "spark-sql" % sparkVersion % "provided",
        ) ++ commonUnitTestDependencies ++ Seq(Dependencies.mockitoInline % "test")
      )
  }

  def sparkIt: Project = {
    Project("celeborn-spark-it", file("tests/spark-it"))
      // ref: https://www.scala-sbt.org/1.x/docs/Multi-Project.html#Classpath+dependencies
      .dependsOn(CelebornCommon.common % "test->test;compile->compile")
      .dependsOn(CelebornClient.client % "test->test;compile->compile")
      .dependsOn(CelebornMaster.master % "test->test;compile->compile")
      .dependsOn(CelebornWorker.worker % "test->test;compile->compile")
      .dependsOn(sparkClient % "test->test;compile->compile")
      .settings (
        commonSettings,
        libraryDependencies ++= Seq(
          "org.apache.spark" %% "spark-core" % sparkVersion % "test",
          "org.apache.spark" %% "spark-sql" % sparkVersion % "test",
          "org.apache.spark" %% "spark-core" % sparkVersion % "test" classifier "tests" excludeAll(
            ExclusionRule("org.glassfish.jersey.inject", "*"),
            ExclusionRule("org.glassfish.jersey.core", "*")),
          "org.apache.spark" %% "spark-sql" % sparkVersion % "test" classifier "tests"
        ) ++ commonUnitTestDependencies
      )
  }

  def sparkClientShade: Project = {
    var p = Project(sparkClientShadedProjectName, file(sparkClientShadedProjectPath))
      .dependsOn(sparkClient)

    if (includeColumnarShuffle) {
      p = p.dependsOn(sparkColumnarShuffle)
    }

    p = p.disablePlugins(AddMetaInfLicenseFiles)
      .settings (
        commonSettings,
        releaseSettings,

        // align final shaded jar name with maven.
        (assembly / assemblyJarName) := {
          val extension = artifact.value.extension
          s"${moduleName.value}_${scalaBinaryVersion.value}-${version.value}.$extension"
        },

        (assembly / test) := { },

        (assembly / logLevel) := Level.Info,

        // Exclude `scala-library` from assembly.
        (assembly / assemblyPackageScala / assembleArtifact) := false,

        (assembly / assemblyExcludedJars) := {
          val cp = (assembly / fullClasspath).value
          cp filter { v =>
            val name = v.data.getName
            !(name.startsWith("celeborn-") ||
              name.startsWith("protobuf-java-") ||
              name.startsWith("guava-") ||
              name.startsWith("failureaccess-") ||
              name.startsWith("netty-") ||
              name.startsWith("commons-lang3-") ||
              name.startsWith("RoaringBitmap-"))
          }
        },

        (assembly / assemblyShadeRules) := Seq(
          ShadeRule.rename("com.google.protobuf.**" -> "org.apache.celeborn.shaded.com.google.protobuf.@1").inAll,
          ShadeRule.rename("com.google.common.**" -> "org.apache.celeborn.shaded.com.google.common.@1").inAll,
          ShadeRule.rename("io.netty.**" -> "org.apache.celeborn.shaded.io.netty.@1").inAll,
          ShadeRule.rename("org.apache.commons.**" -> "org.apache.celeborn.shaded.org.apache.commons.@1").inAll,
          ShadeRule.rename("org.roaringbitmap.**" -> "org.apache.celeborn.shaded.org.roaringbitmap.@1").inAll
        ),

        (assembly / assemblyMergeStrategy) := {
          case m if m.toLowerCase(Locale.ROOT).endsWith("manifest.mf") => MergeStrategy.discard
          // the LicenseAndNoticeMergeStrategy always picks the license/notice file from the current project
          case m @ ("META-INF/LICENSE" | "META-INF/NOTICE") => CustomMergeStrategy("LicenseAndNoticeMergeStrategy") { conflicts =>
            val entry = conflicts.head
            val projectLicenseFile = (Compile / resourceDirectory).value / entry.target
            val stream = () => new java.io.BufferedInputStream(new java.io.FileInputStream(projectLicenseFile))
            Right(Vector(JarEntry(entry.target, stream)))
          }
          case PathList(ps@_*) if Assembly.isLicenseFile(ps.last) => MergeStrategy.discard
          // Drop all proto files that are not needed as artifacts of the build.
          case m if m.toLowerCase(Locale.ROOT).endsWith(".proto") => MergeStrategy.discard
          case m if m.toLowerCase(Locale.ROOT).startsWith("meta-inf/native-image") => MergeStrategy.discard
          // Drop netty jnilib
          case m if m.toLowerCase(Locale.ROOT).endsWith(".jnilib") => MergeStrategy.discard
          // rename netty native lib
          case "META-INF/native/libnetty_transport_native_epoll_x86_64.so" => CustomMergeStrategy.rename( _ => "META-INF/native/liborg_apache_celeborn_shaded_netty_transport_native_epoll_x86_64.so" )
          case "META-INF/native/libnetty_transport_native_epoll_aarch_64.so" => CustomMergeStrategy.rename( _ => "META-INF/native/liborg_apache_celeborn_shaded_netty_transport_native_epoll_aarch_64.so" )
          case _ => MergeStrategy.first
        },

        Compile / packageBin := assembly.value,
        pomPostProcess := removeDependenciesTransformer
      )
    p
  }
}

////////////////////////////////////////////////////////
//                   Flink Client                     //
////////////////////////////////////////////////////////

object Flink114 extends FlinkClientProjects {
  val flinkVersion = "1.14.6"

  // note that SBT does not allow using the period symbol (.) in project names.
  val flinkClientProjectPath = "client-flink/flink-1.14"
  val flinkClientProjectName = "celeborn-client-flink-1_14"
  val flinkClientShadedProjectPath: String = "client-flink/flink-1.14-shaded"
  val flinkClientShadedProjectName: String = "celeborn-client-flink-1_14-shaded"

  override lazy val flinkStreamingDependency: ModuleID = "org.apache.flink" %% "flink-streaming-java" % flinkVersion % "test"
  override lazy val flinkClientsDependency: ModuleID = "org.apache.flink" %% "flink-clients" % flinkVersion % "test"
  override lazy val flinkRuntimeWebDependency: ModuleID = "org.apache.flink" %% "flink-runtime-web" % flinkVersion % "test"
}

object Flink115 extends FlinkClientProjects {
  val flinkVersion = "1.15.4"

  // note that SBT does not allow using the period symbol (.) in project names.
  val flinkClientProjectPath = "client-flink/flink-1.15"
  val flinkClientProjectName = "celeborn-client-flink-1_15"
  val flinkClientShadedProjectPath: String = "client-flink/flink-1.15-shaded"
  val flinkClientShadedProjectName: String = "celeborn-client-flink-1_15-shaded"
}

object Flink116 extends FlinkClientProjects {
  val flinkVersion = "1.16.3"

  // note that SBT does not allow using the period symbol (.) in project names.
  val flinkClientProjectPath = "client-flink/flink-1.16"
  val flinkClientProjectName = "celeborn-client-flink-1_16"
  val flinkClientShadedProjectPath: String = "client-flink/flink-1.16-shaded"
  val flinkClientShadedProjectName: String = "celeborn-client-flink-1_16-shaded"
}

object Flink117 extends FlinkClientProjects {
  val flinkVersion = "1.17.2"

  // note that SBT does not allow using the period symbol (.) in project names.
  val flinkClientProjectPath = "client-flink/flink-1.17"
  val flinkClientProjectName = "celeborn-client-flink-1_17"
  val flinkClientShadedProjectPath: String = "client-flink/flink-1.17-shaded"
  val flinkClientShadedProjectName: String = "celeborn-client-flink-1_17-shaded"
}

object Flink118 extends FlinkClientProjects {
  val flinkVersion = "1.18.1"

  // note that SBT does not allow using the period symbol (.) in project names.
  val flinkClientProjectPath = "client-flink/flink-1.18"
  val flinkClientProjectName = "celeborn-client-flink-1_18"
  val flinkClientShadedProjectPath: String = "client-flink/flink-1.18-shaded"
  val flinkClientShadedProjectName: String = "celeborn-client-flink-1_18-shaded"
}

object Flink119 extends FlinkClientProjects {
  val flinkVersion = "1.19.1"

  // note that SBT does not allow using the period symbol (.) in project names.
  val flinkClientProjectPath = "client-flink/flink-1.19"
  val flinkClientProjectName = "celeborn-client-flink-1_19"
  val flinkClientShadedProjectPath: String = "client-flink/flink-1.19-shaded"
  val flinkClientShadedProjectName: String = "celeborn-client-flink-1_19-shaded"
}

object Flink120 extends FlinkClientProjects {
  val flinkVersion = "1.20.0"

  // note that SBT does not allow using the period symbol (.) in project names.
  val flinkClientProjectPath = "client-flink/flink-1.20"
  val flinkClientProjectName = "celeborn-client-flink-1_20"
  val flinkClientShadedProjectPath: String = "client-flink/flink-1.20-shaded"
  val flinkClientShadedProjectName: String = "celeborn-client-flink-1_20-shaded"
}

trait FlinkClientProjects {

  val flinkVersion: String

  // note that SBT does not allow using the period symbol (.) in project names.
  val flinkClientProjectPath: String
  val flinkClientProjectName: String
  val flinkClientShadedProjectPath: String
  val flinkClientShadedProjectName: String

  lazy val flinkStreamingDependency: ModuleID = "org.apache.flink" % "flink-streaming-java" % flinkVersion % "test"
  lazy val flinkClientsDependency: ModuleID = "org.apache.flink" % "flink-clients" % flinkVersion % "test"
  lazy val flinkRuntimeWebDependency: ModuleID = "org.apache.flink" % "flink-runtime-web" % flinkVersion % "test"

  def modules: Seq[Project] = Seq(flinkCommon, flinkClient, flinkIt, flinkGroup, flinkClientShade)

  // for test only, don't use this group for any other projects
  lazy val flinkGroup = (project withId "celeborn-flink-group")
    .aggregate(flinkCommon, flinkClient, flinkIt)

  // get flink major version. e.g:
  //   1.20.0 -> 1.20
  //   1.19.1 -> 1.19
  //   1.18.1 -> 1.18
  //   1.17.2 -> 1.17
  //   1.15.4 -> 1.15
  //   1.14.6 -> 1.14
  lazy val flinkMajorVersion: String = flinkVersion.split("\\.").take(2).reduce(_ + "." + _)

  // the output would be something like: celeborn-client-flink-1.17-shaded_2.12-0.4.0-SNAPSHOT.jar
  def flinkClientShadeJarName(
      revision: String,
      artifact: Artifact,
      scalaBinaryVersionString: String): String =
    s"celeborn-client-flink-$flinkMajorVersion-shaded_$scalaBinaryVersionString" + "-" + revision + "." + artifact.extension

  def flinkCommon: Project = {
    Project("celeborn-flink-common", file("client-flink/common"))
      .dependsOn(CelebornCommon.common, CelebornClient.client)
      .settings (
        commonSettings,
        libraryDependencies ++= Seq(
          "org.apache.flink" % "flink-runtime" % flinkVersion % "provided"
        ) ++ commonUnitTestDependencies
      )
  }

  def flinkClient: Project = {
    Project(flinkClientProjectName, file(flinkClientProjectPath))
      .dependsOn(CelebornCommon.common, CelebornClient.client, flinkCommon)
      .settings (
        commonSettings,

        moduleName := s"celeborn-client-flink-$flinkMajorVersion",

        libraryDependencies ++= Seq(
          "org.apache.flink" % "flink-runtime" % flinkVersion % "provided",
          Dependencies.log4jSlf4jImpl % "test",
          Dependencies.log4j12Api % "test"
        ) ++ commonUnitTestDependencies
      )
  }

  def flinkIt: Project = {
    Project("celeborn-flink-it", file("tests/flink-it"))
      // ref: https://www.scala-sbt.org/1.x/docs/Multi-Project.html#Classpath+dependencies
      .dependsOn(CelebornCommon.common % "test->test;compile->compile")
      .dependsOn(CelebornClient.client % "test->test;compile->compile")
      .dependsOn(CelebornMaster.master % "test->test;compile->compile")
      .dependsOn(CelebornWorker.worker % "test->test;compile->compile")
      .dependsOn(flinkClient % "test->test;compile->compile")
      .settings (
        commonSettings,
        libraryDependencies ++= Seq(
          "org.apache.flink" % "flink-runtime" % flinkVersion % "test",
          "org.apache.flink" %% "flink-scala" % flinkVersion % "test",
          flinkStreamingDependency,
          flinkClientsDependency,
          flinkRuntimeWebDependency
        ) ++ commonUnitTestDependencies
      )
  }

  def flinkClientShade: Project = {
    Project(flinkClientShadedProjectName, file(flinkClientShadedProjectPath))
      .dependsOn(flinkClient)
      .disablePlugins(AddMetaInfLicenseFiles)
      .settings (
        commonSettings,
        releaseSettings,

        moduleName := s"celeborn-client-flink-$flinkMajorVersion-shaded",

        (assembly / test) := { },

        (assembly / assemblyJarName) := {
            val revision: String = version.value
            val artifactValue: Artifact = artifact.value
            flinkClientShadeJarName(revision, artifactValue, scalaBinaryVersion.value)
        },

        (assembly / logLevel) := Level.Info,

        // Exclude `scala-library` from assembly.
        (assembly / assemblyPackageScala / assembleArtifact) := false,

        (assembly / assemblyExcludedJars) := {
          val cp = (assembly / fullClasspath).value
          cp filter { v =>
            val name = v.data.getName
            !(name.startsWith("celeborn-") ||
                name.startsWith("protobuf-java-") ||
                name.startsWith("guava-") ||
                name.startsWith("failureaccess-") ||
                name.startsWith("netty-") ||
                name.startsWith("commons-lang3-") ||
                name.startsWith("RoaringBitmap-"))
          }
        },

        (assembly / assemblyShadeRules) := Seq(
          ShadeRule.rename("com.google.protobuf.**" -> "org.apache.celeborn.shaded.com.google.protobuf.@1").inAll,
          ShadeRule.rename("com.google.common.**" -> "org.apache.celeborn.shaded.com.google.common.@1").inAll,
          ShadeRule.rename("io.netty.**" -> "org.apache.celeborn.shaded.io.netty.@1").inAll,
          ShadeRule.rename("org.apache.commons.**" -> "org.apache.celeborn.shaded.org.apache.commons.@1").inAll,
          ShadeRule.rename("org.roaringbitmap.**" -> "org.apache.celeborn.shaded.org.roaringbitmap.@1").inAll
        ),

        (assembly / assemblyMergeStrategy) := {
          case m if m.toLowerCase(Locale.ROOT).endsWith("manifest.mf") => MergeStrategy.discard
          // the LicenseAndNoticeMergeStrategy always picks the license/notice file from the current project
          case m @ ("META-INF/LICENSE" | "META-INF/NOTICE") => CustomMergeStrategy("LicenseAndNoticeMergeStrategy") { conflicts =>
            val entry = conflicts.head
            val projectLicenseFile = (Compile / resourceDirectory).value / entry.target
            val stream = () => new java.io.BufferedInputStream(new java.io.FileInputStream(projectLicenseFile))
            Right(Vector(JarEntry(entry.target, stream)))
          }
          case PathList(ps@_*) if Assembly.isLicenseFile(ps.last) => MergeStrategy.discard
          // Drop all proto files that are not needed as artifacts of the build.
          case m if m.toLowerCase(Locale.ROOT).endsWith(".proto") => MergeStrategy.discard
          case m if m.toLowerCase(Locale.ROOT).startsWith("meta-inf/native-image") => MergeStrategy.discard
          // Drop netty jnilib
          case m if m.toLowerCase(Locale.ROOT).endsWith(".jnilib") => MergeStrategy.discard
          // rename netty native lib
          case "META-INF/native/libnetty_transport_native_epoll_x86_64.so" => CustomMergeStrategy.rename( _ => "META-INF/native/liborg_apache_celeborn_shaded_netty_transport_native_epoll_x86_64.so" )
          case "META-INF/native/libnetty_transport_native_epoll_aarch_64.so" => CustomMergeStrategy.rename( _ => "META-INF/native/liborg_apache_celeborn_shaded_netty_transport_native_epoll_aarch_64.so" )
          case _ => MergeStrategy.first
        },

        Compile / packageBin := assembly.value,
        pomPostProcess := removeDependenciesTransformer
      )
  }
}

////////////////////////////////////////////////////////
//                   MR Client                        //
////////////////////////////////////////////////////////
object MRClientProjects {

  def mrClient: Project = {
    Project("celeborn-client-mr", file("client-mr/mr"))
      .dependsOn(CelebornCommon.common, CelebornClient.client)
      .settings(
        commonSettings,
        libraryDependencies ++= Seq(
          Dependencies.hadoopClientApi,
          Dependencies.hadoopClientRuntime,
          Dependencies.hadoopMapreduceClientApp
        ) ++ commonUnitTestDependencies,
        dependencyOverrides += Dependencies.commonsCompress
      )
  }

  def mrIt: Project = {
    Project("celeborn-mr-it", file("tests/mr-it"))
      // ref: https://www.scala-sbt.org/1.x/docs/Multi-Project.html#Classpath+dependencies
      .dependsOn(CelebornCommon.common % "test->test;compile->compile")
      .dependsOn(CelebornClient.client % "test->test;compile->compile")
      .dependsOn(CelebornMaster.master % "test->test;compile->compile")
      .dependsOn(CelebornWorker.worker % "test->test;compile->compile")
      .dependsOn(mrClient % "test->test;compile->compile")
      .settings(
        commonSettings,
        copyDepsSettings,
        libraryDependencies ++= Seq(
          "org.apache.hadoop" % "hadoop-client-minicluster" % Dependencies.hadoopVersion % "test",
          "org.apache.hadoop" % "hadoop-mapreduce-examples" % Dependencies.hadoopVersion % "test",
          "org.bouncycastle" % "bcpkix-jdk15on" % "1.68" % "test"
        ) ++ commonUnitTestDependencies
      )
  }

  def mrClientShade: Project = {
    Project("celeborn-client-mr-shaded", file("client-mr/mr-shaded"))
      .dependsOn(mrClient)
      .disablePlugins(AddMetaInfLicenseFiles)
      .settings(
        commonSettings,
        releaseSettings,

        // align final shaded jar name with maven.
        (assembly / assemblyJarName) := {
          val extension = artifact.value.extension
          s"${moduleName.value}_${scalaBinaryVersion.value}-${version.value}.$extension"
        },

        (assembly / test) := {},

        (assembly / logLevel) := Level.Info,

        // include `scala-library` from assembly.
        (assembly / assemblyPackageScala / assembleArtifact) := true,

        (assembly / assemblyExcludedJars) := {
          val cp = (assembly / fullClasspath).value
          cp filter { v =>
            val name = v.data.getName
            !(name.startsWith("celeborn-") ||
              name.startsWith("protobuf-java-") ||
              name.startsWith("guava-") ||
              name.startsWith("failureaccess-") ||
              name.startsWith("netty-") ||
              name.startsWith("commons-lang3-") ||
              name.startsWith("RoaringBitmap-") ||
              name.startsWith("lz4-java-") ||
              name.startsWith("zstd-jni-") ||
              name.startsWith("scala-library-"))
          }
        },

        (assembly / assemblyShadeRules) := Seq(
          ShadeRule.rename("com.google.protobuf.**" -> "org.apache.celeborn.shaded.com.google.protobuf.@1").inAll,
          ShadeRule.rename("com.google.common.**" -> "org.apache.celeborn.shaded.com.google.common.@1").inAll,
          ShadeRule.rename("io.netty.**" -> "org.apache.celeborn.shaded.io.netty.@1").inAll,
          ShadeRule.rename("org.apache.commons.**" -> "org.apache.celeborn.shaded.org.apache.commons.@1").inAll,
          ShadeRule.rename("org.roaringbitmap.**" -> "org.apache.celeborn.shaded.org.roaringbitmap.@1").inAll
        ),

        (assembly / assemblyMergeStrategy) := {
          case m if m.toLowerCase(Locale.ROOT).endsWith("manifest.mf") => MergeStrategy.discard
          // For netty-3.x.y.Final.jar
          case m if m.startsWith("META-INF/license/") => MergeStrategy.discard
          // the LicenseAndNoticeMergeStrategy always picks the license/notice file from the current project
          case m @ ("META-INF/LICENSE" | "META-INF/NOTICE") => CustomMergeStrategy("LicenseAndNoticeMergeStrategy") { conflicts =>
            val entry = conflicts.head
            val projectLicenseFile = (Compile / resourceDirectory).value / entry.target
            val stream = () => new java.io.BufferedInputStream(new java.io.FileInputStream(projectLicenseFile))
            Right(Vector(JarEntry(entry.target, stream)))
          }
          case PathList(ps@_*) if Assembly.isLicenseFile(ps.last) => MergeStrategy.discard
          // Drop all proto files that are not needed as artifacts of the build.
          case m if m.toLowerCase(Locale.ROOT).endsWith(".proto") => MergeStrategy.discard
          case m if m.toLowerCase(Locale.ROOT).startsWith("meta-inf/native-image") => MergeStrategy.discard
          // Drop netty jnilib
          case m if m.toLowerCase(Locale.ROOT).endsWith(".jnilib") => MergeStrategy.discard
          // rename netty native lib
          case "META-INF/native/libnetty_transport_native_epoll_x86_64.so" => CustomMergeStrategy.rename(_ => "META-INF/native/liborg_apache_celeborn_shaded_netty_transport_native_epoll_x86_64.so")
          case "META-INF/native/libnetty_transport_native_epoll_aarch_64.so" => CustomMergeStrategy.rename(_ => "META-INF/native/liborg_apache_celeborn_shaded_netty_transport_native_epoll_aarch_64.so")
          case _ => MergeStrategy.first
        },

        Compile / packageBin := assembly.value,
        pomPostProcess := removeDependenciesTransformer
      )
  }

  def modules: Seq[Project] = {
    Seq(mrClient, mrIt, mrGroup, mrClientShade)
  }

  // for test only, don't use this group for any other projects
  lazy val mrGroup = (project withId "celeborn-mr-group").aggregate(mrClient, mrIt)

  val copyDeps = TaskKey[Unit]("copyDeps", "Copies needed dependencies to the build directory.")
  val destPath = (Compile / crossTarget) {
    _ / "mapreduce_lib"
  }

  lazy val copyDepsSettings = Seq(
    copyDeps := {
      val dest = destPath.value
      if (!dest.isDirectory() && !dest.mkdirs()) {
        throw new java.io.IOException("Failed to create jars directory.")
      }

      (Compile / dependencyClasspath).value.map(_.data)
        .filter { jar => jar.isFile() }
        .foreach { jar =>
          val destJar = new File(dest, jar.getName())
          if (destJar.isFile()) {
            destJar.delete()
          }
          Files.copy(jar.toPath(), destJar.toPath())
        }
    },
    (Test / compile) := {
      copyDeps.value
      (Test / compile).value
    }
  )
}

object CelebornOpenApi {
  val openApiSpecDir = "openapi/openapi-client/src/main/openapi3"
  val openApiMasterInternalOutputDir = "openapi/openapi-client/target/master/generated-sources/java"
  val openApiWorkerInternalOutputDir = "openapi/openapi-client/target/worker/generated-sources/java"
  val openApiClientOutputDir = "openapi/openapi-client/src/main/java"

  val generate = TaskKey[Unit]("generate", "generate openapi client code")

  val commonOpenApiClientGenerateSettings = Seq(
    openApiGeneratorName := "java",
    openApiGenerateApiTests := SettingDisabled,
    openApiGenerateModelTests := SettingDisabled,
    openApiModelPackage := "org.apache.celeborn.rest.v1.model",
    openApiAdditionalProperties := Map(
      "dateLibrary" -> "java8",
      "useGzipFeature" -> "true",
      "library" -> "apache-httpclient",
      "hideGenerationTimestamp" -> "true",
      "supportUrlQuery" -> "false",
      "annotationLibrary" -> "none",
      "templateDir" -> s"$openApiSpecDir/templates",
    )
  )

  lazy val openApiClientMasterGenerate = Project("celeborn-openapi-client-master-generate", file("openapi/openapi-client/target/master"))
    .enablePlugins(OpenApiGeneratorPlugin)
    .settings(
      commonSettings,
      openApiInputSpec := (file(openApiSpecDir) / "master_rest_v1.yaml").toString,
      openApiOutputDir := openApiMasterInternalOutputDir,
      openApiApiPackage := "org.apache.celeborn.rest.v1.master",
      openApiInvokerPackage := "org.apache.celeborn.rest.v1.master.invoker",
      commonOpenApiClientGenerateSettings
    )

  lazy val openApiClientWorkerGenerate = Project("celeborn-openapi-client-worker-generate", file("openapi/openapi-client/target/worker"))
    .enablePlugins(OpenApiGeneratorPlugin)
    .settings(
      commonSettings,
      openApiInputSpec := (file(openApiSpecDir) / "worker_rest_v1.yaml").toString,
      openApiOutputDir := openApiWorkerInternalOutputDir,
      openApiApiPackage := "org.apache.celeborn.rest.v1.worker",
      openApiInvokerPackage := "org.apache.celeborn.rest.v1.worker.invoker",
      commonOpenApiClientGenerateSettings
    )

  lazy val openApiClient = Project("celeborn-openapi-client", file("openapi/openapi-client"))
    .settings (
      commonSettings,
      releaseSettings,
      libraryDependencies ++= Seq(
        Dependencies.jacksonAnnotations,
        Dependencies.jacksonCore,
        Dependencies.jacksonDatabind,
        Dependencies.jacksonDataTypeJsr310,
        Dependencies.jacksonJaxrsJsonProvider,
        Dependencies.findbugsJsr305,
        Dependencies.javaxAnnotationApi,
        Dependencies.httpClient5,
        Dependencies.httpCore5,
        Dependencies.httpCore5H2,
        Dependencies.openApiToolsJacksonBindNullable,
        Dependencies.slf4jApi
      ),

      generate := {
        (openApiClientMasterGenerate / Compile / openApiGenerate).value
        (openApiClientWorkerGenerate / Compile / openApiGenerate).value

        streams.value.log.info("Cleaning up openapi generate output directory: " + openApiClientOutputDir)
        val dstDir = file(openApiClientOutputDir)
        IO.delete(dstDir)

        val masterSrcDir = file(openApiMasterInternalOutputDir) / "src" / "main" / "java"
        streams.value.log.info(s"Copying openapi generated master sources from $masterSrcDir to $dstDir")
        IO.copyDirectory(masterSrcDir, dstDir)

        val workerSrcDir = file(openApiWorkerInternalOutputDir) / "src" / "main" / "java"
        streams.value.log.info(s"Copying openapi generated worker sources from $workerSrcDir to $dstDir")
        IO.copyDirectory(workerSrcDir, dstDir)
      },

      (assembly / test) := { },
      (assembly / assemblyJarName) := {
        s"${moduleName.value}_${scalaBinaryVersion.value}-${version.value}.${artifact.value.extension}"
      },
      (assembly / logLevel) := Level.Info,
      // Exclude `scala-library` from assembly.
      (assembly / assemblyPackageScala / assembleArtifact) := false,
      (assembly / assemblyExcludedJars) := {
        val cp = (assembly / fullClasspath).value
        cp filter { v =>
          val name = v.data.getName
          !(name.startsWith("celeborn-") ||
            name.startsWith("jackson-annotations-") ||
            name.startsWith("jackson-core-") ||
            name.startsWith("jackson-databind-") ||
            name.startsWith("jackson-datatype-jsr310-") ||
            name.startsWith("jackson-jaxrs-json-provider-") ||
            name.startsWith("jsr305-") ||
            name.startsWith("jakarta.annotation-api-") ||
            name.startsWith("httpclient5-") ||
            name.startsWith("httpcore5-") ||
            name.startsWith("httpcore5-h2-") ||
            name.startsWith("jackson-databind-nullable-") ||
            name.startsWith("slf4j-api-"))
        }
      },

      (assembly / assemblyShadeRules) := Seq(
        ShadeRule.rename("org.openapitools.**" -> "org.apache.celeborn.shaded.org.openapitools.@1").inAll,
        ShadeRule.rename("javax.annotation.**" -> "org.apache.celeborn.shaded.javax.annotation.@1").inAll,
        ShadeRule.rename("com.fasterxml.jackson.**" -> "org.apache.celeborn.shaded.com.fasterxml.jackson.@1").inAll,
        ShadeRule.rename("jakarta.validation.**" -> "org.apache.celeborn.shaded.jakarta.validation.@1").inAll,
        ShadeRule.rename("javax.validation.**" -> "org.apache.celeborn.shaded.javax.validation.@1").inAll,
        ShadeRule.rename("javax.ws.rs.ext.**" -> "org.apache.celeborn.shaded.javax.ws.rs.ext.@1").inAll,
        ShadeRule.rename("org.apache.hc.**" -> "org.apache.celeborn.shaded.org.apache.hc.@1").inAll,
        ShadeRule.rename("org.slf4j.**" -> "org.apache.celeborn.shaded.org.slf4j.@1").inAll
    ),

    (assembly / assemblyMergeStrategy) := {
      case m if m.toLowerCase(Locale.ROOT).endsWith("license") => MergeStrategy.discard
      case m if m.toLowerCase(Locale.ROOT).endsWith("manifest.mf") => MergeStrategy.discard
      case m if m.toLowerCase(Locale.ROOT).endsWith("meta-inf/dependencies") => MergeStrategy.discard
      case m if m.toLowerCase(Locale.ROOT).endsWith("module-info.class") => MergeStrategy.discard
      case m if m.toLowerCase(Locale.ROOT).endsWith("mozilla/public-suffix-list.txt") => MergeStrategy.discard
      case m if m.toLowerCase(Locale.ROOT).endsWith("notice") => MergeStrategy.discard
      case PathList(ps@_*) if Assembly.isLicenseFile(ps.last) => MergeStrategy.discard
      case _ => MergeStrategy.first
    },
    Compile / packageBin := assembly.value,
    pomPostProcess := removeDependenciesTransformer
  )
}

object WebProjects {

  def web: Project = {
    Project("celeborn-web", file("web"))
      .settings(commonSettings)
  }

  def modules: Seq[Project] = {
    Seq(web)
  }
}<|MERGE_RESOLUTION|>--- conflicted
+++ resolved
@@ -358,12 +358,8 @@
       CelebornClient.client,
       CelebornService.service,
       CelebornWorker.worker,
-<<<<<<< HEAD
       CelebornMaster.master,
-      CelebornCli.cli) ++ maybeSparkClientModules ++ maybeFlinkClientModules ++ maybeMRClientModules
-=======
-      CelebornMaster.master) ++ maybeSparkClientModules ++ maybeFlinkClientModules ++ maybeMRClientModules ++ maybeWebModules
->>>>>>> cdb5d21d
+      CelebornCli.cli) ++ maybeSparkClientModules ++ maybeFlinkClientModules ++ maybeMRClientModules ++ maybeWebModules
   }
 
   // ThisBuild / parallelExecution := false
