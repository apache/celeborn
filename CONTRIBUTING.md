# Contributing to RSS
Any contributions from the open-source community to improve this project are welcome!

## Code Style
This project uses check-style plugins. Run some checks before you create a new pull request.
```shell
<<<<<<< HEAD
mvn clean
mvn install -DskipTests -Pspark-2
=======
mvn clean 
mvn install -DskipTests -Pspark-2 -Plog4j-1/-Plog4j-2
>>>>>>> b2a6091b
mvn checkstyle:check -Pspark-2
mvn scalastyle:check -Pspark-2
mvn test -Pspark-2 -Plog4j-1/-Plog4j-2
```

## How to Contribute
For collaboration, feel free to contact us. To report a bug, you can just open an issue on GitHub
and attach the exceptions and your analysis if any. For other improvements, you can contact us or
open an issue first and describe what improvement you would like to do. After reaching a consensus,
you can open a pull request and your pull request will get merged after reviewed.

## Improvements on the Schedule
There are already some further improvements on the schedule and welcome to contact us for collaboration:
1. Spark AE Support.
2. Metrics Enhancement.
3. Multiple-Engine Support.<|MERGE_RESOLUTION|>--- conflicted
+++ resolved
@@ -4,13 +4,8 @@
 ## Code Style
 This project uses check-style plugins. Run some checks before you create a new pull request.
 ```shell
-<<<<<<< HEAD
-mvn clean
-mvn install -DskipTests -Pspark-2
-=======
 mvn clean 
 mvn install -DskipTests -Pspark-2 -Plog4j-1/-Plog4j-2
->>>>>>> b2a6091b
 mvn checkstyle:check -Pspark-2
 mvn scalastyle:check -Pspark-2
 mvn test -Pspark-2 -Plog4j-1/-Plog4j-2
