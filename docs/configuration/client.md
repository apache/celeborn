--- conflicted
+++ resolved
@@ -28,49 +28,13 @@
 | celeborn.client.heartbeat.interval | 60s | the heartbeat interval between worker and client | 0.3.0 | 
 | celeborn.client.maxRetries | 15 | Max retry times for client to connect master endpoint | 0.2.0 | 
 | celeborn.client.push.blacklist.enabled | false | Whether to enable shuffle client-side push blacklist of workers. | 0.3.0 | 
-<<<<<<< HEAD
-| celeborn.client.push.buffer.initial.size | 8k |  | 0.2.0 | 
-| celeborn.client.push.buffer.max.size | 64k | Max size of reducer partition buffer memory for shuffle hash writer. The pushed data will be buffered in memory before sending to Celeborn worker. For performance consideration keep this buffer size higher than 32K. Example: If reducer amount is 2000, buffer size is 64K, then each task will consume up to `64KiB * 2000 = 125MiB` heap memory. | 0.2.0 | 
-| celeborn.client.push.data.timeout | 120s | Timeout for a task to push data rpc message. This value should better be more than twice of `celeborn.client.push.timeoutCheck.interval` | 0.2.0 | 
-| celeborn.client.push.limit.inFlight.sleepInterval | 50ms | Sleep interval when check netty in-flight requests to be done. | 0.2.0 | 
-| celeborn.client.push.limit.inFlight.timeout | &lt;undefined&gt; | Timeout for netty in-flight requests to be done.Default value should be `celeborn.client.push.data.timeout * 2`. | 0.2.0 | 
-| celeborn.client.push.limit.strategy | SIMPLE | The strategy used to control the push speed. Valid strategies are SIMPLE and SLOWSTART. the SLOWSTART strategy is usually cooperate with congest control mechanism in the worker side. | 0.3.0 | 
-| celeborn.client.push.maxReqsInFlight | 4 | Amount of Netty in-flight requests per worker. The maximum memory is `celeborn.push.maxReqsInFlight` * `celeborn.push.buffer.max.size` * compression ratio(1 in worst case), default: 64Kib * 32 = 2Mib | 0.2.0 | 
-| celeborn.client.push.queue.capacity | 512 | Push buffer queue size for a task. The maximum memory is `celeborn.push.buffer.max.size` * `celeborn.push.queue.capacity`, default: 64KiB * 512 = 32MiB | 0.2.0 | 
-| celeborn.client.push.retry.threads | 8 | Thread number to process shuffle re-send push data requests. | 0.2.0 | 
-| celeborn.client.push.revive.maxRetries | 5 | Max retry times for reviving when celeborn push data failed. | 0.3.0 | 
-| celeborn.client.push.slowStart.initialSleepTime | 500ms | The initial sleep time if the current max in flight requests is 0 | 0.3.0 | 
-| celeborn.client.push.slowStart.maxSleepTime | 2s | If celeborn.client.push.limit.strategy is set to SLOWSTART, push side will take a sleep strategy for each batch of requests, this controls the max sleep time if the max in flight requests limit is 1 for a long time | 0.3.0 | 
-| celeborn.client.push.sort.pipeline.enabled | false | Whether to enable pipelining for sort based shuffle writer. If true, double buffering will be used to pipeline push | 0.2.1 | 
-| celeborn.client.push.sort.randomizePartitionId.enabled | false | Whether to randomize partitionId in push sorter. If true, partitionId will be randomized when sort data to avoid skew when push to worker | 0.2.1 | 
-| celeborn.client.push.sortMemory.threshold | 64m | When SortBasedPusher use memory over the threshold, will trigger push data. | 0.2.0 | 
-| celeborn.client.push.splitPartition.threads | 8 | Thread number to process shuffle split request in shuffle client. | 0.2.0 | 
-| celeborn.client.push.stageEnd.timeout | &lt;undefined&gt; | Timeout for waiting StageEnd. Default value should be `celeborn.rpc.askTimeout * (celeborn.client.rpc.requestCommitFiles.maxRetries + 1)`. | 0.2.0 | 
-| celeborn.client.push.takeTaskWaitTime | 50ms | Wait time if no task available to push to worker. | 0.3.0 | 
-| celeborn.client.reserveSlots.maxRetries | 3 | Max retry times for client to reserve slots. | 0.2.0 | 
-| celeborn.client.reserveSlots.rackware.enabled | false | Whether need to place different replicates on different racks when allocating slots. | 0.3.0 | 
-| celeborn.client.reserveSlots.retryWait | 3s | Wait time before next retry if reserve slots failed. | 0.2.0 | 
-| celeborn.client.rpc.cache.concurrencyLevel | 32 | The number of write locks to update rpc cache. | 0.2.0 | 
-| celeborn.client.rpc.cache.expireTime | 15s | The time before a cache item is removed. | 0.2.0 | 
-| celeborn.client.rpc.cache.size | 256 | The max cache items count for rpc cache. | 0.2.0 | 
-| celeborn.client.rpc.getReducerFileGroup.askTimeout | &lt;undefined&gt; | Timeout for ask operations during get reducer file group. Default value should be `celeborn.rpc.askTimeout * (celeborn.client.rpc.requestCommitFiles.maxRetries + 1 + 1)`. | 0.2.0 | 
-| celeborn.client.rpc.maxParallelism | 1024 | Max parallelism of client on sending RPC requests. | 0.2.0 | 
-| celeborn.client.rpc.registerShuffle.askTimeout | &lt;undefined&gt; | Timeout for ask operations during register shuffle. Default value should be `celeborn.rpc.askTimeout * (celeborn.client.reserveSlots.maxRetries + 1 + 1)`. | 0.2.0 | 
-| celeborn.client.rpc.requestCommitFiles.maxRetries | 2 | Max retry times for requestCommitFiles RPC. | 1.0.0 | 
-| celeborn.client.rpc.requestPartition.askTimeout | &lt;undefined&gt; | Timeout for ask operations during request change partition location, such as revive or split partition. Default value should be `celeborn.rpc.askTimeout * (celeborn.client.reserveSlots.maxRetries + 1)`. | 0.2.0 | 
-| celeborn.client.rpc.reserveSlots.askTimeout | 30s | Timeout for LifecycleManager request reserve slots. | 0.3.0 | 
-=======
 | celeborn.fetch.maxReqsInFlight | 3 | Amount of in-flight chunk fetch request. | 0.2.0 | 
 | celeborn.fetch.maxRetriesForEachReplica | 3 | Max retry times of fetch chunk on each replica | 0.2.0 | 
 | celeborn.fetch.timeout | 30s | Timeout for a task to fetch chunk. | 0.2.0 | 
->>>>>>> d244f445
 | celeborn.master.endpoints | &lt;localhost&gt;:9097 | Endpoints of master nodes for celeborn client to connect, allowed pattern is: `<host1>:<port1>[,<host2>:<port2>]*`, e.g. `clb1:9097,clb2:9098,clb3:9099`. If the port is omitted, 9097 will be used. | 0.2.0 | 
 | celeborn.memory.allocator.numArenas | &lt;undefined&gt; | Number of arenas for pooled memory allocator. Default value is Runtime.getRuntime.availableProcessors, min value is 2. | 0.3.0 | 
 | celeborn.memory.allocator.share | false | Whether to share memory allocator. | 0.3.0 | 
 | celeborn.memory.allocator.verbose.metric | false | Weather to enable verbose metric for pooled allocator. | 0.3.0 | 
-<<<<<<< HEAD
-| celeborn.push.replicate.enabled | false | When true, Celeborn worker will replicate shuffle data to another Celeborn worker asynchronously to ensure the pushed shuffle data won't be lost after the node failure. | 0.2.0 | 
-=======
 | celeborn.push.buffer.initial.size | 8k |  | 0.2.0 | 
 | celeborn.push.buffer.max.size | 64k | Max size of reducer partition buffer memory for shuffle hash writer. The pushed data will be buffered in memory before sending to Celeborn worker. For performance consideration keep this buffer size higher than 32K. Example: If reducer amount is 2000, buffer size is 64K, then each task will consume up to `64KiB * 2000 = 125MiB` heap memory. | 0.2.0 | 
 | celeborn.push.data.timeout | 30s | Timeout for a task to push data rpc message. This value should better be more than twice of `celeborn.push.timeoutCheck.interval` | 0.2.0 | 
@@ -102,7 +66,6 @@
 | celeborn.rpc.requestCommitFiles.maxRetries | 2 | Max retry times for requestCommitFiles RPC. | 1.0.0 | 
 | celeborn.rpc.requestPartition.askTimeout | &lt;value of celeborn.&lt;module&gt;.io.connectionTimeout&gt; | Timeout for ask operations during requesting change partition location, such as reviving or spliting partition. During this process, there are `celeborn.slots.reserve.maxRetries` times for retry opportunities for reserving slots. User can customize this value according to your setting. By default, the value is the max timeout value `celeborn.<module>.io.connectionTimeout`. | 0.2.0 | 
 | celeborn.rpc.reserveSlots.askTimeout | &lt;value of celeborn.rpc.askTimeout&gt; | Timeout for LifecycleManager request reserve slots. | 0.3.0 | 
->>>>>>> d244f445
 | celeborn.shuffle.batchHandleChangePartition.enabled | false | When true, LifecycleManager will handle change partition request in batch. Otherwise, LifecycleManager will process the requests one by one | 0.2.0 | 
 | celeborn.shuffle.batchHandleChangePartition.interval | 100ms | Interval for LifecycleManager to schedule handling change partition requests in batch. | 0.2.0 | 
 | celeborn.shuffle.batchHandleChangePartition.threads | 8 | Threads number for LifecycleManager to handle change partition request in batch. | 0.2.0 | 
