---
license: |
  Licensed to the Apache Software Foundation (ASF) under one or more
  contributor license agreements.  See the NOTICE file distributed with
  this work for additional information regarding copyright ownership.
  The ASF licenses this file to You under the Apache License, Version 2.0
  (the "License"); you may not use this file except in compliance with
  the License.  You may obtain a copy of the License at
  
      https://www.apache.org/licenses/LICENSE-2.0
  
  Unless required by applicable law or agreed to in writing, software
  distributed under the License is distributed on an "AS IS" BASIS,
  WITHOUT WARRANTIES OR CONDITIONS OF ANY KIND, either express or implied.
  See the License for the specific language governing permissions and
  limitations under the License.
---

<!--begin-include-->
| Key | Default | Description | Since |
| --- | ------- | ----------- | ----- |
| celeborn.application.heartbeatInterval | 10s | Interval for client to send heartbeat message to master. | 0.2.0 | 
| celeborn.client.blacklistSlave.enabled | true | When true, Celeborn will add partition's peer worker into blacklist when push data to slave failed. | 0.3.0 | 
| celeborn.client.closeIdleConnections | true | Whether client will close idle connections. | 0.3.0 | 
| celeborn.client.maxRetries | 15 | Max retry times for client to connect master endpoint | 0.2.0 | 
| celeborn.client.network.memory.perResultPartition | 64m | The size of network buffers required per result partition. The minimum valid value is 8M. Usually, several hundreds of megabytes memory is enough for large scale batch jobs. | 0.3.0 | 
| celeborn.fetch.maxReqsInFlight | 3 | Amount of in-flight chunk fetch request. | 0.2.0 | 
| celeborn.fetch.maxRetries | 3 | Max retries of fetch chunk | 0.2.0 | 
| celeborn.fetch.timeout | 120s | Timeout for a task to fetch chunk. | 0.2.0 | 
| celeborn.master.endpoints | &lt;localhost&gt;:9097 | Endpoints of master nodes for celeborn client to connect, allowed pattern is: `<host1>:<port1>[,<host2>:<port2>]*`, e.g. `clb1:9097,clb2:9098,clb3:9099`. If the port is omitted, 9097 will be used. | 0.2.0 | 
| celeborn.push.buffer.initial.size | 8k |  | 0.2.0 | 
| celeborn.push.buffer.max.size | 64k | Max size of reducer partition buffer memory for shuffle hash writer. The pushed data will be buffered in memory before sending to Celeborn worker. For performance consideration keep this buffer size higher than 32K. Example: If reducer amount is 2000, buffer size is 64K, then each task will consume up to `64KiB * 2000 = 125MiB` heap memory. | 0.2.0 | 
| celeborn.push.data.slowStart | false | Whether to allow to slow increasing maxReqs to meet the max push capacity, worked when worker side enables rate limit mechanism | 0.3.0 | 
| celeborn.push.data.timeout | 120s | Timeout for a task to push data rpc message. | 0.2.0 | 
| celeborn.push.limit.inFlight.sleepInterval | 50ms | Sleep interval when check netty in-flight requests to be done. | 0.2.0 | 
<<<<<<< HEAD
| celeborn.push.limit.inFlight.timeout | 240s | Timeout for netty in-flight requests to be done. | 0.2.0 | 
=======
| celeborn.push.limit.inFlight.timeout | &lt;undefined&gt; | Timeout for netty in-flight requests to be done.Default value should be `celeborn.push.data.timeout * 2`. | 0.2.0 | 
>>>>>>> 122da478
| celeborn.push.maxReqsInFlight | 4 | Amount of Netty in-flight requests per worker. The maximum memory is `celeborn.push.maxReqsInFlight` * `celeborn.push.buffer.max.size` * compression ratio(1 in worst case), default: 64Kib * 32 = 2Mib | 0.2.0 | 
| celeborn.push.queue.capacity | 512 | Push buffer queue size for a task. The maximum memory is `celeborn.push.buffer.max.size` * `celeborn.push.queue.capacity`, default: 64KiB * 512 = 32MiB | 0.2.0 | 
| celeborn.push.replicate.enabled | true | When true, Celeborn worker will replicate shuffle data to another Celeborn worker asynchronously to ensure the pushed shuffle data won't be lost after the node failure. | 0.2.0 | 
| celeborn.push.retry.threads | 8 | Thread number to process shuffle re-send push data requests. | 0.2.0 | 
| celeborn.push.revive.maxRetries | 5 | Max retry times for reviving when celeborn push data failed. | 0.3.0 | 
| celeborn.push.sortMemory.threshold | 64m | When SortBasedPusher use memory over the threshold, will trigger push data. | 0.2.0 | 
| celeborn.push.splitPartition.threads | 8 | Thread number to process shuffle split request in shuffle client. | 0.2.0 | 
| celeborn.push.stageEnd.timeout | &lt;undefined&gt; | Timeout for waiting StageEnd. Default value should be `celeborn.rpc.askTimeout * (celeborn.rpc.requestCommitFiles.maxRetries + 1)`. | 0.2.0 | 
| celeborn.rpc.cache.concurrencyLevel | 32 | The number of write locks to update rpc cache. | 0.2.0 | 
| celeborn.rpc.cache.expireTime | 15s | The time before a cache item is removed. | 0.2.0 | 
| celeborn.rpc.cache.size | 256 | The max cache items count for rpc cache. | 0.2.0 | 
| celeborn.rpc.getReducerFileGroup.askTimeout | &lt;undefined&gt; | Timeout for ask operations during get reducer file group. Default value should be `celeborn.rpc.askTimeout * (celeborn.rpc.requestCommitFiles.maxRetries + 1 + 1)`. | 0.2.0 | 
| celeborn.rpc.maxParallelism | 1024 | Max parallelism of client on sending RPC requests. | 0.2.0 | 
| celeborn.rpc.registerShuffle.askTimeout | &lt;undefined&gt; | Timeout for ask operations during register shuffle. Default value should be `celeborn.rpc.askTimeout * (celeborn.slots.reserve.maxRetries + 1 + 1)`. | 0.2.0 | 
| celeborn.rpc.requestCommitFiles.maxRetries | 2 | Max retry times for requestCommitFiles RPC. | 1.0.0 | 
| celeborn.rpc.requestPartition.askTimeout | &lt;undefined&gt; | Timeout for ask operations during request change partition location, such as revive or split partition. Default value should be `celeborn.rpc.askTimeout * (celeborn.slots.reserve.maxRetries + 1)`. | 0.2.0 | 
| celeborn.shuffle.batchHandleChangePartition.enabled | false | When true, LifecycleManager will handle change partition request in batch. Otherwise, LifecycleManager will process the requests one by one | 0.2.0 | 
| celeborn.shuffle.batchHandleChangePartition.interval | 100ms | Interval for LifecycleManager to schedule handling change partition requests in batch. | 0.2.0 | 
| celeborn.shuffle.batchHandleChangePartition.threads | 8 | Threads number for LifecycleManager to handle change partition request in batch. | 0.2.0 | 
| celeborn.shuffle.batchHandleCommitPartition.enabled | false | When true, LifecycleManager will handle commit partition request in batch. Otherwise, LifecycleManager won't commit partition before stage end | 0.2.0 | 
| celeborn.shuffle.batchHandleCommitPartition.interval | 5s | Interval for LifecycleManager to schedule handling commit partition requests in batch. | 0.2.0 | 
| celeborn.shuffle.batchHandleCommitPartition.threads | 8 | Threads number for LifecycleManager to handle commit partition request in batch. | 0.2.0 | 
| celeborn.shuffle.chuck.size | 8m | Max chunk size of reducer's merged shuffle data. For example, if a reducer's shuffle data is 128M and the data will need 16 fetch chunk requests to fetch. | 0.2.0 | 
| celeborn.shuffle.compression.codec | LZ4 | The codec used to compress shuffle data. By default, Celeborn provides two codecs: `lz4` and `zstd`. | 0.2.0 | 
| celeborn.shuffle.compression.zstd.level | 1 | Compression level for Zstd compression codec, its value should be an integer between -5 and 22. Increasing the compression level will result in better compression at the expense of more CPU and memory. | 0.2.0 | 
| celeborn.shuffle.expired.checkInterval | 60s | Interval for client to check expired shuffles. | 0.2.0 | 
| celeborn.shuffle.forceFallback.enabled | false | Whether force fallback shuffle to Spark's default. | 0.2.0 | 
| celeborn.shuffle.forceFallback.numPartitionsThreshold | 500000 | Celeborn will only accept shuffle of partition number lower than this configuration value. | 0.2.0 | 
| celeborn.shuffle.manager.port | 0 | Port used by the LifecycleManager on the Driver. | 0.2.0 | 
| celeborn.shuffle.partition.type | REDUCE | Type of shuffle's partition. | 0.2.0 | 
| celeborn.shuffle.partitionSplit.mode | SOFT | soft: the shuffle file size might be larger than split threshold. hard: the shuffle file size will be limited to split threshold. | 0.2.0 | 
| celeborn.shuffle.partitionSplit.threshold | 1G | Shuffle file size threshold, if file size exceeds this, trigger split. | 0.2.0 | 
| celeborn.shuffle.rangeReadFilter.enabled | false | If a spark application have skewed partition, this value can set to true to improve performance. | 0.2.0 | 
| celeborn.shuffle.register.maxRetries | 3 | Max retry times for client to register shuffle. | 0.2.0 | 
| celeborn.shuffle.register.retryWait | 3s | Wait time before next retry if register shuffle failed. | 0.2.0 | 
| celeborn.shuffle.writer | HASH | Celeborn supports the following kind of shuffle writers. 1. hash: hash-based shuffle writer works fine when shuffle partition count is normal; 2. sort: sort-based shuffle writer works fine when memory pressure is high or shuffle partition count it huge. | 0.2.0 | 
| celeborn.slots.reserve.maxRetries | 3 | Max retry times for client to reserve slots. | 0.2.0 | 
| celeborn.slots.reserve.retryWait | 3s | Wait time before next retry if reserve slots failed. | 0.2.0 | 
| celeborn.storage.hdfs.dir | &lt;undefined&gt; | HDFS dir configuration for Celeborn to access HDFS. | 0.2.0 | 
| celeborn.test.fetchFailure | false | Wheter to test fetch chunk failure | 0.2.0 | 
| celeborn.test.retryCommitFiles | false | Fail commitFile request for test | 0.2.0 | 
| celeborn.test.retryRevive | false | Fail push data and request for test | 0.2.0 | 
| celeborn.worker.excluded.checkInterval | 30s | Interval for client to refresh excluded worker list. | 0.2.0 | 
| celeborn.worker.excluded.expireTimeout | 600s | Timeout time for LifecycleManager to clear reserved excluded worker. | 0.2.0 | 
<!--end-include--><|MERGE_RESOLUTION|>--- conflicted
+++ resolved
@@ -33,11 +33,7 @@
 | celeborn.push.data.slowStart | false | Whether to allow to slow increasing maxReqs to meet the max push capacity, worked when worker side enables rate limit mechanism | 0.3.0 | 
 | celeborn.push.data.timeout | 120s | Timeout for a task to push data rpc message. | 0.2.0 | 
 | celeborn.push.limit.inFlight.sleepInterval | 50ms | Sleep interval when check netty in-flight requests to be done. | 0.2.0 | 
-<<<<<<< HEAD
-| celeborn.push.limit.inFlight.timeout | 240s | Timeout for netty in-flight requests to be done. | 0.2.0 | 
-=======
 | celeborn.push.limit.inFlight.timeout | &lt;undefined&gt; | Timeout for netty in-flight requests to be done.Default value should be `celeborn.push.data.timeout * 2`. | 0.2.0 | 
->>>>>>> 122da478
 | celeborn.push.maxReqsInFlight | 4 | Amount of Netty in-flight requests per worker. The maximum memory is `celeborn.push.maxReqsInFlight` * `celeborn.push.buffer.max.size` * compression ratio(1 in worst case), default: 64Kib * 32 = 2Mib | 0.2.0 | 
 | celeborn.push.queue.capacity | 512 | Push buffer queue size for a task. The maximum memory is `celeborn.push.buffer.max.size` * `celeborn.push.queue.capacity`, default: 64KiB * 512 = 32MiB | 0.2.0 | 
 | celeborn.push.replicate.enabled | true | When true, Celeborn worker will replicate shuffle data to another Celeborn worker asynchronously to ensure the pushed shuffle data won't be lost after the node failure. | 0.2.0 | 
