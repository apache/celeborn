---
license: |
  Licensed under the Apache License, Version 2.0 (the "License");
  you may not use this file except in compliance with the License.
  You may obtain a copy of the License at
  
      https://www.apache.org/licenses/LICENSE-2.0
  
  Unless required by applicable law or agreed to in writing, software
  distributed under the License is distributed on an "AS IS" BASIS,
  WITHOUT WARRANTIES OR CONDITIONS OF ANY KIND, either express or implied.
  See the License for the specific language governing permissions and
  limitations under the License.
---

<!--begin-include-->
| Key | Default | Description | Since |
| --- | ------- | ----------- | ----- |
<<<<<<< HEAD
| celeborn.application.heartbeat.interval | `10s` | Interval for client to send heartbeat message to master. | 0.2.0 | 
| celeborn.fetch.maxReqsInFlight | `3` | Amount of in-flight chunk fetch request. | 0.2.0 | 
| celeborn.fetch.timeout | `120s` | Timeout for a task to fetch chunk. | 0.2.0 | 
| celeborn.master.endpoints | `<localhost>:9097` | Endpoints of master nodes for celeborn client to connect, allowed pattern is: `<host1>:<port1>[,<host2>:<port2>]*`, e.g. `clb1:9097,clb2:9098,clb3:9099`. If the port is omitted, 9097 will be used. | 0.2.0 | 
| celeborn.push.buffer.initial.size | `8k` |  | 0.2.0 | 
| celeborn.push.buffer.max.size | `64k` | Max size of reducer partition buffer memory for shuffle hash writer. The pushed data will be buffered in memory before sending to Celeborn worker. For performance consideration keep this buffer size higher than 32K. Example: If reducer amount is 2000, buffer size is 64K, then each task will consume up to `64KiB * 2000 = 125MiB` heap memory. | 0.2.0 | 
| celeborn.push.maxReqsInFlight | `32` | Amount of Netty in-flight requests. The maximum memory is `celeborn.push.maxReqsInFlight` * `celeborn.push.buffer.max.size` * compression ratio(1 in worst case), default: 64Kib * 32 = 2Mib | 0.2.0 | 
| celeborn.push.queue.capacity | `512` | Push buffer queue size for a task. The maximum memory is `celeborn.push.buffer.max.size` * `celeborn.push.queue.capacity`, default: 64KiB * 512 = 32MiB | 0.2.0 | 
| celeborn.push.replicate.enabled | `true` | When true, Celeborn worker will replicate shuffle data to another Celeborn worker asynchronously to ensure the pushed shuffle data won't be lost after the node failure. | 0.2.0 | 
| celeborn.rpc.maxParallelism | `1024` | Max parallelism of client on sending RPC requests. | 0.2.0 | 
| celeborn.shuffle.chuck.size | `8m` | Max chunk size of reducer's merged shuffle data. For example, if a reducer's shuffle data is 128M and the data will need 16 fetch chunk requests to fetch. | 0.2.0 | 
| celeborn.shuffle.expired.interval | `60s` | Interval for client to check expired shuffles. | 0.2.0 | 
| celeborn.shuffle.register.maxRetries | `3` | Max retry times for client to register shuffle. | 0.2.0 | 
| celeborn.shuffle.register.retryWait | `3s` | Wait time before next retry if register shuffle failed. | 0.2.0 | 
| celeborn.shuffle.writer.mode | `hash` | Celeborn supports the following kind of shuffle writers. 1. hash: hash-based shuffle writer works fine when shuffle partition count is normal; 2. sort: sort-based shuffle writer works fine when memory pressure is high or shuffle partition count it huge. | 0.2.0 | 
| celeborn.slot.reserve.maxRetries | `3` | Max retry times for client to reserve slots. | 0.2.0 | 
| celeborn.slot.reserve.retryWait | `3s` | Wait time before next retry if reserve slots failed. | 0.2.0 | 
| celeborn.storage.hdfs.dir | `<undefined>` | HDFS dir configuration for Celeborn to access HDFS. | 0.2.0 | 
| celeborn.worker.excluded.interval | `30s` | Interval for client to refresh excluded worker list. | 0.2.0 | 
=======
| celeborn.application.heartbeatInterval | 10s | Interval for client to send heartbeat message to master. | 0.2.0 | 
| celeborn.fetch.maxReqsInFlight | 3 | Amount of in-flight chunk fetch request. | 0.2.0 | 
| celeborn.fetch.timeout | 120s | Timeout for a task to fetch chunk. | 0.2.0 | 
| celeborn.master.endpoints | &lt;localhost&gt;:9097 | Endpoints of master nodes for celeborn client to connect, allowed pattern is: `<host1>:<port1>[,<host2>:<port2>]*`, e.g. `clb1:9097,clb2:9098,clb3:9099`. If the port is omitted, 9097 will be used. | 0.2.0 | 
| celeborn.push.buffer.initial.size | 8k |  | 0.2.0 | 
| celeborn.push.buffer.max.size | 64k | Max size of reducer partition buffer memory for shuffle hash writer. The pushed data will be buffered in memory before sending to Celeborn worker. For performance consideration keep this buffer size higher than 32K. Example: If reducer amount is 2000, buffer size is 64K, then each task will consume up to `64KiB * 2000 = 125MiB` heap memory. | 0.2.0 | 
| celeborn.push.limit.inFlight.sleepInterval | 50ms | Sleep interval when check netty in-flight requests to be done. | 0.2.0 | 
| celeborn.push.limit.inFlight.timeout | 240s | Timeout for netty in-flight requests to be done. | 0.2.0 | 
| celeborn.push.maxReqsInFlight | 32 | Amount of Netty in-flight requests. The maximum memory is `celeborn.push.maxReqsInFlight` * `celeborn.push.buffer.max.size` * compression ratio(1 in worst case), default: 64Kib * 32 = 2Mib | 0.2.0 | 
| celeborn.push.queue.capacity | 512 | Push buffer queue size for a task. The maximum memory is `celeborn.push.buffer.max.size` * `celeborn.push.queue.capacity`, default: 64KiB * 512 = 32MiB | 0.2.0 | 
| celeborn.push.replicate.enabled | true | When true, Celeborn worker will replicate shuffle data to another Celeborn worker asynchronously to ensure the pushed shuffle data won't be lost after the node failure. | 0.2.0 | 
| celeborn.push.retry.threads | 8 | Thread number to process shuffle re-send push data requests. | 0.2.0 | 
| celeborn.push.sortMemory.threshold | 64m | When SortBasedPusher use memory over the threshold, will trigger push data. | 0.2.0 | 
| celeborn.push.splitPartition.threads | 8 | Thread number to process shuffle split request in shuffle client. | 0.2.0 | 
| celeborn.push.stageEnd.timeout | 240s | Timeout for StageEnd. | 0.2.0 | 
| celeborn.rpc.maxParallelism | 1024 | Max parallelism of client on sending RPC requests. | 0.2.0 | 
| celeborn.shuffle.chuck.size | 8m | Max chunk size of reducer's merged shuffle data. For example, if a reducer's shuffle data is 128M and the data will need 16 fetch chunk requests to fetch. | 0.2.0 | 
| celeborn.shuffle.compression.codec | lz4 | The codec used to compress shuffle data. By default, Celeborn provides two codecs: `lz4` and `zstd`. | 0.2.0 | 
| celeborn.shuffle.compression.zstd.level | 1 | Compression level for Zstd compression codec, its value should be an integer between -5 and 22. Increasing the compression level will result in better compression at the expense of more CPU and memory. | 0.2.0 | 
| celeborn.shuffle.expired.checkInterval | 60s | Interval for client to check expired shuffles. | 0.2.0 | 
| celeborn.shuffle.forceFallback.enabled | false | Whether force fallback shuffle to Spark's default. | 0.2.0 | 
| celeborn.shuffle.forceFallback.numPartitionsThreshold | 500000 | Celeborn will only accept shuffle of partition number lower than this configuration value. | 0.2.0 | 
| celeborn.shuffle.manager.port | 0 | Port used by the LifecycleManager on the Driver. | 0.2.0 | 
| celeborn.shuffle.partition.type | reduce | Type of shuffle's partition. | 0.2.0 | 
| celeborn.shuffle.rangeReadFilter.enabled | false | If a spark application have skewed partition, this value can set to true to improve performance. | 0.2.0 | 
| celeborn.shuffle.register.maxRetries | 3 | Max retry times for client to register shuffle. | 0.2.0 | 
| celeborn.shuffle.register.retryWait | 3s | Wait time before next retry if register shuffle failed. | 0.2.0 | 
| celeborn.shuffle.writer.mode | hash | Celeborn supports the following kind of shuffle writers. 1. hash: hash-based shuffle writer works fine when shuffle partition count is normal; 2. sort: sort-based shuffle writer works fine when memory pressure is high or shuffle partition count it huge. | 0.2.0 | 
| celeborn.slots.reserve.maxRetries | 3 | Max retry times for client to reserve slots. | 0.2.0 | 
| celeborn.slots.reserve.retryWait | 3s | Wait time before next retry if reserve slots failed. | 0.2.0 | 
| celeborn.storage.hdfs.dir | &lt;undefined&gt; | HDFS dir configuration for Celeborn to access HDFS. | 0.2.0 | 
| celeborn.worker.excluded.checkInterval | 30s | Interval for client to refresh excluded worker list. | 0.2.0 | 
>>>>>>> 0bd0a3e9
<!--end-include--><|MERGE_RESOLUTION|>--- conflicted
+++ resolved
@@ -3,9 +3,9 @@
   Licensed under the Apache License, Version 2.0 (the "License");
   you may not use this file except in compliance with the License.
   You may obtain a copy of the License at
-  
+
       https://www.apache.org/licenses/LICENSE-2.0
-  
+
   Unless required by applicable law or agreed to in writing, software
   distributed under the License is distributed on an "AS IS" BASIS,
   WITHOUT WARRANTIES OR CONDITIONS OF ANY KIND, either express or implied.
@@ -16,58 +16,36 @@
 <!--begin-include-->
 | Key | Default | Description | Since |
 | --- | ------- | ----------- | ----- |
-<<<<<<< HEAD
-| celeborn.application.heartbeat.interval | `10s` | Interval for client to send heartbeat message to master. | 0.2.0 | 
-| celeborn.fetch.maxReqsInFlight | `3` | Amount of in-flight chunk fetch request. | 0.2.0 | 
-| celeborn.fetch.timeout | `120s` | Timeout for a task to fetch chunk. | 0.2.0 | 
-| celeborn.master.endpoints | `<localhost>:9097` | Endpoints of master nodes for celeborn client to connect, allowed pattern is: `<host1>:<port1>[,<host2>:<port2>]*`, e.g. `clb1:9097,clb2:9098,clb3:9099`. If the port is omitted, 9097 will be used. | 0.2.0 | 
-| celeborn.push.buffer.initial.size | `8k` |  | 0.2.0 | 
-| celeborn.push.buffer.max.size | `64k` | Max size of reducer partition buffer memory for shuffle hash writer. The pushed data will be buffered in memory before sending to Celeborn worker. For performance consideration keep this buffer size higher than 32K. Example: If reducer amount is 2000, buffer size is 64K, then each task will consume up to `64KiB * 2000 = 125MiB` heap memory. | 0.2.0 | 
-| celeborn.push.maxReqsInFlight | `32` | Amount of Netty in-flight requests. The maximum memory is `celeborn.push.maxReqsInFlight` * `celeborn.push.buffer.max.size` * compression ratio(1 in worst case), default: 64Kib * 32 = 2Mib | 0.2.0 | 
-| celeborn.push.queue.capacity | `512` | Push buffer queue size for a task. The maximum memory is `celeborn.push.buffer.max.size` * `celeborn.push.queue.capacity`, default: 64KiB * 512 = 32MiB | 0.2.0 | 
-| celeborn.push.replicate.enabled | `true` | When true, Celeborn worker will replicate shuffle data to another Celeborn worker asynchronously to ensure the pushed shuffle data won't be lost after the node failure. | 0.2.0 | 
-| celeborn.rpc.maxParallelism | `1024` | Max parallelism of client on sending RPC requests. | 0.2.0 | 
-| celeborn.shuffle.chuck.size | `8m` | Max chunk size of reducer's merged shuffle data. For example, if a reducer's shuffle data is 128M and the data will need 16 fetch chunk requests to fetch. | 0.2.0 | 
-| celeborn.shuffle.expired.interval | `60s` | Interval for client to check expired shuffles. | 0.2.0 | 
-| celeborn.shuffle.register.maxRetries | `3` | Max retry times for client to register shuffle. | 0.2.0 | 
-| celeborn.shuffle.register.retryWait | `3s` | Wait time before next retry if register shuffle failed. | 0.2.0 | 
-| celeborn.shuffle.writer.mode | `hash` | Celeborn supports the following kind of shuffle writers. 1. hash: hash-based shuffle writer works fine when shuffle partition count is normal; 2. sort: sort-based shuffle writer works fine when memory pressure is high or shuffle partition count it huge. | 0.2.0 | 
-| celeborn.slot.reserve.maxRetries | `3` | Max retry times for client to reserve slots. | 0.2.0 | 
-| celeborn.slot.reserve.retryWait | `3s` | Wait time before next retry if reserve slots failed. | 0.2.0 | 
-| celeborn.storage.hdfs.dir | `<undefined>` | HDFS dir configuration for Celeborn to access HDFS. | 0.2.0 | 
-| celeborn.worker.excluded.interval | `30s` | Interval for client to refresh excluded worker list. | 0.2.0 | 
-=======
-| celeborn.application.heartbeatInterval | 10s | Interval for client to send heartbeat message to master. | 0.2.0 | 
-| celeborn.fetch.maxReqsInFlight | 3 | Amount of in-flight chunk fetch request. | 0.2.0 | 
-| celeborn.fetch.timeout | 120s | Timeout for a task to fetch chunk. | 0.2.0 | 
-| celeborn.master.endpoints | &lt;localhost&gt;:9097 | Endpoints of master nodes for celeborn client to connect, allowed pattern is: `<host1>:<port1>[,<host2>:<port2>]*`, e.g. `clb1:9097,clb2:9098,clb3:9099`. If the port is omitted, 9097 will be used. | 0.2.0 | 
-| celeborn.push.buffer.initial.size | 8k |  | 0.2.0 | 
-| celeborn.push.buffer.max.size | 64k | Max size of reducer partition buffer memory for shuffle hash writer. The pushed data will be buffered in memory before sending to Celeborn worker. For performance consideration keep this buffer size higher than 32K. Example: If reducer amount is 2000, buffer size is 64K, then each task will consume up to `64KiB * 2000 = 125MiB` heap memory. | 0.2.0 | 
-| celeborn.push.limit.inFlight.sleepInterval | 50ms | Sleep interval when check netty in-flight requests to be done. | 0.2.0 | 
-| celeborn.push.limit.inFlight.timeout | 240s | Timeout for netty in-flight requests to be done. | 0.2.0 | 
-| celeborn.push.maxReqsInFlight | 32 | Amount of Netty in-flight requests. The maximum memory is `celeborn.push.maxReqsInFlight` * `celeborn.push.buffer.max.size` * compression ratio(1 in worst case), default: 64Kib * 32 = 2Mib | 0.2.0 | 
-| celeborn.push.queue.capacity | 512 | Push buffer queue size for a task. The maximum memory is `celeborn.push.buffer.max.size` * `celeborn.push.queue.capacity`, default: 64KiB * 512 = 32MiB | 0.2.0 | 
-| celeborn.push.replicate.enabled | true | When true, Celeborn worker will replicate shuffle data to another Celeborn worker asynchronously to ensure the pushed shuffle data won't be lost after the node failure. | 0.2.0 | 
-| celeborn.push.retry.threads | 8 | Thread number to process shuffle re-send push data requests. | 0.2.0 | 
-| celeborn.push.sortMemory.threshold | 64m | When SortBasedPusher use memory over the threshold, will trigger push data. | 0.2.0 | 
-| celeborn.push.splitPartition.threads | 8 | Thread number to process shuffle split request in shuffle client. | 0.2.0 | 
-| celeborn.push.stageEnd.timeout | 240s | Timeout for StageEnd. | 0.2.0 | 
-| celeborn.rpc.maxParallelism | 1024 | Max parallelism of client on sending RPC requests. | 0.2.0 | 
-| celeborn.shuffle.chuck.size | 8m | Max chunk size of reducer's merged shuffle data. For example, if a reducer's shuffle data is 128M and the data will need 16 fetch chunk requests to fetch. | 0.2.0 | 
-| celeborn.shuffle.compression.codec | lz4 | The codec used to compress shuffle data. By default, Celeborn provides two codecs: `lz4` and `zstd`. | 0.2.0 | 
-| celeborn.shuffle.compression.zstd.level | 1 | Compression level for Zstd compression codec, its value should be an integer between -5 and 22. Increasing the compression level will result in better compression at the expense of more CPU and memory. | 0.2.0 | 
-| celeborn.shuffle.expired.checkInterval | 60s | Interval for client to check expired shuffles. | 0.2.0 | 
-| celeborn.shuffle.forceFallback.enabled | false | Whether force fallback shuffle to Spark's default. | 0.2.0 | 
-| celeborn.shuffle.forceFallback.numPartitionsThreshold | 500000 | Celeborn will only accept shuffle of partition number lower than this configuration value. | 0.2.0 | 
-| celeborn.shuffle.manager.port | 0 | Port used by the LifecycleManager on the Driver. | 0.2.0 | 
-| celeborn.shuffle.partition.type | reduce | Type of shuffle's partition. | 0.2.0 | 
-| celeborn.shuffle.rangeReadFilter.enabled | false | If a spark application have skewed partition, this value can set to true to improve performance. | 0.2.0 | 
-| celeborn.shuffle.register.maxRetries | 3 | Max retry times for client to register shuffle. | 0.2.0 | 
-| celeborn.shuffle.register.retryWait | 3s | Wait time before next retry if register shuffle failed. | 0.2.0 | 
-| celeborn.shuffle.writer.mode | hash | Celeborn supports the following kind of shuffle writers. 1. hash: hash-based shuffle writer works fine when shuffle partition count is normal; 2. sort: sort-based shuffle writer works fine when memory pressure is high or shuffle partition count it huge. | 0.2.0 | 
-| celeborn.slots.reserve.maxRetries | 3 | Max retry times for client to reserve slots. | 0.2.0 | 
-| celeborn.slots.reserve.retryWait | 3s | Wait time before next retry if reserve slots failed. | 0.2.0 | 
-| celeborn.storage.hdfs.dir | &lt;undefined&gt; | HDFS dir configuration for Celeborn to access HDFS. | 0.2.0 | 
-| celeborn.worker.excluded.checkInterval | 30s | Interval for client to refresh excluded worker list. | 0.2.0 | 
->>>>>>> 0bd0a3e9
+| celeborn.application.heartbeatInterval | 10s | Interval for client to send heartbeat message to master. | 0.2.0 |
+| celeborn.fetch.maxReqsInFlight | 3 | Amount of in-flight chunk fetch request. | 0.2.0 |
+| celeborn.fetch.timeout | 120s | Timeout for a task to fetch chunk. | 0.2.0 |
+| celeborn.master.endpoints | &lt;localhost&gt;:9097 | Endpoints of master nodes for celeborn client to connect, allowed pattern is: `<host1>:<port1>[,<host2>:<port2>]*`, e.g. `clb1:9097,clb2:9098,clb3:9099`. If the port is omitted, 9097 will be used. | 0.2.0 |
+| celeborn.push.buffer.initial.size | 8k |  | 0.2.0 |
+| celeborn.push.buffer.max.size | 64k | Max size of reducer partition buffer memory for shuffle hash writer. The pushed data will be buffered in memory before sending to Celeborn worker. For performance consideration keep this buffer size higher than 32K. Example: If reducer amount is 2000, buffer size is 64K, then each task will consume up to `64KiB * 2000 = 125MiB` heap memory. | 0.2.0 |
+| celeborn.push.limit.inFlight.sleepInterval | 50ms | Sleep interval when check netty in-flight requests to be done. | 0.2.0 |
+| celeborn.push.limit.inFlight.timeout | 240s | Timeout for netty in-flight requests to be done. | 0.2.0 |
+| celeborn.push.maxReqsInFlight | 32 | Amount of Netty in-flight requests. The maximum memory is `celeborn.push.maxReqsInFlight` * `celeborn.push.buffer.max.size` * compression ratio(1 in worst case), default: 64Kib * 32 = 2Mib | 0.2.0 |
+| celeborn.push.queue.capacity | 512 | Push buffer queue size for a task. The maximum memory is `celeborn.push.buffer.max.size` * `celeborn.push.queue.capacity`, default: 64KiB * 512 = 32MiB | 0.2.0 |
+| celeborn.push.replicate.enabled | true | When true, Celeborn worker will replicate shuffle data to another Celeborn worker asynchronously to ensure the pushed shuffle data won't be lost after the node failure. | 0.2.0 |
+| celeborn.push.retry.threads | 8 | Thread number to process shuffle re-send push data requests. | 0.2.0 |
+| celeborn.push.sortMemory.threshold | 64m | When SortBasedPusher use memory over the threshold, will trigger push data. | 0.2.0 |
+| celeborn.push.splitPartition.threads | 8 | Thread number to process shuffle split request in shuffle client. | 0.2.0 |
+| celeborn.push.stageEnd.timeout | 240s | Timeout for StageEnd. | 0.2.0 |
+| celeborn.rpc.maxParallelism | 1024 | Max parallelism of client on sending RPC requests. | 0.2.0 |
+| celeborn.shuffle.chuck.size | 8m | Max chunk size of reducer's merged shuffle data. For example, if a reducer's shuffle data is 128M and the data will need 16 fetch chunk requests to fetch. | 0.2.0 |
+| celeborn.shuffle.compression.codec | lz4 | The codec used to compress shuffle data. By default, Celeborn provides two codecs: `lz4` and `zstd`. | 0.2.0 |
+| celeborn.shuffle.compression.zstd.level | 1 | Compression level for Zstd compression codec, its value should be an integer between -5 and 22. Increasing the compression level will result in better compression at the expense of more CPU and memory. | 0.2.0 |
+| celeborn.shuffle.expired.checkInterval | 60s | Interval for client to check expired shuffles. | 0.2.0 |
+| celeborn.shuffle.forceFallback.enabled | false | Whether force fallback shuffle to Spark's default. | 0.2.0 |
+| celeborn.shuffle.forceFallback.numPartitionsThreshold | 500000 | Celeborn will only accept shuffle of partition number lower than this configuration value. | 0.2.0 |
+| celeborn.shuffle.manager.port | 0 | Port used by the LifecycleManager on the Driver. | 0.2.0 |
+| celeborn.shuffle.partition.type | reduce | Type of shuffle's partition. | 0.2.0 |
+| celeborn.shuffle.rangeReadFilter.enabled | false | If a spark application have skewed partition, this value can set to true to improve performance. | 0.2.0 |
+| celeborn.shuffle.register.maxRetries | 3 | Max retry times for client to register shuffle. | 0.2.0 |
+| celeborn.shuffle.register.retryWait | 3s | Wait time before next retry if register shuffle failed. | 0.2.0 |
+| celeborn.shuffle.writer.mode | hash | Celeborn supports the following kind of shuffle writers. 1. hash: hash-based shuffle writer works fine when shuffle partition count is normal; 2. sort: sort-based shuffle writer works fine when memory pressure is high or shuffle partition count it huge. | 0.2.0 |
+| celeborn.slots.reserve.maxRetries | 3 | Max retry times for client to reserve slots. | 0.2.0 |
+| celeborn.slots.reserve.retryWait | 3s | Wait time before next retry if reserve slots failed. | 0.2.0 |
+| celeborn.storage.hdfs.dir | &lt;undefined&gt; | HDFS dir configuration for Celeborn to access HDFS. | 0.2.0 |
+| celeborn.worker.excluded.checkInterval | 30s | Interval for client to refresh excluded worker list. | 0.2.0 |
 <!--end-include-->