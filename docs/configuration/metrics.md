--- conflicted
+++ resolved
@@ -30,11 +30,7 @@
 | celeborn.metrics.prometheus.path | /metrics/prometheus | false | URI context path of prometheus metrics HTTP server. | 0.4.0 |  | 
 | celeborn.metrics.sample.rate | 1.0 | false | It controls if Celeborn collect timer metrics for some operations. Its value should be in [0.0, 1.0]. | 0.2.0 |  | 
 | celeborn.metrics.timer.slidingWindow.size | 4096 | false | The sliding window size of timer metric. | 0.2.0 |  | 
-<<<<<<< HEAD
+| celeborn.metrics.worker.app.topResourceConsumption.bytesWrittenThreshold | 0b | false | Threshold of bytes written for top resource consumption applications list of worker. The application which has bytes written less than this threshold will not be included in the top resource consumption list, including diskBytesWritten and hdfsBytesWritten. | 0.6.0 |  | 
 | celeborn.metrics.worker.app.topResourceConsumption.count | 0 | false | Size for top items about top resource consumption applications list of worker. The top resource consumption is determined by sum of diskBytesWritten and hdfsBytesWritten. The top resource consumption count prevents the total number of metrics from exceeding the metrics capacity.Note: This will add applicationId as label which is considered as a high cardinality label, be careful enabling it on metrics systems that are not optimized for high cardinality columns. | 0.6.0 |  | 
-=======
-| celeborn.metrics.worker.app.topResourceConsumption.bytesWrittenThreshold | 0b | false | Threshold of bytes written for top resource consumption applications list of worker. The application which has bytes written less than this threshold will not be included in the top resource consumption list, including diskBytesWritten and hdfsBytesWritten. | 0.6.0 |  | 
-| celeborn.metrics.worker.app.topResourceConsumption.count | 50 | false | Size for top items about top resource consumption applications list of worker. The top resource consumption is determined by sum of diskBytesWritten and hdfsBytesWritten. The top resource consumption count prevents the total number of metrics from exceeding the metrics capacity. | 0.6.0 |  | 
->>>>>>> a2110568
 | celeborn.metrics.worker.pauseSpentTime.forceAppend.threshold | 10 | false | Force append worker pause spent time even if worker still in pause serving state. Help user can find worker pause spent time increase, when worker always been pause state. |  |  | 
 <!--end-include-->