--- conflicted
+++ resolved
@@ -62,15 +62,12 @@
 | celeborn.worker.monitor.disk.sys.block.dir | /sys/block | The directory where linux file block information is stored. | 0.2.0 | 
 | celeborn.worker.noneEmptyDirExpireDuration | 1d | If a non-empty application shuffle data dir have not been operated during le duration time, will mark this application as expired. | 0.2.0 | 
 | celeborn.worker.partitionSorter.directMemoryRatioThreshold | 0.1 | Max ratio of partition sorter's memory for sorting, when reserved memory is higher than max partition sorter memory, partition sorter will stop sorting. | 0.2.0 | 
-<<<<<<< HEAD
 | celeborn.worker.partitionSorter.reservedMemoryPerPartition | 1mb | Initial reserve memory when sorting a shuffle file off-heap. | 0.2.0 | 
 | celeborn.worker.partitionSorter.sort.timeout | 220s | Timeout for a shuffle file to sort. | 0.2.0 | 
-=======
 | celeborn.worker.push.port | 0 | Server port for Worker to receive push data request from ShuffleClient. | 0.2.0 | 
 | celeborn.worker.register.timeout | 180s | Worker register timeout. | 0.2.0 | 
 | celeborn.worker.replicate.fastFail.duration | 60s | If a replicate request not replied during the duration, worker will mark the replicate data request as failed. | 0.2.0 | 
 | celeborn.worker.replicate.port | 0 | Server port for Worker to receive replicate data request from other Workers. | 0.2.0 | 
->>>>>>> 26dcc118
 | celeborn.worker.replicate.threads | 64 | Thread number of worker to replicate shuffle data. | 0.2.0 | 
 | celeborn.worker.rpc.port | 0 | Server port for Worker to receive RPC request. | 0.2.0 | 
 | celeborn.worker.shuffle.commit.timeout | 120s | Timeout for a Celeborn worker to commit files of a shuffle. | 0.2.0 | 
