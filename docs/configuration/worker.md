---
license: |
  Licensed under the Apache License, Version 2.0 (the "License");
  you may not use this file except in compliance with the License.
  You may obtain a copy of the License at
  
      https://www.apache.org/licenses/LICENSE-2.0
  
  Unless required by applicable law or agreed to in writing, software
  distributed under the License is distributed on an "AS IS" BASIS,
  WITHOUT WARRANTIES OR CONDITIONS OF ANY KIND, either express or implied.
  See the License for the specific language governing permissions and
  limitations under the License.
---

<!--begin-include-->
| Key | Default | Description | Since |
| --- | ------- | ----------- | ----- |
<<<<<<< HEAD
| celeborn.master.endpoints | `<localhost>:9097` | Endpoints of master nodes for celeborn client to connect, allowed pattern is: `<host1>:<port1>[,<host2>:<port2>]*`, e.g. `clb1:9097,clb2:9098,clb3:9099`. If the port is omitted, 9097 will be used. | 0.2.0 | 
| celeborn.metrics.capacity | `4096` | The maximum number of metrics which a source can use to generate output strings. | 0.2.0 | 
| celeborn.metrics.collectCritical.enabled | `false` | It controls whether to collect metrics which may affect performance. When enable, Celeborn collects them. | 0.2.0 | 
| celeborn.metrics.enabled | `true` | When true, enable metrics system. | 0.2.0 | 
| celeborn.metrics.sample.rate | `1.0` | It controls if Celeborn collect timer metrics for some operations. Its value should be in [0.0, 1.0]. | 0.2.0 | 
| celeborn.metrics.timer.sliding.window.size | `4096` | The sliding window size of timer metric. | 0.2.0 | 
| celeborn.partition.sorter.memory.maxRatio | `0.1` | Max ratio of sort memory. | 0.2.0 | 
| celeborn.shuffle.chuck.size | `8m` | Max chunk size of reducer's merged shuffle data. For example, if a reducer's shuffle data is 128M and the data will need 16 fetch chunk requests to fetch. | 0.2.0 | 
| celeborn.storage.hdfs.dir | `<undefined>` | HDFS dir configuration for Celeborn to access HDFS. | 0.2.0 | 
| celeborn.worker.commit.threads | `32` | Thread number of worker to commit shuffle data files asynchronously. | 0.2.0 | 
| celeborn.worker.deviceMonitor.check.interval | `60s` | Intervals between device monitor to check disk. | 0.2.0 | 
| celeborn.worker.deviceMonitor.checklist | `readwrite,diskusage` | Select what the device needs to detect, available items are: iohang, readwrite and diskusage. | 0.2.0 | 
| celeborn.worker.deviceMonitor.enabled | `true` | When true, worker will monitor device and report to master. | 0.2.0 | 
| celeborn.worker.deviceMonitor.sys.block.dir | `/sys/block` | The directory where linux file block information is stored. | 0.2.0 | 
| celeborn.worker.disk.reserve.size | `5G` | Celeborn worker reserved space for each disk. | 0.2.0 | 
| celeborn.worker.flusher.avgFlushTime.slidingWindow.size | `20` | The minimum flush count to enter a sliding window to calculate statistics about flushed time and count. | 0.2.0 | 
| celeborn.worker.flusher.buffer.size | `256k` | Size of buffer used by a single flusher. | 0.2.0 | 
| celeborn.worker.flusher.hdd.threads | `1` | Flusher's thread count used for write data to HDD disks. | 0.2.0 | 
| celeborn.worker.flusher.hdfs.threads | `4` | Flusher's thread count used for write data to HDFS. | 0.2.0 | 
| celeborn.worker.flusher.shutdown.timeout | `3s` | Timeout for a flusher to shutdown. | 0.2.0 | 
| celeborn.worker.flusher.ssd.threads | `8` | Flusher's thread count used for write data to SSD disks. | 0.2.0 | 
| celeborn.worker.graceful.shutdown.checkSlotsFinished.interval | `1s` | The wait interval of checking whether all released slots to be committed or destroyed during worker graceful shutdown | 0.2.0 | 
| celeborn.worker.graceful.shutdown.checkSlotsFinished.timeout | `480s` | The wait time of waiting for the released slots to be committed or destroyed during worker graceful shutdown. | 0.2.0 | 
| celeborn.worker.graceful.shutdown.enabled | `false` | When true, during worker shutdown, the worker will wait for all released slots to be committed or destroyed. | 0.2.0 | 
| celeborn.worker.graceful.shutdown.partitionSorter.shutdownTimeout | `120s` | The wait time of waiting for sorting partition files during worker graceful shutdown. | 0.2.0 | 
| celeborn.worker.graceful.shutdown.recoverPath | `<tmp>/recover` | The path to store levelDB. | 0.2.0 | 
| celeborn.worker.graceful.shutdown.timeout | `600s` | The worker's graceful shutdown timeout time. | 0.2.0 | 
| celeborn.worker.heartbeat.timeout | `120s` | Worker heartbeat timeout. | 0.2.0 | 
| celeborn.worker.memory.check.interval | `10ms` | Worker direct memory check interval, its timeunit is millisecond. | 0.2.0 | 
| celeborn.worker.memory.pause.pushData.ratio | `0.85` | If direct memory usage reach this limit, worker will stop receive from executor. | 0.2.0 | 
| celeborn.worker.memory.pause.replicateData.ratio | `0.95` | If direct memory usage reach  this limit, worker will stop receive from executor and other worker. | 0.2.0 | 
| celeborn.worker.memory.report.interval | `10s` | Worker direct memory tracker report interval, its timeunit is second. | 0.2.0 | 
| celeborn.worker.memory.resume.ratio | `0.5` | If direct memory usage is less than this  limit, worker will resume receive. | 0.2.0 | 
| celeborn.worker.metrics.prometheus.host | `0.0.0.0` | Worker's Prometheus host. | 0.2.0 | 
| celeborn.worker.metrics.prometheus.port | `9096` | Worker's Prometheus port. | 0.2.0 | 
| celeborn.worker.replicate.threads | `64` | Thread number of worker to replicate shuffle data. | 0.2.0 | 
| celeborn.worker.shuffle.commit.timeout | `120s` | Timeout for a Celeborn worker to commit a shuffle. | 0.2.0 | 
| celeborn.worker.storage.base.dir.number | `16` | How many directories will be create if 'base.dir' is not set. The directory name is a combination of 'dir.prefix' and from zero to "dir.number" step by one. No sub directory will be created. | 0.2.0 | 
| celeborn.worker.storage.base.dir.prefix | `/mnt/disk` | Base directory for Celeborn worker to write if 'base.dir' is not set. | 0.2.0 | 
| celeborn.worker.storage.dirs | `<undefined>` | Directory list to store shuffle data. It's recommended to configure one directory on each disk. Storage size limit can be set for each directory. For the sake of performance, there should be no more than 2 flush threads on the same disk partition if you are using HDD, and should be 8 or more flush threads on the same disk partition if you are using SSD. For example: dir1[:capacity=][:disktype=][:flushthread=],dir2[:capacity=][:disktype=][:flushthread=] | 0.2.0 | 
| celeborn.worker.writer.close.timeout | `120s` | Timeout for a file writer to close | 0.2.0 | 
| celeborn.worker.writer.create.maxAttempts | `3` | Retry count for a file writer to create if its creation was failed. | 0.2.0 | 
=======
| celeborn.master.endpoints | &lt;localhost&gt;:9097 | Endpoints of master nodes for celeborn client to connect, allowed pattern is: `<host1>:<port1>[,<host2>:<port2>]*`, e.g. `clb1:9097,clb2:9098,clb3:9099`. If the port is omitted, 9097 will be used. | 0.2.0 | 
| celeborn.metrics.capacity | 4096 | The maximum number of metrics which a source can use to generate output strings. | 0.2.0 | 
| celeborn.metrics.collectPerfCritical.enabled | false | It controls whether to collect metrics which may affect performance. When enable, Celeborn collects them. | 0.2.0 | 
| celeborn.metrics.enabled | true | When true, enable metrics system. | 0.2.0 | 
| celeborn.metrics.sample.rate | 1.0 | It controls if Celeborn collect timer metrics for some operations. Its value should be in [0.0, 1.0]. | 0.2.0 | 
| celeborn.metrics.timer.slidingWindow.size | 4096 | The sliding window size of timer metric. | 0.2.0 | 
| celeborn.shuffle.chuck.size | 8m | Max chunk size of reducer's merged shuffle data. For example, if a reducer's shuffle data is 128M and the data will need 16 fetch chunk requests to fetch. | 0.2.0 | 
| celeborn.storage.hdfs.dir | &lt;undefined&gt; | HDFS dir configuration for Celeborn to access HDFS. | 0.2.0 | 
| celeborn.worker.commit.threads | 32 | Thread number of worker to commit shuffle data files asynchronously. | 0.2.0 | 
| celeborn.worker.disk.reserve.size | 5G | Celeborn worker reserved space for each disk. | 0.2.0 | 
| celeborn.worker.flusher.avgFlushTime.slidingWindow.size | 20 | The size of sliding windows used to calculate statistics about flushed time and count. | 0.2.0 | 
| celeborn.worker.flusher.buffer.size | 256k | Size of buffer used by a single flusher. | 0.2.0 | 
| celeborn.worker.flusher.hdd.threads | 1 | Flusher's thread count per disk used for write data to HDD disks. | 0.2.0 | 
| celeborn.worker.flusher.hdfs.threads | 4 | Flusher's thread count used for write data to HDFS. | 0.2.0 | 
| celeborn.worker.flusher.shutdownTimeout | 3s | Timeout for a flusher to shutdown. | 0.2.0 | 
| celeborn.worker.flusher.ssd.threads | 8 | Flusher's thread count per disk used for write data to SSD disks. | 0.2.0 | 
| celeborn.worker.graceful.shutdown.checkSlotsFinished.interval | 1s | The wait interval of checking whether all released slots to be committed or destroyed during worker graceful shutdown | 0.2.0 | 
| celeborn.worker.graceful.shutdown.checkSlotsFinished.timeout | 480s | The wait time of waiting for the released slots to be committed or destroyed during worker graceful shutdown. | 0.2.0 | 
| celeborn.worker.graceful.shutdown.enabled | false | When true, during worker shutdown, the worker will wait for all released slots to be committed or destroyed. | 0.2.0 | 
| celeborn.worker.graceful.shutdown.partitionSorter.shutdownTimeout | 120s | The wait time of waiting for sorting partition files during worker graceful shutdown. | 0.2.0 | 
| celeborn.worker.graceful.shutdown.recoverPath | &lt;tmp&gt;/recover | The path to store levelDB. | 0.2.0 | 
| celeborn.worker.graceful.shutdown.timeout | 600s | The worker's graceful shutdown timeout time. | 0.2.0 | 
| celeborn.worker.heartbeat.timeout | 120s | Worker heartbeat timeout. | 0.2.0 | 
| celeborn.worker.metrics.prometheus.host | 0.0.0.0 | Worker's Prometheus host. | 0.2.0 | 
| celeborn.worker.metrics.prometheus.port | 9096 | Worker's Prometheus port. | 0.2.0 | 
| celeborn.worker.monitor.disk.checkInterval | 60s | Intervals between device monitor to check disk. | 0.2.0 | 
| celeborn.worker.monitor.disk.checklist | readwrite,diskusage | Monitor type for disk, available items are: iohang, readwrite and diskusage. | 0.2.0 | 
| celeborn.worker.monitor.disk.enabled | true | When true, worker will monitor device and report to master. | 0.2.0 | 
| celeborn.worker.monitor.disk.sys.block.dir | /sys/block | The directory where linux file block information is stored. | 0.2.0 | 
| celeborn.worker.replicate.threads | 64 | Thread number of worker to replicate shuffle data. | 0.2.0 | 
| celeborn.worker.shuffle.commit.timeout | 120s | Timeout for a Celeborn worker to commit files of a shuffle. | 0.2.0 | 
| celeborn.worker.storage.baseDir.number | 16 | How many directories will be used if `celeborn.worker.storage.dirs` is not set. The directory name is a combination of `celeborn.worker.storage.baseDir.prefix` and from one(inclusive) to `celeborn.worker.storage.baseDir.number`(inclusive) step by one. | 0.2.0 | 
| celeborn.worker.storage.baseDir.prefix | /mnt/disk | Base directory for Celeborn worker to write if `celeborn.worker.storage.dirs` is not set. | 0.2.0 | 
| celeborn.worker.storage.dirs | &lt;undefined&gt; | Directory list to store shuffle data. It's recommended to configure one directory on each disk. Storage size limit can be set for each directory. For the sake of performance, there should be no more than 2 flush threads on the same disk partition if you are using HDD, and should be 8 or more flush threads on the same disk partition if you are using SSD. For example: `dir1[:capacity=][:disktype=][:flushthread=],dir2[:capacity=][:disktype=][:flushthread=]` | 0.2.0 | 
| celeborn.worker.writer.close.timeout | 120s | Timeout for a file writer to close | 0.2.0 | 
| celeborn.worker.writer.create.maxAttempts | 3 | Retry count for a file writer to create if its creation was failed. | 0.2.0 | 
>>>>>>> 0bd0a3e9
<!--end-include--><|MERGE_RESOLUTION|>--- conflicted
+++ resolved
@@ -3,9 +3,9 @@
   Licensed under the Apache License, Version 2.0 (the "License");
   you may not use this file except in compliance with the License.
   You may obtain a copy of the License at
-  
+
       https://www.apache.org/licenses/LICENSE-2.0
-  
+
   Unless required by applicable law or agreed to in writing, software
   distributed under the License is distributed on an "AS IS" BASIS,
   WITHOUT WARRANTIES OR CONDITIONS OF ANY KIND, either express or implied.
@@ -16,85 +16,40 @@
 <!--begin-include-->
 | Key | Default | Description | Since |
 | --- | ------- | ----------- | ----- |
-<<<<<<< HEAD
-| celeborn.master.endpoints | `<localhost>:9097` | Endpoints of master nodes for celeborn client to connect, allowed pattern is: `<host1>:<port1>[,<host2>:<port2>]*`, e.g. `clb1:9097,clb2:9098,clb3:9099`. If the port is omitted, 9097 will be used. | 0.2.0 | 
-| celeborn.metrics.capacity | `4096` | The maximum number of metrics which a source can use to generate output strings. | 0.2.0 | 
-| celeborn.metrics.collectCritical.enabled | `false` | It controls whether to collect metrics which may affect performance. When enable, Celeborn collects them. | 0.2.0 | 
-| celeborn.metrics.enabled | `true` | When true, enable metrics system. | 0.2.0 | 
-| celeborn.metrics.sample.rate | `1.0` | It controls if Celeborn collect timer metrics for some operations. Its value should be in [0.0, 1.0]. | 0.2.0 | 
-| celeborn.metrics.timer.sliding.window.size | `4096` | The sliding window size of timer metric. | 0.2.0 | 
-| celeborn.partition.sorter.memory.maxRatio | `0.1` | Max ratio of sort memory. | 0.2.0 | 
-| celeborn.shuffle.chuck.size | `8m` | Max chunk size of reducer's merged shuffle data. For example, if a reducer's shuffle data is 128M and the data will need 16 fetch chunk requests to fetch. | 0.2.0 | 
-| celeborn.storage.hdfs.dir | `<undefined>` | HDFS dir configuration for Celeborn to access HDFS. | 0.2.0 | 
-| celeborn.worker.commit.threads | `32` | Thread number of worker to commit shuffle data files asynchronously. | 0.2.0 | 
-| celeborn.worker.deviceMonitor.check.interval | `60s` | Intervals between device monitor to check disk. | 0.2.0 | 
-| celeborn.worker.deviceMonitor.checklist | `readwrite,diskusage` | Select what the device needs to detect, available items are: iohang, readwrite and diskusage. | 0.2.0 | 
-| celeborn.worker.deviceMonitor.enabled | `true` | When true, worker will monitor device and report to master. | 0.2.0 | 
-| celeborn.worker.deviceMonitor.sys.block.dir | `/sys/block` | The directory where linux file block information is stored. | 0.2.0 | 
-| celeborn.worker.disk.reserve.size | `5G` | Celeborn worker reserved space for each disk. | 0.2.0 | 
-| celeborn.worker.flusher.avgFlushTime.slidingWindow.size | `20` | The minimum flush count to enter a sliding window to calculate statistics about flushed time and count. | 0.2.0 | 
-| celeborn.worker.flusher.buffer.size | `256k` | Size of buffer used by a single flusher. | 0.2.0 | 
-| celeborn.worker.flusher.hdd.threads | `1` | Flusher's thread count used for write data to HDD disks. | 0.2.0 | 
-| celeborn.worker.flusher.hdfs.threads | `4` | Flusher's thread count used for write data to HDFS. | 0.2.0 | 
-| celeborn.worker.flusher.shutdown.timeout | `3s` | Timeout for a flusher to shutdown. | 0.2.0 | 
-| celeborn.worker.flusher.ssd.threads | `8` | Flusher's thread count used for write data to SSD disks. | 0.2.0 | 
-| celeborn.worker.graceful.shutdown.checkSlotsFinished.interval | `1s` | The wait interval of checking whether all released slots to be committed or destroyed during worker graceful shutdown | 0.2.0 | 
-| celeborn.worker.graceful.shutdown.checkSlotsFinished.timeout | `480s` | The wait time of waiting for the released slots to be committed or destroyed during worker graceful shutdown. | 0.2.0 | 
-| celeborn.worker.graceful.shutdown.enabled | `false` | When true, during worker shutdown, the worker will wait for all released slots to be committed or destroyed. | 0.2.0 | 
-| celeborn.worker.graceful.shutdown.partitionSorter.shutdownTimeout | `120s` | The wait time of waiting for sorting partition files during worker graceful shutdown. | 0.2.0 | 
-| celeborn.worker.graceful.shutdown.recoverPath | `<tmp>/recover` | The path to store levelDB. | 0.2.0 | 
-| celeborn.worker.graceful.shutdown.timeout | `600s` | The worker's graceful shutdown timeout time. | 0.2.0 | 
-| celeborn.worker.heartbeat.timeout | `120s` | Worker heartbeat timeout. | 0.2.0 | 
-| celeborn.worker.memory.check.interval | `10ms` | Worker direct memory check interval, its timeunit is millisecond. | 0.2.0 | 
-| celeborn.worker.memory.pause.pushData.ratio | `0.85` | If direct memory usage reach this limit, worker will stop receive from executor. | 0.2.0 | 
-| celeborn.worker.memory.pause.replicateData.ratio | `0.95` | If direct memory usage reach  this limit, worker will stop receive from executor and other worker. | 0.2.0 | 
-| celeborn.worker.memory.report.interval | `10s` | Worker direct memory tracker report interval, its timeunit is second. | 0.2.0 | 
-| celeborn.worker.memory.resume.ratio | `0.5` | If direct memory usage is less than this  limit, worker will resume receive. | 0.2.0 | 
-| celeborn.worker.metrics.prometheus.host | `0.0.0.0` | Worker's Prometheus host. | 0.2.0 | 
-| celeborn.worker.metrics.prometheus.port | `9096` | Worker's Prometheus port. | 0.2.0 | 
-| celeborn.worker.replicate.threads | `64` | Thread number of worker to replicate shuffle data. | 0.2.0 | 
-| celeborn.worker.shuffle.commit.timeout | `120s` | Timeout for a Celeborn worker to commit a shuffle. | 0.2.0 | 
-| celeborn.worker.storage.base.dir.number | `16` | How many directories will be create if 'base.dir' is not set. The directory name is a combination of 'dir.prefix' and from zero to "dir.number" step by one. No sub directory will be created. | 0.2.0 | 
-| celeborn.worker.storage.base.dir.prefix | `/mnt/disk` | Base directory for Celeborn worker to write if 'base.dir' is not set. | 0.2.0 | 
-| celeborn.worker.storage.dirs | `<undefined>` | Directory list to store shuffle data. It's recommended to configure one directory on each disk. Storage size limit can be set for each directory. For the sake of performance, there should be no more than 2 flush threads on the same disk partition if you are using HDD, and should be 8 or more flush threads on the same disk partition if you are using SSD. For example: dir1[:capacity=][:disktype=][:flushthread=],dir2[:capacity=][:disktype=][:flushthread=] | 0.2.0 | 
-| celeborn.worker.writer.close.timeout | `120s` | Timeout for a file writer to close | 0.2.0 | 
-| celeborn.worker.writer.create.maxAttempts | `3` | Retry count for a file writer to create if its creation was failed. | 0.2.0 | 
-=======
-| celeborn.master.endpoints | &lt;localhost&gt;:9097 | Endpoints of master nodes for celeborn client to connect, allowed pattern is: `<host1>:<port1>[,<host2>:<port2>]*`, e.g. `clb1:9097,clb2:9098,clb3:9099`. If the port is omitted, 9097 will be used. | 0.2.0 | 
-| celeborn.metrics.capacity | 4096 | The maximum number of metrics which a source can use to generate output strings. | 0.2.0 | 
-| celeborn.metrics.collectPerfCritical.enabled | false | It controls whether to collect metrics which may affect performance. When enable, Celeborn collects them. | 0.2.0 | 
-| celeborn.metrics.enabled | true | When true, enable metrics system. | 0.2.0 | 
-| celeborn.metrics.sample.rate | 1.0 | It controls if Celeborn collect timer metrics for some operations. Its value should be in [0.0, 1.0]. | 0.2.0 | 
-| celeborn.metrics.timer.slidingWindow.size | 4096 | The sliding window size of timer metric. | 0.2.0 | 
-| celeborn.shuffle.chuck.size | 8m | Max chunk size of reducer's merged shuffle data. For example, if a reducer's shuffle data is 128M and the data will need 16 fetch chunk requests to fetch. | 0.2.0 | 
-| celeborn.storage.hdfs.dir | &lt;undefined&gt; | HDFS dir configuration for Celeborn to access HDFS. | 0.2.0 | 
-| celeborn.worker.commit.threads | 32 | Thread number of worker to commit shuffle data files asynchronously. | 0.2.0 | 
-| celeborn.worker.disk.reserve.size | 5G | Celeborn worker reserved space for each disk. | 0.2.0 | 
-| celeborn.worker.flusher.avgFlushTime.slidingWindow.size | 20 | The size of sliding windows used to calculate statistics about flushed time and count. | 0.2.0 | 
-| celeborn.worker.flusher.buffer.size | 256k | Size of buffer used by a single flusher. | 0.2.0 | 
-| celeborn.worker.flusher.hdd.threads | 1 | Flusher's thread count per disk used for write data to HDD disks. | 0.2.0 | 
-| celeborn.worker.flusher.hdfs.threads | 4 | Flusher's thread count used for write data to HDFS. | 0.2.0 | 
-| celeborn.worker.flusher.shutdownTimeout | 3s | Timeout for a flusher to shutdown. | 0.2.0 | 
-| celeborn.worker.flusher.ssd.threads | 8 | Flusher's thread count per disk used for write data to SSD disks. | 0.2.0 | 
-| celeborn.worker.graceful.shutdown.checkSlotsFinished.interval | 1s | The wait interval of checking whether all released slots to be committed or destroyed during worker graceful shutdown | 0.2.0 | 
-| celeborn.worker.graceful.shutdown.checkSlotsFinished.timeout | 480s | The wait time of waiting for the released slots to be committed or destroyed during worker graceful shutdown. | 0.2.0 | 
-| celeborn.worker.graceful.shutdown.enabled | false | When true, during worker shutdown, the worker will wait for all released slots to be committed or destroyed. | 0.2.0 | 
-| celeborn.worker.graceful.shutdown.partitionSorter.shutdownTimeout | 120s | The wait time of waiting for sorting partition files during worker graceful shutdown. | 0.2.0 | 
-| celeborn.worker.graceful.shutdown.recoverPath | &lt;tmp&gt;/recover | The path to store levelDB. | 0.2.0 | 
-| celeborn.worker.graceful.shutdown.timeout | 600s | The worker's graceful shutdown timeout time. | 0.2.0 | 
-| celeborn.worker.heartbeat.timeout | 120s | Worker heartbeat timeout. | 0.2.0 | 
-| celeborn.worker.metrics.prometheus.host | 0.0.0.0 | Worker's Prometheus host. | 0.2.0 | 
-| celeborn.worker.metrics.prometheus.port | 9096 | Worker's Prometheus port. | 0.2.0 | 
-| celeborn.worker.monitor.disk.checkInterval | 60s | Intervals between device monitor to check disk. | 0.2.0 | 
-| celeborn.worker.monitor.disk.checklist | readwrite,diskusage | Monitor type for disk, available items are: iohang, readwrite and diskusage. | 0.2.0 | 
-| celeborn.worker.monitor.disk.enabled | true | When true, worker will monitor device and report to master. | 0.2.0 | 
-| celeborn.worker.monitor.disk.sys.block.dir | /sys/block | The directory where linux file block information is stored. | 0.2.0 | 
-| celeborn.worker.replicate.threads | 64 | Thread number of worker to replicate shuffle data. | 0.2.0 | 
-| celeborn.worker.shuffle.commit.timeout | 120s | Timeout for a Celeborn worker to commit files of a shuffle. | 0.2.0 | 
-| celeborn.worker.storage.baseDir.number | 16 | How many directories will be used if `celeborn.worker.storage.dirs` is not set. The directory name is a combination of `celeborn.worker.storage.baseDir.prefix` and from one(inclusive) to `celeborn.worker.storage.baseDir.number`(inclusive) step by one. | 0.2.0 | 
-| celeborn.worker.storage.baseDir.prefix | /mnt/disk | Base directory for Celeborn worker to write if `celeborn.worker.storage.dirs` is not set. | 0.2.0 | 
-| celeborn.worker.storage.dirs | &lt;undefined&gt; | Directory list to store shuffle data. It's recommended to configure one directory on each disk. Storage size limit can be set for each directory. For the sake of performance, there should be no more than 2 flush threads on the same disk partition if you are using HDD, and should be 8 or more flush threads on the same disk partition if you are using SSD. For example: `dir1[:capacity=][:disktype=][:flushthread=],dir2[:capacity=][:disktype=][:flushthread=]` | 0.2.0 | 
-| celeborn.worker.writer.close.timeout | 120s | Timeout for a file writer to close | 0.2.0 | 
-| celeborn.worker.writer.create.maxAttempts | 3 | Retry count for a file writer to create if its creation was failed. | 0.2.0 | 
->>>>>>> 0bd0a3e9
+| celeborn.master.endpoints | &lt;localhost&gt;:9097 | Endpoints of master nodes for celeborn client to connect, allowed pattern is: `<host1>:<port1>[,<host2>:<port2>]*`, e.g. `clb1:9097,clb2:9098,clb3:9099`. If the port is omitted, 9097 will be used. | 0.2.0 |
+| celeborn.metrics.capacity | 4096 | The maximum number of metrics which a source can use to generate output strings. | 0.2.0 |
+| celeborn.metrics.collectPerfCritical.enabled | false | It controls whether to collect metrics which may affect performance. When enable, Celeborn collects them. | 0.2.0 |
+| celeborn.metrics.enabled | true | When true, enable metrics system. | 0.2.0 |
+| celeborn.metrics.sample.rate | 1.0 | It controls if Celeborn collect timer metrics for some operations. Its value should be in [0.0, 1.0]. | 0.2.0 |
+| celeborn.metrics.timer.slidingWindow.size | 4096 | The sliding window size of timer metric. | 0.2.0 |
+| celeborn.shuffle.chuck.size | 8m | Max chunk size of reducer's merged shuffle data. For example, if a reducer's shuffle data is 128M and the data will need 16 fetch chunk requests to fetch. | 0.2.0 |
+| celeborn.storage.hdfs.dir | &lt;undefined&gt; | HDFS dir configuration for Celeborn to access HDFS. | 0.2.0 |
+| celeborn.worker.commit.threads | 32 | Thread number of worker to commit shuffle data files asynchronously. | 0.2.0 |
+| celeborn.worker.disk.reserve.size | 5G | Celeborn worker reserved space for each disk. | 0.2.0 |
+| celeborn.worker.flusher.avgFlushTime.slidingWindow.size | 20 | The size of sliding windows used to calculate statistics about flushed time and count. | 0.2.0 |
+| celeborn.worker.flusher.buffer.size | 256k | Size of buffer used by a single flusher. | 0.2.0 |
+| celeborn.worker.flusher.hdd.threads | 1 | Flusher's thread count per disk used for write data to HDD disks. | 0.2.0 |
+| celeborn.worker.flusher.hdfs.threads | 4 | Flusher's thread count used for write data to HDFS. | 0.2.0 |
+| celeborn.worker.flusher.shutdownTimeout | 3s | Timeout for a flusher to shutdown. | 0.2.0 |
+| celeborn.worker.flusher.ssd.threads | 8 | Flusher's thread count per disk used for write data to SSD disks. | 0.2.0 |
+| celeborn.worker.graceful.shutdown.checkSlotsFinished.interval | 1s | The wait interval of checking whether all released slots to be committed or destroyed during worker graceful shutdown | 0.2.0 |
+| celeborn.worker.graceful.shutdown.checkSlotsFinished.timeout | 480s | The wait time of waiting for the released slots to be committed or destroyed during worker graceful shutdown. | 0.2.0 |
+| celeborn.worker.graceful.shutdown.enabled | false | When true, during worker shutdown, the worker will wait for all released slots to be committed or destroyed. | 0.2.0 |
+| celeborn.worker.graceful.shutdown.partitionSorter.shutdownTimeout | 120s | The wait time of waiting for sorting partition files during worker graceful shutdown. | 0.2.0 |
+| celeborn.worker.graceful.shutdown.recoverPath | &lt;tmp&gt;/recover | The path to store levelDB. | 0.2.0 |
+| celeborn.worker.graceful.shutdown.timeout | 600s | The worker's graceful shutdown timeout time. | 0.2.0 |
+| celeborn.worker.heartbeat.timeout | 120s | Worker heartbeat timeout. | 0.2.0 |
+| celeborn.worker.metrics.prometheus.host | 0.0.0.0 | Worker's Prometheus host. | 0.2.0 |
+| celeborn.worker.metrics.prometheus.port | 9096 | Worker's Prometheus port. | 0.2.0 |
+| celeborn.worker.monitor.disk.checkInterval | 60s | Intervals between device monitor to check disk. | 0.2.0 |
+| celeborn.worker.monitor.disk.checklist | readwrite,diskusage | Monitor type for disk, available items are: iohang, readwrite and diskusage. | 0.2.0 |
+| celeborn.worker.monitor.disk.enabled | true | When true, worker will monitor device and report to master. | 0.2.0 |
+| celeborn.worker.monitor.disk.sys.block.dir | /sys/block | The directory where linux file block information is stored. | 0.2.0 |
+| celeborn.worker.replicate.threads | 64 | Thread number of worker to replicate shuffle data. | 0.2.0 |
+| celeborn.worker.shuffle.commit.timeout | 120s | Timeout for a Celeborn worker to commit files of a shuffle. | 0.2.0 |
+| celeborn.worker.storage.baseDir.number | 16 | How many directories will be used if `celeborn.worker.storage.dirs` is not set. The directory name is a combination of `celeborn.worker.storage.baseDir.prefix` and from one(inclusive) to `celeborn.worker.storage.baseDir.number`(inclusive) step by one. | 0.2.0 |
+| celeborn.worker.storage.baseDir.prefix | /mnt/disk | Base directory for Celeborn worker to write if `celeborn.worker.storage.dirs` is not set. | 0.2.0 |
+| celeborn.worker.storage.dirs | &lt;undefined&gt; | Directory list to store shuffle data. It's recommended to configure one directory on each disk. Storage size limit can be set for each directory. For the sake of performance, there should be no more than 2 flush threads on the same disk partition if you are using HDD, and should be 8 or more flush threads on the same disk partition if you are using SSD. For example: `dir1[:capacity=][:disktype=][:flushthread=],dir2[:capacity=][:disktype=][:flushthread=]` | 0.2.0 |
+| celeborn.worker.writer.close.timeout | 120s | Timeout for a file writer to close | 0.2.0 |
+| celeborn.worker.writer.create.maxAttempts | 3 | Retry count for a file writer to create if its creation was failed. | 0.2.0 |
 <!--end-include-->