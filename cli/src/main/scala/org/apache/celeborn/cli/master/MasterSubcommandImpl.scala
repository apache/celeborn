--- conflicted
+++ resolved
@@ -193,7 +193,6 @@
       .asJava
   }
 
-<<<<<<< HEAD
   private[master] def toWorkerId(workerIdString: String): WorkerId = {
     val splitWorkerId = workerIdString.split(":")
     val host = splitWorkerId(0)
@@ -204,11 +203,8 @@
     new WorkerId().host(host).rpcPort(rpcPort).pushPort(pushPort).fetchPort(
       fetchPort).replicatePort(replicatePort)
   }
-
-  private[master] def runShowConf: ConfResponse = confApi.getConf
-=======
+  
   private[master] def runShowConf: ConfResponse = confApi.getConf(commonOptions.getAuthHeader)
->>>>>>> 5f58fb1e
 
   private[master] def runShowDynamicConf: DynamicConfigResponse =
     confApi.getDynamicConf(
