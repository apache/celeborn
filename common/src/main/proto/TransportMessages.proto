// Licensed to the Apache Software Foundation (ASF) under one or more
// contributor license agreements.  See the NOTICE file distributed with
// this work for additional information regarding copyright ownership.
// The ASF licenses this file to You under the Apache License, Version 2.0
// (the "License"); you may not use this file except in compliance with
// the License.  You may obtain a copy of the License at
//
//    http://www.apache.org/licenses/LICENSE-2.0
//
// Unless required by applicable law or agreed to in writing, software
// distributed under the License is distributed on an "AS IS" BASIS,
// WITHOUT WARRANTIES OR CONDITIONS OF ANY KIND, either express or implied.
// See the License for the specific language governing permissions and
// limitations under the License.

syntax = "proto3";
option java_package = "org.apache.celeborn.common.protocol";
option java_multiple_files = true;

enum MessageType {
  UNKNOWN_MESSAGE = 0;
  REGISTER_WORKER = 1;
  HEARTBEAT_FROM_WORKER = 2;
  HEARTBEAT_RESPONSE = 3;
  REGISTER_SHUFFLE = 4;
  REGISTER_SHUFFLE_RESPONSE = 5;
  REQUEST_SLOTS = 6;
  RELEASE_SLOTS = 7;
  RELEASE_SLOTS_RESPONSE = 8;
  REQUEST_SLOTS_RESPONSE = 9;
  REVIVE = 10;
  CHANGE_LOCATION_RESPONSE = 11;
  MAPPER_END = 12;
  MAPPER_END_RESPONSE = 13;
  GET_REDUCER_FILE_GROUP = 14;
  GET_REDUCER_FILE_GROUP_RESPONSE = 15;
  UNREGISTER_SHUFFLE = 16;
  UNREGISTER_SHUFFLE_RESPONSE = 17;
  APPLICATION_LOST = 18;
  APPLICATION_LOST_RESPONSE = 19;
  HEARTBEAT_FROM_APPLICATION = 20;
  GET_BLACKLIST = 21;
  GET_BLACKLIST_RESPONSE = 22;
  CHECK_QUOTA = 23;
  CHECK_QUOTA_RESPONSE = 24;
  REPORT_WORKER_FAILURE = 25;
  REGISTER_WORKER_RESPONSE = 26;
  // REREGISTER_WORKER_RESPONSE = 27;
  RESERVE_SLOTS = 28;
  RESERVE_SLOTS_RESPONSE = 29;
  COMMIT_FILES = 30;
  COMMIT_FILES_RESPONSE = 31;
  DESTROY = 32;
  DESTROY_RESPONSE = 33;
<<<<<<< HEAD
  REPLICA_LOST_RESPONSE = 34;
  GET_WORKER_INFO = 35;
  GET_WORKER_INFO_RESPONSE = 36;
  THREAD_DUMP = 37;
  THREAD_DUMP_RESPONSE = 38;
=======
  // SLAVE_LOST_RESPONSE = 34;
  // GET_WORKER_INFO = 35;
  // GET_WORKER_INFO_RESPONSE = 36;
  // THREAD_DUMP = 37;
  // THREAD_DUMP_RESPONSE = 38;
>>>>>>> 17c1e018
  REMOVE_EXPIRED_SHUFFLE = 39;
  ONE_WAY_MESSAGE_RESPONSE = 40;
  CHECK_FOR_WORKER_TIMEOUT = 41;
  CHECK_FOR_APPLICATION_TIMEOUT = 42;
  WORKER_LOST = 43;
  WORKER_LOST_RESPONSE = 44;
  STAGE_END = 45;
  STAGE_END_RESPONSE = 46;
  PARTITION_SPLIT = 47;
  REGISTER_MAP_PARTITION_TASK = 48;
  HEARTBEAT_FROM_APPLICATION_RESPONSE = 49;
}

message PbStorageInfo {
  int32 type = 1;
  string mountPoint = 2;
  bool finalResult = 3;
  string filePath = 4;
}

message PbPartitionLocation {
  enum Mode {
    Primary = 0;
    Replica = 1;
  }
  Mode mode = 1;
  int32 id = 2;
  int32 epoch = 3;
  string host = 4;
  int32 rpcPort = 5;
  int32 pushPort = 6;
  int32 fetchPort = 7;
  int32 replicatePort = 8;
  PbPartitionLocation peer = 9;
  PbStorageInfo storageInfo = 10;
  bytes mapIdBitmap = 11;
}

message PbWorkerResource {
  repeated PbPartitionLocation primaryPartitions = 1;
  repeated PbPartitionLocation replicaPartitions = 2;
  string networkLocation = 3;
}

message PbDiskInfo {
  string mountPoint = 1;
  int64 usableSpace = 2;
  int64 avgFlushTime = 3;
  int64 usedSlots = 4;
  int32 status = 5;
  int64 avgFetchTime = 6;
}

message PbWorkerInfo {
  string host = 1;
  int32 rpcPort = 2;
  int32 pushPort = 3;
  int32 fetchPort = 4;
  int32 replicatePort = 5;
  repeated PbDiskInfo disks = 6;
  map<string, PbResourceConsumption> userResourceConsumption = 7;
}

message PbFileGroup {
  repeated PbPartitionLocation locations = 1;
}

message PbRegisterWorker {
  string host = 1;
  int32 rpcPort = 2;
  int32 pushPort = 3;
  int32 fetchPort = 4;
  int32 replicatePort = 5;
  repeated PbDiskInfo disks = 6;
  string requestId = 9;
  map<string, PbResourceConsumption> userResourceConsumption = 8;
}

message PbHeartbeatFromWorker {
  string host = 1;
  int32 rpcPort = 2;
  int32 pushPort = 3;
  int32 fetchPort = 4;
  int32 replicatePort = 5;
  repeated PbDiskInfo disks = 6;
  repeated string activeShuffleKeys = 7;
  string requestId = 8;
  map<string, PbResourceConsumption> userResourceConsumption = 9;
  map<string, int64> estimatedAppDiskUsage = 10;
}

message PbHeartbeatResponse {
  repeated string expiredShuffleKeys = 1;
  bool registered = 2;
}

message PbRegisterShuffle {
  int32 shuffleId = 1;
  int32 numMappers = 2;
  int32 numPartitions = 3;
}

message PbRegisterMapPartitionTask {
  int32 shuffleId = 1;
  int32 numMappers = 2;
  int32 mapId = 3;
  int32 attemptId = 4;
  int32 partitionId = 5;
}

message PbRegisterShuffleResponse {
  int32 status = 1;
  repeated PbPartitionLocation partitionLocations = 2;
}

message PbRequestSlots {
  string applicationId = 1;
  int32 shuffleId = 2;
  repeated int32 partitionIdList = 3;
  string hostname = 4;
  bool shouldReplicate = 5;
  string requestId = 6;
  int32 storageType = 7;
  PbUserIdentifier userIdentifier = 8;
  bool shouldRackAware = 9;
}

message PbSlotInfo {
  map<string, int32> slot = 1;
}

message PbReleaseSlots {
  string applicationId = 1;
  int32 shuffleId = 2;
  repeated string workerIds = 3;
  repeated PbSlotInfo slots = 4;
  string requestId = 6;
}

message PbReleaseSlotsResponse {
  int32 status = 1;
}

message PbRequestSlotsResponse {
  int32 status = 1;
  map<string, PbWorkerResource> workerResource = 2;
}

message PbRevivePartitionInfo {
  int32 partitionId = 1;
  int32 epoch = 2;
  PbPartitionLocation partition = 3;
  int32 status = 4;
}

message PbRevive {
  int32 shuffleId = 1;
  repeated int32 mapId = 2;
  repeated PbRevivePartitionInfo partitionInfo = 3;
}

message PbChangeLocationPartitionInfo {
  int32 partitionId = 1;
  int32 status = 2;
  PbPartitionLocation partition = 3;
  bool oldAvailable = 4;
}

message PbChangeLocationResponse {
  repeated int32 endedMapId = 1;
  repeated PbChangeLocationPartitionInfo partitionInfo = 2;
}

message PbPartitionSplit {
  int32 shuffleId = 1;
  int32 partitionId = 2;
  int32 epoch = 3;
  PbPartitionLocation oldPartition = 4;
}

message PbMapperEnd {
  int32 shuffleId = 1;
  int32 mapId = 2;
  int32 attemptId = 3;
  int32 numMappers = 4;
  int32 partitionId = 5;
}

message PbMapperEndResponse {
  int32 status = 1;
}

message PbGetReducerFileGroup {
  int32 shuffleId = 1;
}

message PbGetReducerFileGroupResponse {
  int32 status = 1;
  // PartitionId -> Partition FileGroup
  map<int32, PbFileGroup> fileGroups = 2;

  // only reduce partition mode need know valid attempts
  repeated int32 attempts = 3;

  // only map partition mode has succeed partitionIds
  repeated int32 partitionIds = 4;
}

message PbUnregisterShuffle {
  string appId = 1;
  int32 shuffleId = 2;
  string requestId = 3;
}

message PbUnregisterShuffleResponse {
  int32 status = 1;
}

message PbApplicationLost {
  string appId = 1;
  string requestId = 2;
}

message PbApplicationLostResponse {
  int32 status = 1;
}

message PbHeartbeatFromApplication {
  string appId = 1;
  int64 totalWritten = 2;
  int64 fileCount = 3 ;
  string requestId = 4;
  repeated PbWorkerInfo needCheckedWorkerList = 5;
  bool shouldResponse = 6;
}

message PbHeartbeatFromApplicationResponse {
  int32 status = 1;
  repeated PbWorkerInfo excludedWorkers = 2;
  repeated PbWorkerInfo unknownWorkers = 3;
  repeated PbWorkerInfo shuttingWorkers = 4;
}

message PbGetBlacklist {
  repeated PbWorkerInfo localExcludedWorkers = 1;
}

message PbGetBlacklistResponse {
  int32 status = 1;
  repeated PbWorkerInfo excludedWorkers = 2;
  repeated PbWorkerInfo unknownWorkers = 3;
}

message PbCheckQuota {
  PbUserIdentifier userIdentifier = 1;
}

message PbCheckQuotaResponse {
  bool available = 1;
  string reason = 2;
}

message PbReportWorkerUnavailable {
  repeated PbWorkerInfo unavailable = 1;
  string requestId = 2;
}

message PbRegisterWorkerResponse {
  bool success = 1;
  string message = 2;
}

message PbReserveSlots {
  string applicationId = 1;
  int32 shuffleId = 2;
  repeated PbPartitionLocation primaryLocations = 3;
  repeated PbPartitionLocation replicaLocations = 4;
  int64 splitThreshold = 5;
  int32 splitMode = 6;
  int32 partitionType = 7;
  bool rangeReadFilter = 8;
  PbUserIdentifier userIdentifier = 9;
  int64 pushDataTimeout = 10;
}

message PbReserveSlotsResponse {
  int32 status = 1;
  string reason = 2;
}

message PbCommitFiles {
  string applicationId = 1;
  int32 shuffleId = 2;
  repeated string primaryIds = 3;
  repeated string replicaIds = 4;
  repeated int32 mapAttempts = 5;
  int64 epoch = 6;
}

message PbCommitFilesResponse {
  int32 status = 1;
  repeated string committedPrimaryIds = 2;
  repeated string committedReplicaIds = 3;
  repeated string failedPrimaryIds = 4;
  repeated string failedReplicaIds = 5;
  map<string, PbStorageInfo> committedPrimaryStorageInfos = 6;
  map<string, PbStorageInfo> committedReplicaStorageInfos = 7;
  map<string, bytes> mapIdBitmap = 10;
  int64 totalWritten = 8;
  int32 fileCount = 9;
}

message PbDestroyWorkerSlots {
  string shuffleKey = 1;
  repeated string primaryLocations = 2;
  repeated string replicaLocation = 3;
}

message PbDestroyWorkerSlotsResponse {
  int32 status = 1;
  repeated string failedPrimaries = 2;
  repeated string failedReplicas = 3;
}

<<<<<<< HEAD
message PbReplicaLostResponse {
  int32 status = 1;
  PbPartitionLocation replicaLocation = 2;
}

message PbGetWorkerInfosResponse {
  int32 status = 1;
  repeated PbWorkerInfo workerInfos = 2;
}

message PbThreadDumpResponse {
  string threadDump = 1;
}

=======
>>>>>>> 17c1e018
message PbCheckForWorkerTimeout {
}

message PbWorkerLost {
  string host = 1;
  int32 rpcPort = 2;
  int32 pushPort = 3;
  int32 fetchPort = 4;
  int32 replicatePort = 5;
  string requestId = 6;
}

message PbWorkerLostResponse {
  bool success = 1;
}

message PbStageEnd {
  int32 shuffleId = 1;
}

message PbStageEndResponse {
  int32 status = 1;
}

message PbSortedShuffleFileSet {
  repeated string files = 1;
}

message PbStoreVersion {
  int32 major = 1;
  int32 minor = 2;
}

message PbFileInfo {
  string filePath = 1;
  repeated int64 chunkOffsets = 2;
  PbUserIdentifier userIdentifier = 3;
  int32 partitionType = 4;
  int32 bufferSize = 5;
  int32 numSubpartitions = 6;
  int64 bytesFlushed = 7;
}

message PbFileInfoMap {
  map<string, PbFileInfo> values = 1;
}

message PbUserIdentifier {
  string tenantId = 1;
  string name = 2;
}

message PbResourceConsumption {
  int64 diskBytesWritten = 1;
  int64 diskFileCount = 2;
  int64 hdfsBytesWritten = 3;
  int64 hdfsFileCount = 4;
}

message PbAppDiskUsage {
  string appId = 1;
  int64 estimatedUsage = 2;
}

message PbAppDiskUsageSnapshot {
  int32 topItemCount = 1;
  repeated PbAppDiskUsage topNItems = 2;
  int64 startSnapShotTime = 3;
  int64 endSnapshotTime = 4;
}

message PbSnapshotMetaInfo {
  int64 estimatedPartitionSize = 1;
  repeated string registeredShuffle = 2;
  repeated string hostnameSet = 3;
  repeated PbWorkerInfo excludedWorkers = 4;
  repeated PbWorkerInfo workerLostEvents = 5;
  map<string, int64> appHeartbeatTime = 6;
  repeated PbWorkerInfo workers = 7;
  int64 partitionTotalWritten = 8;
  int64 partitionTotalFileCount = 9;
  repeated PbAppDiskUsageSnapshot appDiskUsageMetricSnapshots = 10;
  optional PbAppDiskUsageSnapshot currentAppDiskUsageMetricsSnapshot = 11;
  map<string, int64> lostWorkers = 12;
  repeated PbWorkerInfo shutdownWorkers = 13;
}<|MERGE_RESOLUTION|>--- conflicted
+++ resolved
@@ -52,19 +52,11 @@
   COMMIT_FILES_RESPONSE = 31;
   DESTROY = 32;
   DESTROY_RESPONSE = 33;
-<<<<<<< HEAD
-  REPLICA_LOST_RESPONSE = 34;
-  GET_WORKER_INFO = 35;
-  GET_WORKER_INFO_RESPONSE = 36;
-  THREAD_DUMP = 37;
-  THREAD_DUMP_RESPONSE = 38;
-=======
   // SLAVE_LOST_RESPONSE = 34;
   // GET_WORKER_INFO = 35;
   // GET_WORKER_INFO_RESPONSE = 36;
   // THREAD_DUMP = 37;
   // THREAD_DUMP_RESPONSE = 38;
->>>>>>> 17c1e018
   REMOVE_EXPIRED_SHUFFLE = 39;
   ONE_WAY_MESSAGE_RESPONSE = 40;
   CHECK_FOR_WORKER_TIMEOUT = 41;
@@ -389,23 +381,6 @@
   repeated string failedReplicas = 3;
 }
 
-<<<<<<< HEAD
-message PbReplicaLostResponse {
-  int32 status = 1;
-  PbPartitionLocation replicaLocation = 2;
-}
-
-message PbGetWorkerInfosResponse {
-  int32 status = 1;
-  repeated PbWorkerInfo workerInfos = 2;
-}
-
-message PbThreadDumpResponse {
-  string threadDump = 1;
-}
-
-=======
->>>>>>> 17c1e018
 message PbCheckForWorkerTimeout {
 }
 
