--- conflicted
+++ resolved
@@ -79,18 +79,14 @@
   PUSH_DATA_HAND_SHAKE = 56;
   REGION_START = 57;
   REGION_FINISH = 58;
-<<<<<<< HEAD
-  BUFFER_STREAM_END = 59;
+  BACKLOG_ANNOUNCEMENT = 59;
+  BUFFER_STREAM_END = 60;
+  READ_ADD_CREDIT = 61;
 }
 
 enum StreamType {
   ChunkStream = 0;
   CreditStream = 1;
-=======
-  BACKLOG_ANNOUNCEMENT = 59;
-  BUFFER_STREAM_END = 60;
-  READ_ADD_CREDIT = 61;
->>>>>>> 2407cae4
 }
 
 message PbStorageInfo {
@@ -541,22 +537,17 @@
   int32 attemptId = 4;
 }
 
-<<<<<<< HEAD
+message PbBacklogAnnouncement {
+  int64 streamId = 1;
+  int32 backlog = 2;
+}
+
 message PbBufferStreamEnd {
   StreamType streamType = 1;
   int64 streamId = 2;
-=======
-message PbBacklogAnnouncement {
-  int64 streamId = 1;
-  int32 backlog = 2;
-}
-
-message PbBufferStreamEnd {
-  int64 streamId = 1;
 }
 
 message PbReadAddCredit {
   int64 streamId = 1;
   int32 credit = 2;
->>>>>>> 2407cae4
 }