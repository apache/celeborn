// Licensed to the Apache Software Foundation (ASF) under one or more
// contributor license agreements.  See the NOTICE file distributed with
// this work for additional information regarding copyright ownership.
// The ASF licenses this file to You under the Apache License, Version 2.0
// (the "License"); you may not use this file except in compliance with
// the License.  You may obtain a copy of the License at
//
//    http://www.apache.org/licenses/LICENSE-2.0
//
// Unless required by applicable law or agreed to in writing, software
// distributed under the License is distributed on an "AS IS" BASIS,
// WITHOUT WARRANTIES OR CONDITIONS OF ANY KIND, either express or implied.
// See the License for the specific language governing permissions and
// limitations under the License.

syntax = "proto3";
option java_package = "org.apache.celeborn.common.protocol";
option java_multiple_files = true;

enum MessageType {
  UNKNOWN_MESSAGE = 0;
  REGISTER_WORKER = 1;
  HEARTBEAT_FROM_WORKER = 2;
  HEARTBEAT_FROM_WORKER_RESPONSE = 3;
  REGISTER_SHUFFLE = 4;
  REGISTER_SHUFFLE_RESPONSE = 5;
  REQUEST_SLOTS = 6;
  // keep it for compatible with 0.3 client, will remove in 0.5
  RELEASE_SLOTS = 7;
  RELEASE_SLOTS_RESPONSE = 8;

  REQUEST_SLOTS_RESPONSE = 9;
  CHANGE_LOCATION = 10;
  CHANGE_LOCATION_RESPONSE = 11;
  MAPPER_END = 12;
  MAPPER_END_RESPONSE = 13;
  GET_REDUCER_FILE_GROUP = 14;
  GET_REDUCER_FILE_GROUP_RESPONSE = 15;
  UNREGISTER_SHUFFLE = 16;
  UNREGISTER_SHUFFLE_RESPONSE = 17;
  APPLICATION_LOST = 18;
  APPLICATION_LOST_RESPONSE = 19;
  HEARTBEAT_FROM_APPLICATION = 20;
  // GET_BLACKLIST = 21;
  // GET_BLACKLIST_RESPONSE = 22;
  CHECK_QUOTA = 23;
  CHECK_QUOTA_RESPONSE = 24;
  REPORT_WORKER_FAILURE = 25;
  REGISTER_WORKER_RESPONSE = 26;
  // REREGISTER_WORKER_RESPONSE = 27;
  RESERVE_SLOTS = 28;
  RESERVE_SLOTS_RESPONSE = 29;
  COMMIT_FILES = 30;
  COMMIT_FILES_RESPONSE = 31;
  DESTROY = 32;
  DESTROY_RESPONSE = 33;
  // SLAVE_LOST_RESPONSE = 34;
  // GET_WORKER_INFO = 35;
  // GET_WORKER_INFO_RESPONSE = 36;
  // THREAD_DUMP = 37;
  // THREAD_DUMP_RESPONSE = 38;
  REMOVE_EXPIRED_SHUFFLE = 39;
  ONE_WAY_MESSAGE_RESPONSE = 40;
  CHECK_WORKER_TIMEOUT = 41;
  CHECK_APPLICATION_TIMEOUT = 42;
  WORKER_LOST = 43;
  WORKER_LOST_RESPONSE = 44;
  STAGE_END = 45;
  STAGE_END_RESPONSE = 46;
  PARTITION_SPLIT = 47;
  REGISTER_MAP_PARTITION_TASK = 48;
  HEARTBEAT_FROM_APPLICATION_RESPONSE = 49;
  CHECK_FOR_HDFS_EXPIRED_DIRS_TIMEOUT = 50;
  OPEN_STREAM = 51;
  STREAM_HANDLER = 52;
  CHECK_WORKERS_AVAILABLE = 53;
  CHECK_WORKERS_AVAILABLE_RESPONSE = 54;
<<<<<<< HEAD
  BUFFER_STREAM_END = 55;
=======
  REMOVE_WORKERS_UNAVAILABLE_INFO = 55;
>>>>>>> 4d35e501
}

message PbStorageInfo {
  int32 type = 1;
  string mountPoint = 2;
  bool finalResult = 3;
  string filePath = 4;
}

message PbPartitionLocation {
  enum Mode {
    Primary = 0;
    Replica = 1;
  }
  Mode mode = 1;
  int32 id = 2;
  int32 epoch = 3;
  string host = 4;
  int32 rpcPort = 5;
  int32 pushPort = 6;
  int32 fetchPort = 7;
  int32 replicatePort = 8;
  PbPartitionLocation peer = 9;
  PbStorageInfo storageInfo = 10;
  bytes mapIdBitmap = 11;
}

message PbWorkerResource {
  repeated PbPartitionLocation primaryPartitions = 1;
  repeated PbPartitionLocation replicaPartitions = 2;
  string networkLocation = 3;
}

message PbDiskInfo {
  string mountPoint = 1;
  int64 usableSpace = 2;
  int64 avgFlushTime = 3;
  int64 usedSlots = 4;
  int32 status = 5;
  int64 avgFetchTime = 6;
}

message PbWorkerInfo {
  string host = 1;
  int32 rpcPort = 2;
  int32 pushPort = 3;
  int32 fetchPort = 4;
  int32 replicatePort = 5;
  repeated PbDiskInfo disks = 6;
  map<string, PbResourceConsumption> userResourceConsumption = 7;
}

message PbFileGroup {
  repeated PbPartitionLocation locations = 1;
}

message PbRegisterWorker {
  string host = 1;
  int32 rpcPort = 2;
  int32 pushPort = 3;
  int32 fetchPort = 4;
  int32 replicatePort = 5;
  repeated PbDiskInfo disks = 6;
  string requestId = 9;
  map<string, PbResourceConsumption> userResourceConsumption = 8;
}

message PbHeartbeatFromWorker {
  string host = 1;
  int32 rpcPort = 2;
  int32 pushPort = 3;
  int32 fetchPort = 4;
  int32 replicatePort = 5;
  repeated PbDiskInfo disks = 6;
  repeated string activeShuffleKeys = 7;
  string requestId = 8;
  map<string, PbResourceConsumption> userResourceConsumption = 9;
  map<string, int64> estimatedAppDiskUsage = 10;
  bool highWorkload = 11;
}

message PbHeartbeatFromWorkerResponse {
  repeated string expiredShuffleKeys = 1;
  bool registered = 2;
}

message PbRegisterShuffle {
  int32 shuffleId = 1;
  int32 numMappers = 2;
  int32 numPartitions = 3;
}

message PbRegisterMapPartitionTask {
  int32 shuffleId = 1;
  int32 numMappers = 2;
  int32 mapId = 3;
  int32 attemptId = 4;
  int32 partitionId = 5;
}

message PbRegisterShuffleResponse {
  int32 status = 1;
  repeated PbPartitionLocation partitionLocations = 2;
}

message PbRequestSlots {
  string applicationId = 1;
  int32 shuffleId = 2;
  repeated int32 partitionIdList = 3;
  string hostname = 4;
  bool shouldReplicate = 5;
  string requestId = 6;
  int32 storageType = 7;
  PbUserIdentifier userIdentifier = 8;
  bool shouldRackAware = 9;
  int32 maxWorkers = 10;
}

message PbSlotInfo {
  map<string, int32> slot = 1;
}

// keep it for compatible reason
message PbReleaseSlots {
  string applicationId = 1;
  int32 shuffleId = 2;
  repeated string workerIds = 3;
  repeated PbSlotInfo slots = 4;
  string requestId = 6;
}

// keep it for compatible reason
message PbReleaseSlotsResponse {
  int32 status = 1;
}


message PbRequestSlotsResponse {
  int32 status = 1;
  map<string, PbWorkerResource> workerResource = 2;
}

message PbRevivePartitionInfo {
  int32 partitionId = 1;
  int32 epoch = 2;
  PbPartitionLocation partition = 3;
  int32 status = 4;
}

message PbRevive {
  int32 shuffleId = 1;
  repeated int32 mapId = 2;
  repeated PbRevivePartitionInfo partitionInfo = 3;
}

message PbChangeLocationPartitionInfo {
  int32 partitionId = 1;
  int32 status = 2;
  PbPartitionLocation partition = 3;
  bool oldAvailable = 4;
}

message PbChangeLocationResponse {
  repeated int32 endedMapId = 1;
  repeated PbChangeLocationPartitionInfo partitionInfo = 2;
}

message PbPartitionSplit {
  int32 shuffleId = 1;
  int32 partitionId = 2;
  int32 epoch = 3;
  PbPartitionLocation oldPartition = 4;
}

message PbMapperEnd {
  int32 shuffleId = 1;
  int32 mapId = 2;
  int32 attemptId = 3;
  int32 numMappers = 4;
  int32 partitionId = 5;
}

message PbMapperEndResponse {
  int32 status = 1;
}

message PbGetReducerFileGroup {
  int32 shuffleId = 1;
}

message PbGetReducerFileGroupResponse {
  int32 status = 1;
  // PartitionId -> Partition FileGroup
  map<int32, PbFileGroup> fileGroups = 2;

  // only reduce partition mode need know valid attempts
  repeated int32 attempts = 3;

  // only map partition mode has succeed partitionIds
  repeated int32 partitionIds = 4;
}

message PbUnregisterShuffle {
  string appId = 1;
  int32 shuffleId = 2;
  string requestId = 3;
}

message PbUnregisterShuffleResponse {
  int32 status = 1;
}

message PbApplicationLost {
  string appId = 1;
  string requestId = 2;
}

message PbApplicationLostResponse {
  int32 status = 1;
}

message PbHeartbeatFromApplication {
  string appId = 1;
  int64 totalWritten = 2;
  int64 fileCount = 3 ;
  string requestId = 4;
  repeated PbWorkerInfo needCheckedWorkerList = 5;
  bool shouldResponse = 6;
}

message PbHeartbeatFromApplicationResponse {
  int32 status = 1;
  repeated PbWorkerInfo excludedWorkers = 2;
  repeated PbWorkerInfo unknownWorkers = 3;
  repeated PbWorkerInfo shuttingWorkers = 4;
}

message PbCheckQuota {
  PbUserIdentifier userIdentifier = 1;
}

message PbCheckQuotaResponse {
  bool available = 1;
  string reason = 2;
}

message PbCheckWorkersAvailable {
}

message PbCheckWorkersAvailableResponse {
  bool available = 1;
}

message PbReportWorkerUnavailable {
  repeated PbWorkerInfo unavailable = 1;
  string requestId = 2;
}

message PbRegisterWorkerResponse {
  bool success = 1;
  string message = 2;
}

message PbReserveSlots {
  string applicationId = 1;
  int32 shuffleId = 2;
  repeated PbPartitionLocation primaryLocations = 3;
  repeated PbPartitionLocation replicaLocations = 4;
  int64 splitThreshold = 5;
  int32 splitMode = 6;
  int32 partitionType = 7;
  bool rangeReadFilter = 8;
  PbUserIdentifier userIdentifier = 9;
  int64 pushDataTimeout = 10;
  bool partitionSplitEnabled = 11;
}

message PbReserveSlotsResponse {
  int32 status = 1;
  string reason = 2;
}

message PbCommitFiles {
  string applicationId = 1;
  int32 shuffleId = 2;
  repeated string primaryIds = 3;
  repeated string replicaIds = 4;
  repeated int32 mapAttempts = 5;
  int64 epoch = 6;
}

message PbCommitFilesResponse {
  int32 status = 1;
  repeated string committedPrimaryIds = 2;
  repeated string committedReplicaIds = 3;
  repeated string failedPrimaryIds = 4;
  repeated string failedReplicaIds = 5;
  map<string, PbStorageInfo> committedPrimaryStorageInfos = 6;
  map<string, PbStorageInfo> committedReplicaStorageInfos = 7;
  map<string, bytes> mapIdBitmap = 10;
  int64 totalWritten = 8;
  int32 fileCount = 9;
}

message PbDestroyWorkerSlots {
  string shuffleKey = 1;
  repeated string primaryLocations = 2;
  repeated string replicaLocation = 3;
}

message PbDestroyWorkerSlotsResponse {
  int32 status = 1;
  repeated string failedPrimaries = 2;
  repeated string failedReplicas = 3;
}

message PbCheckForWorkerTimeout {
}

message PbRemoveWorkersUnavailableInfo {
  repeated PbWorkerInfo workerInfo = 1;
  string requestId = 2;
}

message PbWorkerLost {
  string host = 1;
  int32 rpcPort = 2;
  int32 pushPort = 3;
  int32 fetchPort = 4;
  int32 replicatePort = 5;
  string requestId = 6;
}

message PbWorkerLostResponse {
  bool success = 1;
}

message PbStageEnd {
  int32 shuffleId = 1;
}

message PbStageEndResponse {
  int32 status = 1;
}

message PbSortedShuffleFileSet {
  repeated string files = 1;
}

message PbStoreVersion {
  int32 major = 1;
  int32 minor = 2;
}

message PbFileInfo {
  string filePath = 1;
  repeated int64 chunkOffsets = 2;
  PbUserIdentifier userIdentifier = 3;
  int32 partitionType = 4;
  int32 bufferSize = 5;
  int32 numSubpartitions = 6;
  int64 bytesFlushed = 7;
  bool partitionSplitEnabled = 8;
}

message PbFileInfoMap {
  map<string, PbFileInfo> values = 1;
}

message PbUserIdentifier {
  string tenantId = 1;
  string name = 2;
}

message PbResourceConsumption {
  int64 diskBytesWritten = 1;
  int64 diskFileCount = 2;
  int64 hdfsBytesWritten = 3;
  int64 hdfsFileCount = 4;
}

message PbAppDiskUsage {
  string appId = 1;
  int64 estimatedUsage = 2;
}

message PbAppDiskUsageSnapshot {
  int32 topItemCount = 1;
  repeated PbAppDiskUsage topNItems = 2;
  int64 startSnapShotTime = 3;
  int64 endSnapshotTime = 4;
}

message PbSnapshotMetaInfo {
  int64 estimatedPartitionSize = 1;
  repeated string registeredShuffle = 2;
  repeated string hostnameSet = 3;
  repeated PbWorkerInfo excludedWorkers = 4;
  repeated PbWorkerInfo workerLostEvents = 5;
  map<string, int64> appHeartbeatTime = 6;
  repeated PbWorkerInfo workers = 7;
  int64 partitionTotalWritten = 8;
  int64 partitionTotalFileCount = 9;
  repeated PbAppDiskUsageSnapshot appDiskUsageMetricSnapshots = 10;
  optional PbAppDiskUsageSnapshot currentAppDiskUsageMetricsSnapshot = 11;
  map<string, int64> lostWorkers = 12;
  repeated PbWorkerInfo shutdownWorkers = 13;
}

message PbOpenStream {
  string shuffleKey = 1;
  string fileName = 2;
  int32 startIndex = 3;
  int32 endIndex = 4;
  int32 initialCredit = 5;
  bool readLocalShuffle = 6;
}

message PbStreamHandler {
  int64 streamId = 1 ;
  int32 numChunks = 2;
  repeated int64 chunkOffsets = 3 ;
  string fullPath = 4;
}

message PbBufferStreamEnd {
  enum Type {
    Spark = 0;
    Flink = 1;
  }
  Type clientType = 1;
  int64 streamId = 2;
}<|MERGE_RESOLUTION|>--- conflicted
+++ resolved
@@ -75,11 +75,8 @@
   STREAM_HANDLER = 52;
   CHECK_WORKERS_AVAILABLE = 53;
   CHECK_WORKERS_AVAILABLE_RESPONSE = 54;
-<<<<<<< HEAD
-  BUFFER_STREAM_END = 55;
-=======
   REMOVE_WORKERS_UNAVAILABLE_INFO = 55;
->>>>>>> 4d35e501
+  BUFFER_STREAM_END = 56;
 }
 
 message PbStorageInfo {
