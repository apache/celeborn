/*
 * Licensed to the Apache Software Foundation (ASF) under one or more
 * contributor license agreements.  See the NOTICE file distributed with
 * this work for additional information regarding copyright ownership.
 * The ASF licenses this file to You under the Apache License, Version 2.0
 * (the "License"); you may not use this file except in compliance with
 * the License.  You may obtain a copy of the License at
 *
 *    http://www.apache.org/licenses/LICENSE-2.0
 *
 * Unless required by applicable law or agreed to in writing, software
 * distributed under the License is distributed on an "AS IS" BASIS,
 * WITHOUT WARRANTIES OR CONDITIONS OF ANY KIND, either express or implied.
 * See the License for the specific language governing permissions and
 * limitations under the License.
 */

package com.aliyun.emr.rss.common.util

import java.io.{File, FileInputStream, InputStreamReader, IOException}
import java.lang.management.ManagementFactory
import java.math.{MathContext, RoundingMode}
import java.net._
import java.nio.charset.StandardCharsets
import java.text.SimpleDateFormat
import java.util.{Locale, Properties, UUID}
import java.util
import java.util.concurrent.{Callable, ThreadPoolExecutor, TimeoutException, TimeUnit}

import scala.collection.JavaConverters._
import scala.collection.Map
import scala.util.Try
import scala.util.control.{ControlThrowable, NonFatal}

import com.google.common.net.InetAddresses
import io.netty.channel.unix.Errors.NativeIoException
import org.apache.commons.lang3.SystemUtils

import com.aliyun.emr.rss.common.RssConf
import com.aliyun.emr.rss.common.exception.RssException
import com.aliyun.emr.rss.common.internal.Logging
import com.aliyun.emr.rss.common.meta.WorkerInfo
import com.aliyun.emr.rss.common.network.protocol.TransportMessage
import com.aliyun.emr.rss.common.network.util.{ConfigProvider, JavaUtils, TransportConf}
import com.aliyun.emr.rss.common.protocol.{PartitionLocation, PartitionSplitMode}
import com.aliyun.emr.rss.common.protocol.TransportMessages.PbWorkerResource
import com.aliyun.emr.rss.common.protocol.message.{ControlMessages, Message, StatusCode}
import com.aliyun.emr.rss.common.protocol.message.ControlMessages.WorkerResource

object Utils extends Logging {

  def createDateFormat: SimpleDateFormat = new SimpleDateFormat("yyyyMMddHHmmss", Locale.US)

  def stringToSeq(str: String): Seq[String] = {
    str.split(",").map(_.trim()).filter(_.nonEmpty)
  }

  def checkHost(host: String) {
    assert(host != null && host.indexOf(':') == -1, s"Expected hostname (not IP) but got $host")
  }

  def getSystemProperties: Map[String, String] = {
    System.getProperties
      .stringPropertyNames()
      .asScala
      .map(key => (key, System.getProperty(key)))
      .toMap
  }

  def timeStringAsMs(str: String): Long = {
    JavaUtils.timeStringAsMs(str)
  }

  def timeStringAsSeconds(str: String): Long = {
    JavaUtils.timeStringAsSec(str)
  }

  def byteStringAsBytes(str: String): Long = {
    JavaUtils.byteStringAsBytes(str)
  }

  def byteStringAsKb(str: String): Long = {
    JavaUtils.byteStringAsKb(str)
  }

  def byteStringAsMb(str: String): Long = {
    JavaUtils.byteStringAsMb(str)
  }

  def byteStringAsGb(str: String): Long = {
    JavaUtils.byteStringAsGb(str)
  }

  def memoryStringToMb(str: String): Int = {
    // Convert to bytes, rather than directly to MB, because when no units are specified the unit
    // is assumed to be bytes
    (JavaUtils.byteStringAsBytes(str) / 1024 / 1024).toInt
  }

  def bytesToString(size: Long): String = bytesToString(BigInt(size))

  def bytesToString(size: BigInt): String = {
    val EB = 1L << 60
    val PB = 1L << 50
    val TB = 1L << 40
    val GB = 1L << 30
    val MB = 1L << 20
    val KB = 1L << 10

    if (size >= BigInt(1L << 11) * EB) {
      // The number is too large, show it in scientific notation.
      BigDecimal(size, new MathContext(3, RoundingMode.HALF_UP)).toString() + " B"
    } else {
      val (value, unit) = {
        if (size >= 2 * EB) {
          (BigDecimal(size) / EB, "EB")
        } else if (size >= 2 * PB) {
          (BigDecimal(size) / PB, "PB")
        } else if (size >= 2 * TB) {
          (BigDecimal(size) / TB, "TB")
        } else if (size >= 2 * GB) {
          (BigDecimal(size) / GB, "GB")
        } else if (size >= 2 * MB) {
          (BigDecimal(size) / MB, "MB")
        } else if (size >= 2 * KB) {
          (BigDecimal(size) / KB, "KB")
        } else {
          (BigDecimal(size), "B")
        }
      }
      "%.1f %s".formatLocal(Locale.US, value, unit)
    }
  }

  def megabytesToString(megabytes: Long): String = {
    bytesToString(megabytes * 1024L * 1024L)
  }

  @throws(classOf[RssException])
  def extractHostPortFromRssUrl(essUrl: String): (String, Int) = {
    try {
      val uri = new java.net.URI(essUrl)
      val host = uri.getHost
      val port = uri.getPort
      if (
        uri.getScheme != "rss" ||
        host == null ||
        port < 0 ||
        (uri.getPath != null && !uri.getPath.isEmpty) || // uri.getPath returns "" instead of null
        uri.getFragment != null ||
        uri.getQuery != null ||
        uri.getUserInfo != null
      ) {
        throw new RssException("Invalid master URL: " + essUrl)
      }
      (host, port)
    } catch {
      case e: java.net.URISyntaxException =>
        throw new RssException("Invalid master URL: " + essUrl, e)
    }
  }

  def tryOrIOException[T](block: => T): T = {
    try {
      block
    } catch {
      case e: IOException =>
        logError("Exception encountered", e)
        throw e
      case NonFatal(e) =>
        logError("Exception encountered", e)
        throw new IOException(e)
    }
  }

  def tryLogNonFatalError(block: => Unit) {
    try {
      block
    } catch {
      case NonFatal(t) =>
        logError(s"Uncaught exception in thread ${Thread.currentThread().getName}", t)
    }
  }

  def tryOrExit(block: => Unit) {
    try {
      block
    } catch {
      case e: ControlThrowable => throw e
      case t: Throwable => throw t
    }
  }

  def tryWithSafeFinallyAndFailureCallbacks[T](
      block: => T
  )(catchBlock: => Unit = (), finallyBlock: => Unit = ()): T = {
    var originalThrowable: Throwable = null
    try {
      block
    } catch {
      case cause: Throwable =>
        // Purposefully not using NonFatal, because even fatal exceptions
        // we don't want to have our finallyBlock suppress
        originalThrowable = cause
        try {
          logError("Aborting task", originalThrowable)
          //          TaskContext.get().markTaskFailed(originalThrowable)
          catchBlock
        } catch {
          case t: Throwable =>
            if (originalThrowable != t) {
              originalThrowable.addSuppressed(t)
              logWarning(s"Suppressing exception in catch: ${t.getMessage}", t)
            }
        }
        throw originalThrowable
    } finally {
      try {
        finallyBlock
      } catch {
        case t: Throwable if (originalThrowable != null && originalThrowable != t) =>
          originalThrowable.addSuppressed(t)
          logWarning(s"Suppressing exception in finally: ${t.getMessage}", t)
          throw originalThrowable
      }
    }
  }

  def startServiceOnPort[T](
      startPort: Int,
      startService: Int => (T, Int),
      conf: RssConf,
      serviceName: String = ""
  ): (T, Int) = {

    require(
      startPort == 0 || (1024 <= startPort && startPort < 65536),
      "startPort should be between 1024 and 65535 (inclusive), or 0 for a random free port."
    )

    val serviceString = if (serviceName.isEmpty) "" else s" '$serviceName'"
    val maxRetries = RssConf.masterPortMaxRetry(conf)
    for (offset <- 0 to maxRetries) {
      // Do not increment port if startPort is 0, which is treated as a special port
      val tryPort = if (startPort == 0) {
        startPort
      } else {
        userPort(startPort, offset)
      }
      try {
        val (service, port) = startService(tryPort)
        logInfo(s"Successfully started service$serviceString on port $port.")
        return (service, port)
      } catch {
        case e: Exception if isBindCollision(e) =>
          if (offset >= maxRetries) {
            val exceptionMessage = if (startPort == 0) {
              s"${e.getMessage}: Service$serviceString failed after " +
                s"$maxRetries retries (on a random free port)! " +
                s"Consider explicitly setting the appropriate binding address for " +
                s"the service$serviceString (for example spark.driver.bindAddress " +
                s"for SparkDriver) to the correct binding address."
            } else {
              s"${e.getMessage}: Service$serviceString failed after " +
                s"$maxRetries retries (starting from $startPort)! Consider explicitly setting " +
                s"the appropriate port for the service$serviceString (for example spark.ui.port " +
                s"for SparkUI) to an available port or increasing spark.port.maxRetries."
            }
            val exception = new BindException(exceptionMessage)
            // restore original stack trace
            exception.setStackTrace(e.getStackTrace)
            throw exception
          }
          if (startPort == 0) {
            // As startPort 0 is for a random free port, it is most possibly binding address is
            // not correct.
            logWarning(
              s"Service$serviceString could not bind on a random free port. " +
                "You may check whether configuring an appropriate binding address."
            )
          } else {
            logWarning(
              s"Service$serviceString could not bind on port $tryPort. " +
                s"Attempting port ${tryPort + 1}."
            )
          }
      }
    }
    // Should never happen
    throw new RssException(s"Failed to start service$serviceString on port $startPort")
  }

  def userPort(base: Int, offset: Int): Int = {
    (base + offset - 1024) % (65536 - 1024) + 1024
  }

  def isBindCollision(exception: Throwable): Boolean = {
    exception match {
      case e: BindException =>
        if (e.getMessage != null) {
          return true
        }
        isBindCollision(e.getCause)
      //      case e: MultiException =>
      //        e.getThrowables.asScala.exists(isBindCollision)
      case e: NativeIoException =>
        (e.getMessage != null && e.getMessage.startsWith("bind() failed: ")) ||
        isBindCollision(e.getCause)
      case e: Exception => isBindCollision(e.getCause)
      case _ => false
    }
  }

  def encodeFileNameToURIRawPath(fileName: String): String = {
    require(!fileName.contains("/") && !fileName.contains("\\"))
    // `file` and `localhost` are not used. Just to prevent URI from parsing `fileName` as
    // scheme or host. The prefix "/" is required because URI doesn't accept a relative path.
    // We should remove it after we get the raw path.
    new URI("file", null, "localhost", -1, "/" + fileName, null, null).getRawPath.substring(1)
  }

  val isWindows = SystemUtils.IS_OS_WINDOWS

  val isMac = SystemUtils.IS_OS_MAC_OSX

  private lazy val localIpAddress: InetAddress = findLocalInetAddress()

  private def findLocalInetAddress(): InetAddress = {
    val defaultIpOverride = System.getenv("JSS_LOCAL_IP")
    if (defaultIpOverride != null) {
      InetAddress.getByName(defaultIpOverride)
    } else {
      val address = InetAddress.getLocalHost
      if (address.isLoopbackAddress) {
        // Address resolves to something like 127.0.1.1, which happens on Debian; try to find
        // a better address using the local network interfaces
        // getNetworkInterfaces returns ifs in reverse order compared to ifconfig output order
        // on unix-like system. On windows, it returns in index order.
        // It's more proper to pick ip address following system output order.
        val activeNetworkIFs = NetworkInterface.getNetworkInterfaces.asScala.toSeq
        val reOrderedNetworkIFs = if (isWindows) activeNetworkIFs else activeNetworkIFs.reverse

        for (ni <- reOrderedNetworkIFs) {
          val addresses = ni.getInetAddresses.asScala
            .filterNot(addr => addr.isLinkLocalAddress || addr.isLoopbackAddress)
            .toSeq
          if (addresses.nonEmpty) {
            val addr = addresses.find(_.isInstanceOf[Inet4Address]).getOrElse(addresses.head)
            // because of Inet6Address.toHostName may add interface at the end if it knows about it
            val strippedAddress = InetAddress.getByAddress(addr.getAddress)
            // We've found an address that looks reasonable!
            logWarning(
              "Your hostname, " + InetAddress.getLocalHost.getHostName + " resolves to" +
                " a loopback address: " + address.getHostAddress + "; using " +
                strippedAddress.getHostAddress + " instead (on interface " + ni.getName + ")"
            )
            logWarning("Set JSS_LOCAL_IP if you need to bind to another address")
            return strippedAddress
          }
        }
        logWarning(
          "Your hostname, " + InetAddress.getLocalHost.getHostName + " resolves to" +
            " a loopback address: " + address.getHostAddress + ", but we couldn't find any" +
            " external IP address!"
        )
        logWarning("Set JSS_LOCAL_IP if you need to bind to another address")
      }
      address
    }
  }

  private var customHostname: Option[String] = sys.env.get("RSS_LOCAL_HOSTNAME")

  def setCustomHostname(hostname: String) {
    // DEBUG code
    Utils.checkHost(hostname)
    customHostname = Some(hostname)
  }

  def localCanonicalHostName(): String = {
    customHostname.getOrElse(localIpAddress.getCanonicalHostName)
  }

  def localHostName(): String = {
    customHostname.getOrElse(localIpAddress.getHostAddress)
  }

  def localHostNameForURI(): String = {
    customHostname.getOrElse(InetAddresses.toUriString(localIpAddress))
  }

  private val MAX_DEFAULT_NETTY_THREADS = 64

  def fromRssConf(_conf: RssConf, module: String, numUsableCores: Int = 0): TransportConf = {
    val conf = _conf.clone

    // Specify thread configuration based on our JVM's allocation of cores (rather than necessarily
    // assuming we have all the machine's cores).
    // NB: Only set if serverThreads/clientThreads not already set.
    val numThreads = defaultNumThreads(numUsableCores)
    conf.setIfMissing(s"rss.$module.io.serverThreads", numThreads.toString)
    conf.setIfMissing(s"rss.$module.io.clientThreads", numThreads.toString)

    new TransportConf(
      module,
      new ConfigProvider {
        override def get(name: String): String = conf.get(name)

        override def get(name: String, defaultValue: String): String = conf.get(name, defaultValue)

        override def getAll(): java.lang.Iterable[java.util.Map.Entry[String, String]] = {
          conf.getAll.toMap.asJava.entrySet()
        }
      }
    )
  }

  private def defaultNumThreads(numUsableCores: Int): Int = {
    val availableCores =
      if (numUsableCores > 0) numUsableCores else Runtime.getRuntime.availableProcessors()
    math.min(availableCores, MAX_DEFAULT_NETTY_THREADS)
  }

  def getClassLoader: ClassLoader = getClass.getClassLoader

  def getContextOrClassLoader: ClassLoader =
    Option(Thread.currentThread().getContextClassLoader).getOrElse(getClassLoader)

  def classIsLoadable(clazz: String): Boolean = {
    // scalastyle:off classforname
    Try {
      Class.forName(clazz, false, getContextOrClassLoader)
    }.isSuccess
    // scalastyle:on classforname
  }

  // scalastyle:off classforname
  /** Preferred alternative to Class.forName(className) */
  def classForName(className: String): Class[_] = {
    Class.forName(className, true, getContextOrClassLoader)
    // scalastyle:on classforname
  }

  def loadDefaultRssProperties(conf: RssConf, filePath: String = null): String = {
    val path = Option(filePath).getOrElse(getDefaultPropertiesFile())
    Option(path).foreach { confFile =>
      getPropertiesFromFile(confFile)
        .filter { case (k, v) =>
          k.startsWith("rss.")
        }
        .foreach { case (k, v) =>
          conf.setIfMissing(k, v)
          sys.props.getOrElseUpdate(k, v)
        }
    }
    path
  }

  def getDefaultPropertiesFile(env: Map[String, String] = sys.env): String = {
    env
      .get("RSS_CONF_DIR")
      .orElse(env.get("RSS_HOME").map { t => s"$t${File.separator}conf" })
      .map { t => new File(s"$t${File.separator}rss-defaults.conf") }
      .filter(_.isFile)
      .map(_.getAbsolutePath)
      .orNull
  }

  private[util] def trimExceptCRLF(str: String): String = {
    val nonSpaceOrNaturalLineDelimiter: Char => Boolean = { ch =>
      ch > ' ' || ch == '\r' || ch == '\n'
    }

    val firstPos = str.indexWhere(nonSpaceOrNaturalLineDelimiter)
    val lastPos = str.lastIndexWhere(nonSpaceOrNaturalLineDelimiter)
    if (firstPos >= 0 && lastPos >= 0) {
      str.substring(firstPos, lastPos + 1)
    } else {
      ""
    }
  }

  def getPropertiesFromFile(filename: String): Map[String, String] = {
    val file = new File(filename)
    require(file.exists(), s"Properties file $file does not exist")
    require(file.isFile(), s"Properties file $file is not a normal file")

    val inReader = new InputStreamReader(new FileInputStream(file), StandardCharsets.UTF_8)
    try {
      val properties = new Properties()
      properties.load(inReader)
      properties
        .stringPropertyNames()
        .asScala
        .map { k => (k, trimExceptCRLF(properties.getProperty(k))) }
        .toMap

    } catch {
      case e: IOException =>
        throw new RssException(s"Failed when loading RSS properties from $filename", e)
    } finally {
      inReader.close()
    }
  }

  def makeShuffleKey(applicationId: String, shuffleId: Int): String = {
    s"$applicationId-$shuffleId"
  }

  def splitShuffleKey(shuffleKey: String): (String, Int) = {
    val splits = shuffleKey.split("-")
    val appId = splits.dropRight(1).mkString("-")
    val shuffleId = splits.last.toInt
    (appId, shuffleId)
  }

  def splitPartitionLocationUniqueId(uniqueId: String): (Int, Int) = {
    val splits = uniqueId.split("-")
    val reduceId = splits.dropRight(1).mkString("-").toInt
    val epoch = splits.last.toInt
    (reduceId, epoch)
  }

  def makeReducerKey(applicationId: String, shuffleId: Int, reduceId: Int): String = {
    s"$applicationId-$shuffleId-$reduceId"
  }

  def makeMapKey(applicationId: String, shuffleId: Int, mapId: Int, attemptId: Int): String = {
    s"$applicationId-$shuffleId-$mapId-$attemptId"
  }

  def makeMapKey(shuffleId: Int, mapId: Int, attemptId: Int): String = {
    s"$shuffleId-$mapId-$attemptId"
  }

  def shuffleKeyPrefix(shuffleKey: String): String = {
    shuffleKey + "-"
  }

  def bytesToInt(bytes: Array[Byte], bigEndian: Boolean = true): Int = {
    if (bigEndian) {
      bytes(0) << 24 | bytes(1) << 16 | bytes(2) << 8 | bytes(3)
    } else {
      bytes(3) << 24 | bytes(2) << 16 | bytes(1) << 8 | bytes(0)
    }
  }

  def timeIt(f: => Unit): Long = {
    val start = System.currentTimeMillis
    f
    System.currentTimeMillis - start
  }

  def getThreadDump(): String = {
    val runtimeMXBean = ManagementFactory.getRuntimeMXBean
    val pid = runtimeMXBean.getName.split("@")(0)
    runCommand(s"jstack -l ${pid}")
  }

  private def readProcessStdout(process: Process): String = {
    val stream = process.getInputStream
    val sb = new StringBuilder
    var res = stream.read()
    while (res != -1) {
      sb.append(res.toChar)
      res = stream.read()
    }
    sb.toString()
  }

  def runCommand(cmd: String): String = {
    val process = Runtime.getRuntime.exec(cmd)
    readProcessStdout(process)
  }

  def runCommandComplex(cmd: String): String = {
    val cmds = Array("/bin/sh", "-c", cmd)
    val process = Runtime.getRuntime.exec(cmds)
    readProcessStdout(process)
  }

  /**
   * Create a directory inside the given parent directory. The directory is guaranteed to be
   * newly created, and is not marked for automatic deletion.
   */
  def createDirectory(root: String, namePrefix: String = "rss"): File = {
    var attempts = 0
    val maxAttempts = 10
    var dir: File = null
    while (dir == null) {
      attempts += 1
      if (attempts > maxAttempts) {
        throw new IOException(
          "Failed to create a temp directory (under " + root + ") after " +
            maxAttempts + " attempts!"
        )
      }
      try {
        dir = new File(root, namePrefix + "-" + UUID.randomUUID.toString)
        if (dir.exists() || !dir.mkdirs()) {
          dir = null
        }
      } catch { case _: SecurityException => dir = null; }
    }

    dir.getCanonicalFile
  }

  /**
   * Create a temporary directory inside the given parent directory. The directory will be
   * automatically deleted when the VM shuts down.
   */
  def createTempDir(
      root: String = System.getProperty("java.io.tmpdir"),
      namePrefix: String = "rss"
  ): File = {
    val dir = createDirectory(root, namePrefix)
    Runtime.getRuntime.addShutdownHook(new Thread(new Runnable {
      override def run(): Unit = {
        if (dir != null) {
          JavaUtils.deleteRecursively(dir)
        }
      }
    }))
    dir
  }

  def mkString(args: Seq[String], sep: String = ","): String = {
    args.mkString(sep)
  }

<<<<<<< HEAD
  def workerToAllocatedSlots(
      slots: WorkerResource
  ): util.Map[WorkerInfo, util.Map[String, Integer]] = {
    val workerToSlots = new util.HashMap[WorkerInfo, util.Map[String, Integer]]()
    slots.asScala.foreach(entry => {
      val workerInfo = entry._1
      val masterLocations = entry._2._1
      val slaveLocations = entry._2._2
      val diskSlotsMap = new util.HashMap[String, Integer]()

      def countLocationByDisk(location: util.List[PartitionLocation]): Unit = {
        location.asScala
          .groupBy(_.getDiskHint)
          .foreach(item => {
            if (diskSlotsMap.containsKey(item._1)) {
              diskSlotsMap.put(item._1, diskSlotsMap.get(item._1) + item._2.size)
            } else {
              diskSlotsMap.put(item._1, item._2.size)
            }
          })
      }

      countLocationByDisk(masterLocations)
      countLocationByDisk(slaveLocations)

      workerToSlots.put(workerInfo, diskSlotsMap)
    })
    workerToSlots
=======
  def workerToAllocatedSlotsSize(slots: WorkerResource): util.Map[WorkerInfo, Integer] = {
    val workerToSlotsSize = new util.HashMap[WorkerInfo, Integer]()
    slots.asScala.foreach { case (workerInfo, (masterPartitionLoc, slavePartitionLoc)) =>
      workerToSlotsSize.put(workerInfo, masterPartitionLoc.size + slavePartitionLoc.size)
    }
    workerToSlotsSize
>>>>>>> 36cc234d
  }

  /**
   * if the action is timeout, will return the callback result
   * if other exception will be thrown directly
   * @param block the normal action block
   * @param callback callback if timeout
   * @param timeoutInSeconds timeout limit value in seconds
   * @tparam T result type
   * @return result
   */
  def tryWithTimeoutAndCallback[T](block: => T)(callback: => T)(
      threadPool: ThreadPoolExecutor,
      timeoutInSeconds: Long = 10,
      errorMessage: String = "none"
  ): T = {
    val futureTask = new Callable[T] {
      override def call(): T = {
        block
      }
    }

    var future: java.util.concurrent.Future[T] = null
    try {
      future = threadPool.submit(futureTask)
      future.get(timeoutInSeconds, TimeUnit.SECONDS)
    } catch {
      case _: TimeoutException =>
        logError(
          s"TimeoutException in thread ${Thread.currentThread().getName}," +
            s" error message: $errorMessage"
        )
        callback
      case throwable: Throwable =>
        throw throwable
    } finally {
      if (null != future && !future.isCancelled) {
        future.cancel(true)
      }
    }
  }

  def convertPbWorkerResourceToWorkerResource(
      pbWorkerResource: util.Map[String, PbWorkerResource]
  ): WorkerResource = {
    val slots = new WorkerResource()
    pbWorkerResource.asScala.foreach(item => {
      val Array(host, rpcPort, pushPort, fetchPort, replicatePort) = item._1.split(":")
      val workerInfo =
        new WorkerInfo(host, rpcPort.toInt, pushPort.toInt, fetchPort.toInt, replicatePort.toInt)
      val masterPartitionLocation = new util.ArrayList[PartitionLocation](
        item._2.getMasterPartitionsList.asScala
          .map(PartitionLocation.fromPbPartitionLocation)
          .asJava
      )
      val slavePartitionLocation = new util.ArrayList[PartitionLocation](
        item._2.getSlavePartitionsList.asScala.map(PartitionLocation.fromPbPartitionLocation).asJava
      )
      slots.put(workerInfo, (masterPartitionLocation, slavePartitionLocation))
    })
    slots
  }

  def convertWorkerResourceToPbWorkerResource(
      workerResource: WorkerResource
  ): util.Map[String, PbWorkerResource] = {
    workerResource.asScala
      .map(item => {
        val uniqueId = item._1.toUniqueId()
        val masterPartitions =
          item._2._1.asScala.map(PartitionLocation.toPbPartitionLocation).asJava
        val slavePartitions = item._2._2.asScala.map(PartitionLocation.toPbPartitionLocation).asJava
        val pbWorkerResource = PbWorkerResource
          .newBuilder()
          .addAllMasterPartitions(masterPartitions)
          .addAllSlavePartitions(slavePartitions)
          .build()
        uniqueId -> pbWorkerResource
      })
      .toMap
      .asJava
  }

  def toTransportMessage(message: Any): Any = {
    message match {
      case transportMessage: Message =>
        transportMessage.toTransportMessage()
      case _ =>
        message
    }
  }

  def fromTransportMessage(message: Any): Any = {
    message match {
      case transportMessage: TransportMessage =>
        ControlMessages.fromTransportMessage(transportMessage)
      case _ => message
    }
  }

  def toStatusCode(status: Int): StatusCode = {
    status match {
      case 0 =>
        StatusCode.Success
      case 1 =>
        StatusCode.PartialSuccess
      case 2 =>
        StatusCode.Failed
      case 3 =>
        StatusCode.ShuffleAlreadyRegistered
      case 4 =>
        StatusCode.ShuffleNotRegistered
      case 5 =>
        StatusCode.ReserveSlotFailed
      case 6 =>
        StatusCode.SlotNotAvailable
      case 7 =>
        StatusCode.WorkerNotFound
      case 8 =>
        StatusCode.PartitionNotFound
      case 9 =>
        StatusCode.SlavePartitionNotFound
      case 10 =>
        StatusCode.DeleteFilesFailed
      case 11 =>
        StatusCode.PartitionExists
      case 12 =>
        StatusCode.ReviveFailed
      case 13 =>
        StatusCode.PushDataFailed
      case 14 =>
        StatusCode.NumMapperZero
      case 15 =>
        StatusCode.MapEnded
      case 16 =>
        StatusCode.StageEnded
      case 17 =>
        StatusCode.PushDataFailNonCriticalCause
      case 18 =>
        StatusCode.PushDataFailSlave
      case 19 =>
        StatusCode.PushDataFailMain
      case 20 =>
        StatusCode.PushDataFailPartitionNotFound
      case 21 =>
        StatusCode.HardSplit
      case 22 =>
        StatusCode.SoftSplit
      case _ =>
        null
    }
  }

  def toShuffleSplitMode(mode: Int): PartitionSplitMode = {
    mode match {
      case 0 => PartitionSplitMode.soft
      case 1 => PartitionSplitMode.hard
      case _ =>
        logWarning(s"invalid shuffle mode $mode, fallback to soft")
        PartitionSplitMode.soft
    }
  }
}<|MERGE_RESOLUTION|>--- conflicted
+++ resolved
@@ -629,43 +629,12 @@
     args.mkString(sep)
   }
 
-<<<<<<< HEAD
-  def workerToAllocatedSlots(
-      slots: WorkerResource
-  ): util.Map[WorkerInfo, util.Map[String, Integer]] = {
-    val workerToSlots = new util.HashMap[WorkerInfo, util.Map[String, Integer]]()
-    slots.asScala.foreach(entry => {
-      val workerInfo = entry._1
-      val masterLocations = entry._2._1
-      val slaveLocations = entry._2._2
-      val diskSlotsMap = new util.HashMap[String, Integer]()
-
-      def countLocationByDisk(location: util.List[PartitionLocation]): Unit = {
-        location.asScala
-          .groupBy(_.getDiskHint)
-          .foreach(item => {
-            if (diskSlotsMap.containsKey(item._1)) {
-              diskSlotsMap.put(item._1, diskSlotsMap.get(item._1) + item._2.size)
-            } else {
-              diskSlotsMap.put(item._1, item._2.size)
-            }
-          })
-      }
-
-      countLocationByDisk(masterLocations)
-      countLocationByDisk(slaveLocations)
-
-      workerToSlots.put(workerInfo, diskSlotsMap)
-    })
-    workerToSlots
-=======
   def workerToAllocatedSlotsSize(slots: WorkerResource): util.Map[WorkerInfo, Integer] = {
     val workerToSlotsSize = new util.HashMap[WorkerInfo, Integer]()
     slots.asScala.foreach { case (workerInfo, (masterPartitionLoc, slavePartitionLoc)) =>
       workerToSlotsSize.put(workerInfo, masterPartitionLoc.size + slavePartitionLoc.size)
     }
     workerToSlotsSize
->>>>>>> 36cc234d
   }
 
   /**
