--- conflicted
+++ resolved
@@ -71,13 +71,8 @@
   private var worker: RpcEndpoint = null
 
 
-<<<<<<< HEAD
   private val transportContext =
-    new TransportContext(transportConf, new NettyRpcHandler(dispatcher, this, streamManager))
-=======
-  private val transportContext = new TransportContext(transportConf,
-    new NettyRpcHandler(dispatcher, this))
->>>>>>> 36cc234d
+    new TransportContext(transportConf, new NettyRpcHandler(dispatcher, this))
 
   private def createClientBootstraps(): java.util.List[TransportClientBootstrap] = {
     java.util.Collections.emptyList[TransportClientBootstrap]
@@ -564,32 +559,15 @@
  */
 private[rss] class NettyRpcHandler(
     dispatcher: Dispatcher,
-<<<<<<< HEAD
-    nettyEnv: NettyRpcEnv,
-    streamManager: StreamManager
-) extends RpcHandler
+    nettyEnv: NettyRpcEnv
+) extends BaseMessageHandler
   with Logging {
-=======
-    nettyEnv: NettyRpcEnv) extends BaseMessageHandler with Logging {
->>>>>>> 36cc234d
 
   // A variable to track the remote RpcEnv addresses of all clients
   private val remoteAddresses = new ConcurrentHashMap[RpcAddress, RpcAddress]()
 
   override def receive(
       client: TransportClient,
-<<<<<<< HEAD
-      message: ByteBuffer,
-      callback: RpcResponseCallback
-  ): Unit = {
-    val messageToDispatch = internalReceive(client, message)
-    dispatcher.postRemoteMessage(messageToDispatch, callback)
-  }
-
-  override def receiveRpc(client: TransportClient, message: ByteBuffer): Unit = {
-    val messageToDispatch = internalReceive(client, message)
-    dispatcher.postOneWayMessage(messageToDispatch)
-=======
       requestMessage: NRequestMessage): Unit = {
     requestMessage match {
       case r: RpcRequest =>
@@ -600,7 +578,8 @@
   }
 
   private def processRpc(client: TransportClient, r: RpcRequest): Unit = {
-    val callback = new RpcResponseCallback {
+    val callback = new RpcResponseCallback
+  {
       override def onSuccess(response: ByteBuffer): Unit = {
         client.getChannel.writeAndFlush(new RpcResponse(r.requestId,
           new NioManagedBuffer(response)))
@@ -625,7 +604,7 @@
     }
   }
 
-  private def processOnewayMessage(client: TransportClient, r: NOneWayMessage): Unit = {
+  private def processOnewayMessage(client: TransportClient,r: NOneWayMessage): Unit = {
     try {
       val message = r.body().nioByteBuffer()
       val messageToDispatch = internalReceive(client, message)
@@ -636,7 +615,6 @@
     } finally {
       r.body().release()
     }
->>>>>>> 36cc234d
   }
 
   private def internalReceive(client: TransportClient, message: ByteBuffer): RequestMessage = {
