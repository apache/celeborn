--- conflicted
+++ resolved
@@ -140,22 +140,16 @@
         val payload = builder.build().toByteArray
         new TransportMessage(TransportMessages.MessageType.REGISTER_SHUFFLE_RESPONSE, payload)
 
-<<<<<<< HEAD
       case RequestSlots(
         applicationId,
         shuffleId,
-        reduceIdList,
+        partitionIdList,
         hostname,
         shouldReplicate,
         requestId
       ) =>
         val payload = TransportMessages.PbRequestSlots
           .newBuilder()
-=======
-      case RequestSlots(applicationId, shuffleId, partitionIdList, hostname,
-      shouldReplicate, requestId) =>
-        val payload = TransportMessages.PbRequestSlots.newBuilder()
->>>>>>> ebadb130
           .setApplicationId(applicationId)
           .setShuffleId(shuffleId)
           .addAllPartitionIdList(partitionIdList)
@@ -198,21 +192,16 @@
         val payload = builder.build().toByteArray
         new TransportMessage(TransportMessages.MessageType.REQUEST_SLOTS_RESPONSE, payload)
 
-<<<<<<< HEAD
       case Revive(
         applicationId,
         shuffleId,
         mapId,
         attemptId,
-        reduceId,
+        partitionId,
         epoch,
         oldPartition,
         cause
       ) =>
-=======
-      case Revive(applicationId, shuffleId, mapId, attemptId, partitionId, epoch,
-      oldPartition, cause) =>
->>>>>>> ebadb130
         val builder = TransportMessages.PbRevive.newBuilder()
         builder
           .setApplicationId(applicationId)
@@ -432,7 +421,6 @@
           .toByteArray
         new TransportMessage(TransportMessages.MessageType.REREGISTER_WORKER_RESPONSE, payload)
 
-<<<<<<< HEAD
       case ReserveSlots(
         applicationId,
         shuffleId,
@@ -440,15 +428,10 @@
         slaveLocations,
         splitThreshold,
         splitMode,
-        storageHint
+       partType, storageHint
       ) =>
         val payload = TransportMessages.PbReserveSlots
           .newBuilder()
-=======
-      case ReserveSlots(applicationId, shuffleId, masterLocations, slaveLocations,
-      splitThreshold, splitMode, partType, storageHint) =>
-        val payload = TransportMessages.PbReserveSlots.newBuilder()
->>>>>>> ebadb130
           .setApplicationId(applicationId)
           .setShuffleId(shuffleId)
           .addAllMasterLocations(
@@ -568,24 +551,16 @@
           .toByteArray
         new TransportMessage(TransportMessages.MessageType.THREAD_DUMP_RESPONSE, payload)
 
-<<<<<<< HEAD
-      case PartitionSplit(applicationId, shuffleId, reduceId, epoch, oldPartition) =>
+      case PartitionSplit(applicationId, shuffleId, partitionId, epoch, oldPartition) =>
         val payload = TransportMessages.PbPartitionSplit
           .newBuilder()
           .setApplicationId(applicationId)
           .setShuffleId(shuffleId)
-          .setReduceId(reduceId)
+          .setPartitionId(partitionId)
           .setEpoch(epoch)
           .setOldPartition(PartitionLocation.toPbPartitionLocation(oldPartition))
           .build()
           .toByteArray
-=======
-      case PartitionSplit(applicationId, shuffleId, partitionId, epoch, oldPartition) =>
-        val payload = TransportMessages.PbPartitionSplit.newBuilder()
-          .setApplicationId(applicationId).setShuffleId(shuffleId).setPartitionId(partitionId)
-          .setEpoch(epoch).setOldPartition(PartitionLocation.toPbPartitionLocation(oldPartition))
-          .build().toByteArray
->>>>>>> ebadb130
         new TransportMessage(TransportMessages.MessageType.PARTITION_SPLIT, payload)
 
       case OneWayMessageResponse =>
@@ -665,23 +640,13 @@
   ) extends MasterMessage
 
   case class RequestSlots(
-<<<<<<< HEAD
       applicationId: String,
       shuffleId: Int,
-      reduceIdList: util.ArrayList[Integer],
+      partitionIdList: util.ArrayList[Integer],
       hostname: String,
       shouldReplicate: Boolean,
       override var requestId: String = ZERO_UUID
   ) extends MasterRequestMessage
-=======
-    applicationId: String,
-    shuffleId: Int,
-    partitionIdList: util.ArrayList[Integer],
-    hostname: String,
-    shouldReplicate: Boolean,
-    override var requestId: String = ZERO_UUID)
-    extends MasterRequestMessage
->>>>>>> ebadb130
 
   case class ReleaseSlots(
       applicationId: String,
@@ -809,14 +774,9 @@
       slaveLocations: util.List[PartitionLocation],
       splitThreshold: Long,
       splitMode: PartitionSplitMode,
-<<<<<<< HEAD
+      partitionType: PartitionType,
       storageHint: PartitionLocation.StorageHint
   ) extends WorkerMessage
-=======
-      partitionType: PartitionType,
-      storageHint: PartitionLocation.StorageHint)
-    extends WorkerMessage
->>>>>>> ebadb130
 
   case class ReserveSlotsResponse(status: StatusCode, reason: String = "") extends WorkerMessage
 
@@ -939,12 +899,8 @@
           pbRegisterShuffle.getApplicationId,
           pbRegisterShuffle.getShuffleId,
           pbRegisterShuffle.getNumMapppers,
-<<<<<<< HEAD
           pbRegisterShuffle.getNumPartitions
         )
-=======
-          pbRegisterShuffle.getNumPartitions)
->>>>>>> ebadb130
 
       case REGISTER_SHUFFLE_RESPONSE =>
         val pbRegisterShuffleResponse = PbRegisterShuffleResponse.parseFrom(message.getPayload)
@@ -964,21 +920,14 @@
 
       case REQUEST_SLOTS =>
         val pbRequestSlots = PbRequestSlots.parseFrom(message.getPayload)
-<<<<<<< HEAD
         RequestSlots(
           pbRequestSlots.getApplicationId,
           pbRequestSlots.getShuffleId,
-          new util.ArrayList[Integer](pbRequestSlots.getReduceIdListList),
+          new util.ArrayList[Integer](pbRequestSlots.getPartitionIdListList),
           pbRequestSlots.getHostname,
           pbRequestSlots.getShouldReplicate,
           pbRequestSlots.getRequestId
         )
-=======
-        RequestSlots(pbRequestSlots.getApplicationId, pbRequestSlots.getShuffleId,
-          new util.ArrayList[Integer](pbRequestSlots.getPartitionIdListList),
-          pbRequestSlots.getHostname, pbRequestSlots.getShouldReplicate,
-          pbRequestSlots.getRequestId)
->>>>>>> ebadb130
 
       case RELEASE_SLOTS =>
         val pbRequestSlots = PbReleaseSlots.parseFrom(message.getPayload)
@@ -1008,22 +957,16 @@
         } else {
           null
         }
-<<<<<<< HEAD
         Revive(
           pbRevive.getApplicationId,
           pbRevive.getShuffleId,
           pbRevive.getMapId,
           pbRevive.getAttemptId,
-          pbRevive.getReduceId,
+          pbRevive.getPartitionId,
           pbRevive.getEpoch,
           oldPartition,
           Utils.toStatusCode(pbRevive.getStatus)
         )
-=======
-        Revive(pbRevive.getApplicationId, pbRevive.getShuffleId, pbRevive.getMapId,
-          pbRevive.getAttemptId, pbRevive.getPartitionId, pbRevive.getEpoch,
-          oldPartition, Utils.toStatusCode(pbRevive.getStatus))
->>>>>>> ebadb130
 
       case CHANGE_LOCATION_RESPONSE =>
         val pbReviveResponse = PbChangeLocationResponse.parseFrom(message.getPayload)
@@ -1157,7 +1100,6 @@
         ReserveSlots(
           pbReserveSlots.getApplicationId,
           pbReserveSlots.getShuffleId,
-<<<<<<< HEAD
           new util.ArrayList[PartitionLocation](
             pbReserveSlots.getMasterLocationsList.asScala
               .map(PartitionLocation.fromPbPartitionLocation(_))
@@ -1172,18 +1114,9 @@
           ),
           pbReserveSlots.getSplitThreshold,
           Utils.toShuffleSplitMode(pbReserveSlots.getSplitMode),
+          Utils.toPartitionType(pbReserveSlots.getPartitionType),
           PartitionLocation.StorageHint.values()(pbReserveSlots.getStorageHintOrdinal)
         )
-=======
-          new util.ArrayList[PartitionLocation](pbReserveSlots.getMasterLocationsList.asScala
-            .map(PartitionLocation.fromPbPartitionLocation(_)).toList.asJava),
-          new util.ArrayList[PartitionLocation](pbReserveSlots.getSlaveLocationsList.asScala
-            .map(PartitionLocation.fromPbPartitionLocation(_)).toList.asJava),
-          pbReserveSlots.getSplitThreshold,
-          Utils.toShuffleSplitMode(pbReserveSlots.getSplitMode),
-          Utils.toPartitionType(pbReserveSlots.getPartitionType),
-          PartitionLocation.StorageHint.values()(pbReserveSlots.getStorageHintOrdinal))
->>>>>>> ebadb130
 
       case RESERVE_SLOTS_RESPONSE =>
         val pbReserveSlotsResponse = PbReserveSlotsResponse.parseFrom(message.getPayload)
@@ -1296,18 +1229,13 @@
         } else {
           null
         }
-<<<<<<< HEAD
         PartitionSplit(
           pbShuffleSplitRequest.getApplicationId,
           pbShuffleSplitRequest.getShuffleId,
-          pbShuffleSplitRequest.getReduceId,
+          pbShuffleSplitRequest.getPartitionId,
           pbShuffleSplitRequest.getEpoch,
           partition
         )
-=======
-        PartitionSplit(pbShuffleSplitRequest.getApplicationId, pbShuffleSplitRequest.getShuffleId,
-          pbShuffleSplitRequest.getPartitionId, pbShuffleSplitRequest.getEpoch, partition)
->>>>>>> ebadb130
 
       case STAGE_END_RESPONSE =>
         val pbStageEndResponse = PbStageEndResponse.parseFrom(message.getPayload)
