/*
 * Licensed to the Apache Software Foundation (ASF) under one or more
 * contributor license agreements.  See the NOTICE file distributed with
 * this work for additional information regarding copyright ownership.
 * The ASF licenses this file to You under the Apache License, Version 2.0
 * (the "License"); you may not use this file except in compliance with
 * the License.  You may obtain a copy of the License at
 *
 *    http://www.apache.org/licenses/LICENSE-2.0
 *
 * Unless required by applicable law or agreed to in writing, software
 * distributed under the License is distributed on an "AS IS" BASIS,
 * WITHOUT WARRANTIES OR CONDITIONS OF ANY KIND, either express or implied.
 * See the License for the specific language governing permissions and
 * limitations under the License.
 */

package org.apache.celeborn.common.metrics.source

import java.util.concurrent.{ConcurrentHashMap, ConcurrentLinkedQueue, ScheduledExecutorService, TimeUnit}

import scala.collection.JavaConverters._
import scala.collection.mutable
import scala.util.Random

import com.codahale.metrics._

import org.apache.celeborn.common.RssConf
import org.apache.celeborn.common.internal.Logging
import org.apache.celeborn.common.metrics.{ResettableSlidingWindowReservoir, RssHistogram, RssTimer}
import org.apache.celeborn.common.util.{ThreadUtils, Utils}

case class NamedCounter(name: String, counter: Counter)

case class NamedGauge[T](name: String, gauge: Gauge[T])

case class NamedHistogram(name: String, histogram: Histogram)

case class NamedTimer(name: String, timer: Timer)

abstract class AbstractSource(conf: RssConf, role: String)
  extends Source with Logging {
  override val metricRegistry = new MetricRegistry()

<<<<<<< HEAD
  val slidingWindowSize: Int = conf.metricsSlidingWindowSize

  val sampleRate: Double = conf.metricsSampleRate

  val samplePerfCritical: Boolean = conf.metricsSamplePerfCritical

  final val innerMetricsSize = conf.innerMetricsSize
=======
  val metricsSlidingWindowSize: Int = conf.metricsSlidingWindowSize

  val metricsSampleRate: Double = conf.metricsSampleRate

  val samplePerfCritical: Boolean = RssConf.metricsSamplePerfCritical(conf)

  final val innerMetricsSize = RssConf.innerMetricsSize(conf)
>>>>>>> 8344479d

  val innerMetrics: ConcurrentLinkedQueue[String] = new ConcurrentLinkedQueue[String]()

  val timerSupplier = new TimerSupplier(metricsSlidingWindowSize)

  val metricsCleaner: ScheduledExecutorService =
    ThreadUtils.newDaemonSingleThreadScheduledExecutor(s"worker-metrics-cleaner")

  protected val namedGauges: java.util.List[NamedGauge[_]] =
    new java.util.ArrayList[NamedGauge[_]]()

  def addGauge[T](name: String, f: Unit => T): Unit = {
    val supplier: MetricRegistry.MetricSupplier[Gauge[_]] = new GaugeSupplier[T](f)
    val gauge = metricRegistry.gauge(name, supplier)
    namedGauges.add(NamedGauge(name, gauge))
  }

  def addGauge[T](name: String, guage: Gauge[T]): Unit = {
    namedGauges.add(NamedGauge(name, guage))
  }

  protected val namedTimers =
    new ConcurrentHashMap[String, (NamedTimer, ConcurrentHashMap[String, Long])]()

  def addTimer(name: String): Unit = {
    val namedTimer = NamedTimer(name, metricRegistry.timer(name, timerSupplier))
    namedTimers.putIfAbsent(name, (namedTimer, new ConcurrentHashMap[String, Long]()))
  }

  protected val namedCounters: ConcurrentHashMap[String, NamedCounter] =
    new ConcurrentHashMap[String, NamedCounter]()

  def addCounter(name: String): Unit = {
    namedCounters.put(name, NamedCounter(name, metricRegistry.counter(name)))
  }

  protected def counters(): List[NamedCounter] = {
    namedCounters.values().asScala.toList
  }

  def gauges(): List[NamedGauge[_]] = {
    namedGauges.asScala.toList
  }

  protected def histograms(): List[NamedHistogram] = {
    List.empty[NamedHistogram]
  }

  protected def timers(): List[NamedTimer] = {
    namedTimers.values().asScala.toList.map(_._1)
  }

  def needSample(): Boolean = {
    if (metricsSampleRate >= 1) {
      true
    } else if (metricsSampleRate <= 0) {
      false
    } else {
      Random.nextDouble() <= metricsSampleRate
    }
  }

  override def sample[T](metricsName: String, key: String)(f: => T): T = {
    val sample = needSample()
    var r: Any = null
    try {
      if (sample) {
        doStartTimer(metricsName, key)
      }
      r = f
    } finally {
      if (sample) {
        doStopTimer(metricsName, key)
      }
    }
    r.asInstanceOf[T]
  }

  override def startTimer(metricsName: String, key: String): Unit = {
    if (needSample()) {
      doStartTimer(metricsName, key)
    }
  }

  override def stopTimer(metricsName: String, key: String): Unit = {
    doStopTimer(metricsName, key)
  }

  def doStartTimer(metricsName: String, key: String): Unit = {
    val pair = namedTimers.get(metricsName)
    if (pair != null) {
      pair._2.put(key, System.nanoTime())
    } else {
      logWarning(s"Metric $metricsName not found!")
    }
  }

  protected def doStopTimer(metricsName: String, key: String): Unit = {
    try {
      val (namedTimer, map) = namedTimers.get(metricsName)
      val startTime = Option(map.remove(key))
      startTime match {
        case Some(t) =>
          namedTimer.timer.update(System.nanoTime() - t, TimeUnit.NANOSECONDS)
          if (namedTimer.timer.getCount % metricsSlidingWindowSize == 0) {
            recordTimer(namedTimer)
          }
        case None =>
      }
    } catch {
      case e: Exception =>
        logWarning("Exception encountered in Metrics StopTimer", e)
    }
  }

  override def incCounter(metricsName: String, incV: Long = 1): Unit = {
    val counter = namedCounters.get(metricsName)
    if (counter != null) {
      counter.counter.inc(incV)
    } else {
      logWarning(s"Metric $metricsName not found!")
    }
  }

  private def clearOldValues(map: ConcurrentHashMap[String, Long]): Unit = {
    if (map.size > 5000) {
      // remove values has existed more than 15 min
      // 50000 values may be 1MB more or less
      val threshTime = System.nanoTime() - 900000000000L
      val it = map.entrySet().iterator
      while (it.hasNext) {
        val entry = it.next()
        if (entry.getValue < threshTime) {
          it.remove()
        }
      }
    }
  }

  protected def startCleaner(): Unit = {
    val cleanTask: Runnable = new Runnable {
      override def run(): Unit = Utils.tryLogNonFatalError {
        namedTimers.values.asScala.toArray.map(_._2).foreach(clearOldValues)
      }
    }
    metricsCleaner.scheduleWithFixedDelay(cleanTask, 10, 10, TimeUnit.MINUTES)
  }

  private def updateInnerMetrics(str: String): Unit = {
    innerMetrics.synchronized {
      if (innerMetrics.size() >= innerMetricsSize) {
        innerMetrics.remove()
      }
      innerMetrics.offer(str)
    }
  }

  def recordCounter(nc: NamedCounter): Unit = {
    val timestamp = System.currentTimeMillis
    updateInnerMetrics(s"${normalizeKey(nc.name)}Count$label ${nc.counter.getCount} $timestamp\n")
  }

  def recordGauge(ng: NamedGauge[_]): Unit = {
    val timestamp = System.currentTimeMillis
    val sb = new StringBuilder
    sb.append(s"${normalizeKey(ng.name)}Value$label ${ng.gauge.getValue} $timestamp\n")

    updateInnerMetrics(sb.toString())
  }

  def recordHistogram(nh: NamedHistogram): Unit = {
    val timestamp = System.currentTimeMillis
    val sb = new mutable.StringBuilder
    val snapshot = nh.histogram.getSnapshot
    val prefix = normalizeKey(nh.name)
    sb.append(s"${prefix}Count$label ${nh.histogram.getCount} $timestamp\n")
    sb.append(s"${prefix}Max$label ${reportNanosAsMills(snapshot.getMax)} $timestamp\n")
    sb.append(s"${prefix}Mean$label ${reportNanosAsMills(snapshot.getMean)} $timestamp\n")
    sb.append(s"${prefix}Min$label ${reportNanosAsMills(snapshot.getMin)} $timestamp\n")
    sb.append(s"${prefix}50thPercentile$label" +
      s" ${reportNanosAsMills(snapshot.getMedian)} $timestamp\n")
    sb.append(s"${prefix}75thPercentile$label" +
      s" ${reportNanosAsMills(snapshot.get75thPercentile)} $timestamp\n")
    sb.append(s"${prefix}95thPercentile$label" +
      s" ${reportNanosAsMills(snapshot.get95thPercentile)} $timestamp\n")
    sb.append(s"${prefix}98thPercentile$label" +
      s" ${reportNanosAsMills(snapshot.get98thPercentile)} $timestamp\n")
    sb.append(s"${prefix}99thPercentile$label" +
      s" ${reportNanosAsMills(snapshot.get99thPercentile)} $timestamp\n")
    sb.append(s"${prefix}999thPercentile$label" +
      s" ${reportNanosAsMills(snapshot.get999thPercentile)} $timestamp\n")

    updateInnerMetrics(sb.toString())
  }

  def recordTimer(nt: NamedTimer): Unit = {
    val timestamp = System.currentTimeMillis
    val sb = new mutable.StringBuilder
    val snapshot = nt.timer.getSnapshot
    val prefix = normalizeKey(nt.name)
    sb.append(s"${prefix}Count$label ${nt.timer.getCount} $timestamp\n")
    sb.append(s"${prefix}Max$label ${reportNanosAsMills(snapshot.getMax)} $timestamp\n")
    sb.append(s"${prefix}Mean$label ${reportNanosAsMills(snapshot.getMean)} $timestamp\n")
    sb.append(s"${prefix}Min$label ${reportNanosAsMills(snapshot.getMin)} $timestamp\n")
    sb.append(s"${prefix}50thPercentile$label" +
      s" ${reportNanosAsMills(snapshot.getMedian)} $timestamp\n")
    sb.append(s"${prefix}75thPercentile$label" +
      s" ${reportNanosAsMills(snapshot.get75thPercentile)} $timestamp\n")
    sb.append(s"${prefix}95thPercentile$label" +
      s" ${reportNanosAsMills(snapshot.get95thPercentile)} $timestamp\n")
    sb.append(s"${prefix}98thPercentile$label" +
      s" ${reportNanosAsMills(snapshot.get98thPercentile)} $timestamp\n")
    sb.append(s"${prefix}99thPercentile$label" +
      s" ${reportNanosAsMills(snapshot.get99thPercentile)} $timestamp\n")
    sb.append(s"${prefix}999thPercentile$label" +
      s" ${reportNanosAsMills(snapshot.get999thPercentile)} $timestamp\n")

    updateInnerMetrics(sb.toString())
  }

  override def getMetrics(): String = {
    counters().foreach(c => recordCounter(c))
    gauges().foreach(g => recordGauge(g))
    histograms().foreach(h => {
      recordHistogram(h)
      h.asInstanceOf[RssHistogram].reservoir
        .asInstanceOf[ResettableSlidingWindowReservoir].reset()
    })
    timers().foreach(t => {
      recordTimer(t)
      t.timer.asInstanceOf[RssTimer].reservoir
        .asInstanceOf[ResettableSlidingWindowReservoir].reset()
    })
    val sb = new mutable.StringBuilder
    innerMetrics.synchronized {
      while (!innerMetrics.isEmpty) {
        sb.append(innerMetrics.poll())
      }
      innerMetrics.clear()
    }
    sb.toString()
  }

  protected def normalizeKey(key: String): String = {
    s"metrics_${key.replaceAll("[^a-zA-Z0-9]", "_")}_"
  }

  protected def reportNanosAsMills(value: Double): Double = {
    BigDecimal(value / 1000000).setScale(2, BigDecimal.RoundingMode.HALF_UP).toDouble
  }

  val label = s"""{role="$role"}"""
}

class TimerSupplier(val slidingWindowSize: Int)
  extends MetricRegistry.MetricSupplier[Timer] {
  override def newMetric(): Timer = {
    new RssTimer(new ResettableSlidingWindowReservoir(slidingWindowSize))
  }
}

class GaugeSupplier[T](f: Unit => T) extends MetricRegistry.MetricSupplier[Gauge[_]] {
  override def newMetric(): Gauge[T] = {
    new Gauge[T] {
      override def getValue: T = f()
    }
  }
}<|MERGE_RESOLUTION|>--- conflicted
+++ resolved
@@ -42,23 +42,13 @@
   extends Source with Logging {
   override val metricRegistry = new MetricRegistry()
 
-<<<<<<< HEAD
-  val slidingWindowSize: Int = conf.metricsSlidingWindowSize
-
-  val sampleRate: Double = conf.metricsSampleRate
+  val metricsSlidingWindowSize: Int = conf.metricsSlidingWindowSize
+
+  val metricsSampleRate: Double = conf.metricsSampleRate
 
   val samplePerfCritical: Boolean = conf.metricsSamplePerfCritical
 
   final val innerMetricsSize = conf.innerMetricsSize
-=======
-  val metricsSlidingWindowSize: Int = conf.metricsSlidingWindowSize
-
-  val metricsSampleRate: Double = conf.metricsSampleRate
-
-  val samplePerfCritical: Boolean = RssConf.metricsSamplePerfCritical(conf)
-
-  final val innerMetricsSize = RssConf.innerMetricsSize(conf)
->>>>>>> 8344479d
 
   val innerMetrics: ConcurrentLinkedQueue[String] = new ConcurrentLinkedQueue[String]()
 
