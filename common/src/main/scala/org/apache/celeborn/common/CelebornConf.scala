/*
 * Licensed to the Apache Software Foundation (ASF) under one or more
 * contributor license agreements.  See the NOTICE file distributed with
 * this work for additional information regarding copyright ownership.
 * The ASF licenses this file to You under the Apache License, Version 2.0
 * (the "License"); you may not use this file except in compliance with
 * the License.  You may obtain a copy of the License at
 *
 *    http://www.apache.org/licenses/LICENSE-2.0
 *
 * Unless required by applicable law or agreed to in writing, software
 * distributed under the License is distributed on an "AS IS" BASIS,
 * WITHOUT WARRANTIES OR CONDITIONS OF ANY KIND, either express or implied.
 * See the License for the specific language governing permissions and
 * limitations under the License.
 */

package org.apache.celeborn.common

import java.io.{File, IOException}
import java.util.{Collection => JCollection, Collections, HashMap => JHashMap, Locale, Map => JMap, UUID}
import java.util.concurrent.TimeUnit

import scala.collection.JavaConverters._
import scala.collection.mutable
import scala.concurrent.duration._
import scala.util.Try
import scala.util.matching.Regex

import io.netty.channel.epoll.Epoll

import org.apache.celeborn.common.authentication.AnonymousAuthenticationProviderImpl
import org.apache.celeborn.common.identity.{DefaultIdentityProvider, HadoopBasedIdentityProvider, IdentityProvider}
import org.apache.celeborn.common.internal.Logging
import org.apache.celeborn.common.internal.config._
import org.apache.celeborn.common.network.util.{ByteUnit, IOMode}
import org.apache.celeborn.common.protocol._
import org.apache.celeborn.common.protocol.StorageInfo.Type
import org.apache.celeborn.common.protocol.StorageInfo.Type.{HDD, SSD}
import org.apache.celeborn.common.rpc.RpcTimeout
import org.apache.celeborn.common.util.{JavaUtils, Utils}

class CelebornConf(loadDefaults: Boolean) extends Cloneable with Logging with Serializable {

  import CelebornConf._

  /** Create a CelebornConf that loads defaults from system properties and the classpath */
  def this() = this(true)

  private val settings = JavaUtils.newConcurrentHashMap[String, String]()

  @transient private lazy val reader: ConfigReader = {
    val _reader = new ConfigReader(new CelebornConfigProvider(settings))
    _reader.bindEnv(new ConfigProvider {
      override def get(key: String): Option[String] = Option(getenv(key))
    })
    _reader
  }

  private def loadFromMap(props: Map[String, String], silent: Boolean): Unit =
    settings.synchronized {
      // Load any celeborn.* system properties
      for ((key, value) <- props if key.startsWith("celeborn.")) {
        set(key, value, silent)
      }
      this
    }

  if (loadDefaults) {
    loadFromMap(Utils.getSystemProperties, false)
  }

  /** Set a configuration variable. */
  def set(key: String, value: String): CelebornConf = {
    set(key, value, false)
  }

  private[celeborn] def set(key: String, value: String, silent: Boolean): CelebornConf = {
    if (key == null) {
      throw new NullPointerException("null key")
    }
    if (value == null) {
      throw new NullPointerException(s"null value for $key")
    }
    if (!silent) {
      logDeprecationWarning(key)
    }
    requireDefaultValueOfRemovedConf(key, value)
    settings.put(key, value)
    this
  }

  private def warnIfInternalTransportModule(module: String, key: String): Unit = {
    if (INTERNAL_TRANSPORT_MODULES.contains(module)) {
      log.warn(s"$key configured for internal transport module $module, " +
        s"should be using ${INTERNAL_TRANSPORT_MODULES(module)} instead")
    }
  }

  private def getTransportConfContainsImpl[T](
      module: String,
      entry: ConfigEntry[T],
      fallbackWithoutModule: Boolean): Boolean = {
    findTransportConf(module, entry, fallbackWithoutModule).isDefined || (entry match {
      case fallbackConfig: FallbackConfigEntry[T] => contains(fallbackConfig)
      case _ => false
    })
  }

  private def getTransportConfImpl[T](
      module: String,
      configEntry: ConfigEntry[T],
      converter: String => T,
      fallbackWithoutModule: Boolean,
      allowDefault: Boolean = true): Option[T] = {
    findTransportConf(module, configEntry, fallbackWithoutModule)
      .map(converter)
      // Is there a fallback for the config entry itself ?
      .orElse(configEntry match {
        case fallbackConfig: FallbackConfigEntry[T] =>
          if (fallbackConfig.fallback.defaultValue.isDefined || contains(fallbackConfig)) {
            // We do not expect fallback key to be a transport conf
            assert(!fallbackConfig.fallback.key.contains("<module>"))
            Some(get(fallbackConfig.fallback))
          } else {
            // We return None if fallback config is defined, but it does not have a default
            None
          }
        case _ =>
          if (allowDefault) Some(converter(configEntry.defaultValueString)) else None
      })
  }

  private def findTransportConf[T](
      module: String,
      entry: ConfigEntry[T],
      fallbackWithoutModule: Boolean): Option[String] = {
    var currentModule = module

    while (null != currentModule) {
      val key = entry.key.replace("<module>", currentModule)
      val opt = getOption(key)
      if (opt.isDefined) {
        warnIfInternalTransportModule(currentModule, key)
        return opt
      }
      currentModule = CelebornConf.TRANSPORT_MODULE_FALLBACKS.getOrElse(currentModule, null)
    }

    if (fallbackWithoutModule) {
      // Try without <module>, and if missing, use default
      val key = entry.key.replace(".<module>.", ".")
      val opt = getOption(key)
      if (opt.isDefined) {
        warnIfInternalTransportModule(module, key)
        return opt
      }
    }

    None
  }

  def setTransportConfIfMissing[T](
      module: String,
      configEntry: ConfigEntry[T],
      value: String): Unit = {

    if (getTransportConfContainsImpl(module, configEntry, fallbackWithoutModule = false)) {
      return
    }

    val key = configEntry.key.replace(
      "<module>",
      // if this is an internal module. map it to the exposed module - else use the same
      INTERNAL_TRANSPORT_MODULES.getOrElse(module, module))
    set(key, value)
  }

  def set[T](entry: ConfigEntry[T], value: T): CelebornConf = {
    set(entry.key, entry.stringConverter(value))
    this
  }

  def set[T](entry: OptionalConfigEntry[T], value: T): CelebornConf = {
    set(entry.key, entry.rawStringConverter(value))
    this
  }

  /** Set multiple parameters together */
  def setAll(settings: Traversable[(String, String)]): CelebornConf = {
    settings.foreach { case (k, v) => set(k, v) }
    this
  }

  /** Set a parameter if it isn't already configured */
  def setIfMissing(key: String, value: String): CelebornConf = {
    requireDefaultValueOfRemovedConf(key, value)
    if (settings.putIfAbsent(key, value) == null) {
      logDeprecationWarning(key)
    }
    this
  }

  def setIfMissing[T](entry: ConfigEntry[T], value: T): CelebornConf = {
    setIfMissing(entry.key, entry.stringConverter(value))
  }

  def setIfMissing[T](entry: OptionalConfigEntry[T], value: T): CelebornConf = {
    setIfMissing(entry.key, entry.rawStringConverter(value))
  }

  /** Remove a parameter from the configuration */
  def unset(key: String): CelebornConf = {
    settings.remove(key)
    this
  }

  def unset(entry: ConfigEntry[_]): CelebornConf = {
    unset(entry.key)
  }

  def clear(): Unit = {
    settings.clear()
  }

  /** Get a parameter; throws a NoSuchElementException if it's not set */
  def get(key: String): String = {
    getOption(key).getOrElse(throw new NoSuchElementException(key))
  }

  /** Get a parameter, falling back to a default if not set */
  def get(key: String, defaultValue: String): String = {
    getOption(key).getOrElse(defaultValue)
  }

  def get[T](entry: ConfigEntry[T]): T = {
    entry.readFrom(reader)
  }

  /** Get a transport config */
  def getTransportConf(
      module: String,
      configEntry: ConfigEntry[String],
      fallbackWithoutModule: Boolean = false): String = {
    getTransportConfImpl(
      module,
      configEntry,
      Predef.identity,
      fallbackWithoutModule).get
  }

  /**
   * Get a time parameter as seconds; throws a NoSuchElementException if it's not set. If no
   * suffix is provided then seconds are assumed.
   * @throws java.util.NoSuchElementException If the time parameter is not set
   * @throws NumberFormatException            If the value cannot be interpreted as seconds
   */
  def getTimeAsSeconds(key: String): Long = catchIllegalValue(key) {
    Utils.timeStringAsSeconds(get(key))
  }

  /**
   * Get a time parameter as seconds, falling back to a default if not set. If no
   * suffix is provided then seconds are assumed.
   * @throws NumberFormatException If the value cannot be interpreted as seconds
   */
  def getTimeAsSeconds(key: String, defaultValue: String): Long = catchIllegalValue(key) {
    Utils.timeStringAsSeconds(get(key, defaultValue))
  }

  /**
   * Get a time parameter as milliseconds; throws a NoSuchElementException if it's not set. If no
   * suffix is provided then milliseconds are assumed.
   * @throws java.util.NoSuchElementException If the time parameter is not set
   * @throws NumberFormatException If the value cannot be interpreted as milliseconds
   */
  def getTimeAsMs(key: String): Long = catchIllegalValue(key) {
    Utils.timeStringAsMs(get(key))
  }

  /**
   * Get a time parameter as milliseconds, falling back to a default if not set. If no
   * suffix is provided then milliseconds are assumed.
   * @throws NumberFormatException If the value cannot be interpreted as milliseconds
   */
  def getTimeAsMs(key: String, defaultValue: String): Long = catchIllegalValue(key) {
    Utils.timeStringAsMs(get(key, defaultValue))
  }

  /** Get time in ms for a transport config */
  def getTransportConfTimeAsMs(
      module: String,
      configEntry: ConfigEntry[Long],
      fallbackWithoutModule: Boolean = false): Long = {
    getTransportConfImpl(module, configEntry, Utils.timeStringAsMs, fallbackWithoutModule).get
  }

  /**
   * Get a size parameter as bytes; throws a NoSuchElementException if it's not set. If no
   * suffix is provided then bytes are assumed.
   * @throws java.util.NoSuchElementException If the size parameter is not set
   * @throws NumberFormatException If the value cannot be interpreted as bytes
   */
  def getSizeAsBytes(key: String): Long = catchIllegalValue(key) {
    Utils.byteStringAsBytes(get(key))
  }

  /**
   * Get a size parameter as bytes, falling back to a default if not set. If no
   * suffix is provided then bytes are assumed.
   * @throws NumberFormatException If the value cannot be interpreted as bytes
   */
  def getSizeAsBytes(key: String, defaultValue: String): Long = catchIllegalValue(key) {
    Utils.byteStringAsBytes(get(key, defaultValue))
  }

  /**
   * Get a size parameter as bytes, falling back to a default if not set.
   * @throws NumberFormatException If the value cannot be interpreted as bytes
   */
  def getSizeAsBytes(key: String, defaultValue: Long): Long = catchIllegalValue(key) {
    Utils.byteStringAsBytes(get(key, defaultValue + "B"))
  }

  /** Get a size parameter as bytes for a transport config */
  def getTransportConfSizeAsBytes(
      module: String,
      configEntry: ConfigEntry[Long],
      fallbackWithoutModule: Boolean = false): Long = {
    getTransportConfImpl(module, configEntry, Utils.byteStringAsBytes, fallbackWithoutModule).get
  }

  /**
   * Get a size parameter as Kibibytes; throws a NoSuchElementException if it's not set. If no
   * suffix is provided then Kibibytes are assumed.
   * @throws java.util.NoSuchElementException If the size parameter is not set
   * @throws NumberFormatException If the value cannot be interpreted as Kibibytes
   */
  def getSizeAsKb(key: String): Long = catchIllegalValue(key) {
    Utils.byteStringAsKb(get(key))
  }

  /**
   * Get a size parameter as Kibibytes, falling back to a default if not set. If no
   * suffix is provided then Kibibytes are assumed.
   * @throws NumberFormatException If the value cannot be interpreted as Kibibytes
   */
  def getSizeAsKb(key: String, defaultValue: String): Long = catchIllegalValue(key) {
    Utils.byteStringAsKb(get(key, defaultValue))
  }

  /**
   * Get a size parameter as Mebibytes; throws a NoSuchElementException if it's not set. If no
   * suffix is provided then Mebibytes are assumed.
   * @throws java.util.NoSuchElementException If the size parameter is not set
   * @throws NumberFormatException If the value cannot be interpreted as Mebibytes
   */
  def getSizeAsMb(key: String): Long = catchIllegalValue(key) {
    Utils.byteStringAsMb(get(key))
  }

  /**
   * Get a size parameter as Mebibytes, falling back to a default if not set. If no
   * suffix is provided then Mebibytes are assumed.
   * @throws NumberFormatException If the value cannot be interpreted as Mebibytes
   */
  def getSizeAsMb(key: String, defaultValue: String): Long = catchIllegalValue(key) {
    Utils.byteStringAsMb(get(key, defaultValue))
  }

  /**
   * Get a size parameter as Gibibytes; throws a NoSuchElementException if it's not set. If no
   * suffix is provided then Gibibytes are assumed.
   * @throws java.util.NoSuchElementException If the size parameter is not set
   * @throws NumberFormatException If the value cannot be interpreted as Gibibytes
   */
  def getSizeAsGb(key: String): Long = catchIllegalValue(key) {
    Utils.byteStringAsGb(get(key))
  }

  /**
   * Get a size parameter as Gibibytes, falling back to a default if not set. If no
   * suffix is provided then Gibibytes are assumed.
   * @throws NumberFormatException If the value cannot be interpreted as Gibibytes
   */
  def getSizeAsGb(key: String, defaultValue: String): Long = catchIllegalValue(key) {
    Utils.byteStringAsGb(get(key, defaultValue))
  }

  /** Get a parameter as an Option */
  def getOption(key: String): Option[String] = {
    Option(settings.get(key)).orElse(getDeprecatedConfig(key, settings))
  }

  /** Get an optional value, applying variable substitution. */
  private[celeborn] def getWithSubstitution(key: String): Option[String] = {
    getOption(key).map(reader.substitute)
  }

  /** Get all parameters as a list of pairs */
  def getAll: Array[(String, String)] = {
    settings.entrySet().asScala.map(x => (x.getKey, x.getValue)).toArray
  }

  /**
   * Get all parameters that start with `prefix`
   */
  def getAllWithPrefix(prefix: String): Array[(String, String)] = {
    getAll.filter { case (k, v) => k.startsWith(prefix) }
      .map { case (k, v) => (k.substring(prefix.length), v) }
  }

  /**
   * Get a parameter as an integer, falling back to a default if not set
   * @throws NumberFormatException If the value cannot be interpreted as an integer
   */
  def getInt(key: String, defaultValue: Int): Int = catchIllegalValue(key) {
    getOption(key).map(_.toInt).getOrElse(defaultValue)
  }

  /** Get a parameter as an integer for a transport config */
  def getTransportConfInt(
      module: String,
      configEntry: ConfigEntry[Int],
      fallbackWithoutModule: Boolean = false): Int = {
    getTransportConfImpl(module, configEntry, Integer.parseInt, fallbackWithoutModule).get
  }

  /**
   * Get a parameter as a long, falling back to a default if not set
   * @throws NumberFormatException If the value cannot be interpreted as a long
   */
  def getLong(key: String, defaultValue: Long): Long = catchIllegalValue(key) {
    getOption(key).map(_.toLong).getOrElse(defaultValue)
  }

  /**
   * Get a parameter as a double, falling back to a default if not ste
   * @throws NumberFormatException If the value cannot be interpreted as a double
   */
  def getDouble(key: String, defaultValue: Double): Double = catchIllegalValue(key) {
    getOption(key).map(_.toDouble).getOrElse(defaultValue)
  }

  /**
   * Get a parameter as a boolean, falling back to a default if not set
   * @throws IllegalArgumentException If the value cannot be interpreted as a boolean
   */
  def getBoolean(key: String, defaultValue: Boolean): Boolean = catchIllegalValue(key) {
    getOption(key).map(_.toBoolean).getOrElse(defaultValue)
  }

  /** Get a parameter as a long for a transport config */
  def getTransportConfBoolean(
      module: String,
      configEntry: ConfigEntry[Boolean],
      fallbackWithoutModule: Boolean = false): Boolean = {
    getTransportConfImpl(
      module,
      configEntry,
      java.lang.Boolean.parseBoolean,
      fallbackWithoutModule).get
  }

  /** Does the configuration contain a given parameter? */
  def contains(key: String): Boolean = {
    settings.containsKey(key) ||
    configsWithAlternatives.get(key).toSeq.flatten.exists { alt => contains(alt.key) }
  }

  private[celeborn] def contains(entry: ConfigEntry[_]): Boolean = contains(entry.key)

  private[celeborn] def getTransportConfContains[E](
      module: String,
      configEntry: ConfigEntry[E],
      fallbackWithoutModule: Boolean = false): Boolean = {
    getTransportConfContainsImpl(module, configEntry, fallbackWithoutModule)
  }

  /** Copy this object */
  override def clone: CelebornConf = {
    val cloned = new CelebornConf(false)
    settings.entrySet().asScala.foreach { e =>
      cloned.set(e.getKey, e.getValue, true)
    }
    cloned
  }

  /**
   * By using this instead of System.getenv(), environment variables can be mocked
   * in unit tests.
   */
  private[celeborn] def getenv(name: String): String = System.getenv(name)

  /**
   * Wrapper method for get() methods which require some specific value format. This catches
   * any [[NumberFormatException]] or [[IllegalArgumentException]] and re-raises it with the
   * incorrectly configured key in the exception message.
   */
  private def catchIllegalValue[T](key: String)(getValue: => T): T = {
    try {
      getValue
    } catch {
      case e: NumberFormatException =>
        // NumberFormatException doesn't have a constructor that takes a cause for some reason.
        throw new NumberFormatException(s"Illegal value for config key $key: ${e.getMessage}")
          .initCause(e)
      case e: IllegalArgumentException =>
        throw new IllegalArgumentException(s"Illegal value for config key $key: ${e.getMessage}", e)
    }
  }

  def dynamicConfigStoreBackend: Option[String] = get(DYNAMIC_CONFIG_STORE_BACKEND)
  def dynamicConfigRefreshInterval: Long = get(DYNAMIC_CONFIG_REFRESH_INTERVAL)
  def dynamicConfigStoreFsPath: Option[String] = get(DYNAMIC_CONFIG_STORE_FS_PATH)
  def dynamicConfigStoreDbFetchPageSize: Int = get(DYNAMIC_CONFIG_STORE_DB_FETCH_PAGE_SIZE)
  def dynamicConfigStoreDbHikariDriverClassName: String =
    get(DYNAMIC_CONFIG_STORE_DB_HIKARI_DRIVER_CLASS_NAME)
  def dynamicConfigStoreDbHikariJdbcUrl: String = get(DYNAMIC_CONFIG_STORE_DB_HIKARI_JDBC_URL)
  def dynamicConfigStoreDbHikariUsername: String = get(DYNAMIC_CONFIG_STORE_DB_HIKARI_USERNAME)
  def dynamicConfigStoreDbHikariPassword: String = get(DYNAMIC_CONFIG_STORE_DB_HIKARI_PASSWORD)
  def dynamicConfigStoreDbHikariConnectionTimeout: Long =
    get(DYNAMIC_CONFIG_STORE_DB_HIKARI_CONNECTION_TIMEOUT)
  def dynamicConfigStoreDbHikariIdleTimeout: Long = get(DYNAMIC_CONFIG_STORE_DB_HIKARI_IDLE_TIMEOUT)
  def dynamicConfigStoreDbHikariMaxLifetime: Long = get(DYNAMIC_CONFIG_STORE_DB_HIKARI_MAX_LIFETIME)
  def dynamicConfigStoreDbHikariMaximumPoolSize: Int =
    get(DYNAMIC_CONFIG_STORE_DB_HIKARI_MAXIMUM_POOL_SIZE)
  def dynamicConfigStoreDbHikariCustomConfigs: JMap[String, String] = {
    settings.asScala.filter(_._1.startsWith("celeborn.dynamicConfig.store.db.hikari")).toMap.asJava
  }

  // //////////////////////////////////////////////////////
  //                      Network                        //
  // //////////////////////////////////////////////////////
  def bindPreferIP: Boolean = get(NETWORK_BIND_PREFER_IP)
  def advertisePreferIP: Boolean = get(NETWORK_ADVERTISE_PREFER_IP)
  def bindWildcardAddress: Boolean = get(NETWORK_WILDCARD_ADDRESS_BIND)
  def portMaxRetries: Int = get(PORT_MAX_RETRY)
  def networkTimeout: RpcTimeout =
    new RpcTimeout(get(NETWORK_TIMEOUT).milli, NETWORK_TIMEOUT.key)
  def networkConnectTimeout: RpcTimeout =
    new RpcTimeout(get(NETWORK_CONNECT_TIMEOUT).milli, NETWORK_CONNECT_TIMEOUT.key)
  def rpcIoThreads: Option[Int] = get(RPC_IO_THREADS)
  def rpcConnectThreads: Int = get(RPC_CONNECT_THREADS)
  def rpcLookupTimeout: RpcTimeout =
    new RpcTimeout(get(RPC_LOOKUP_TIMEOUT).milli, RPC_LOOKUP_TIMEOUT.key)
  def rpcAskTimeout: RpcTimeout =
    new RpcTimeout(get(RPC_ASK_TIMEOUT).milli, RPC_ASK_TIMEOUT.key)
  def rpcRetryWait: Long = get(RPC_RETRY_WAIT)
  def rpcInMemoryBoundedInboxCapacity(): Int = {
    get(RPC_INBOX_CAPACITY)
  }
  def rpcDispatcherNumThreads(availableCores: Int): Int = {
    val num = get(RPC_DISPATCHER_THREADS)
    if (num != 0) num else availableCores
  }
  def rpcDispatcherNumThreads(availableCores: Int, role: String): Int = {
    val num = getInt(
      RPC_ROLE_DISPATHER_THREADS.key.replace("<role>", role),
      rpcDispatcherNumThreads(availableCores))
    if (num != 0) num else availableCores
  }

  def rpcSlowThresholdNs(): Long = get(RPC_SLOW_THRESHOLD)
  def rpcSlowIntervalMs(): Long = get(RPC_SLOW_INTERVAL).getOrElse(-1)
  def rpcDumpIntervalMs(): Long = get(RPC_SUMMARY_DUMP_INTERVAL)

  def networkIoMode(module: String): String = {
    get(
      NETWORK_IO_MODE.key.replace("<module>", module),
      if (Epoll.isAvailable) IOMode.EPOLL.name() else IOMode.NIO.name())
  }

  def networkIoPreferDirectBufs(module: String): Boolean = {
    getTransportConfBoolean(module, NETWORK_IO_PREFER_DIRECT_BUFS)
  }

  def networkIoConnectTimeoutMs(module: String): Int = {
    getTransportConfTimeAsMs(module, NETWORK_IO_CONNECT_TIMEOUT).toInt
  }

  def networkIoConnectionTimeoutMs(module: String): Int = {
    getTransportConfTimeAsMs(module, NETWORK_IO_CONNECTION_TIMEOUT).toInt
  }

  def networkIoNumConnectionsPerPeer(module: String): Int = {
    getTransportConfInt(module, NETWORK_IO_NUM_CONNECTIONS_PER_PEER)
  }

  def networkIoBacklog(module: String): Int = {
    getTransportConfInt(module, NETWORK_IO_BACKLOG)
  }

  def networkIoThreads(module: String): Int = {
    getTransportConfInt(module, NETWORK_IO_THREADS)
  }

  def networkIoServerThreads(module: String): Int = {
    getTransportConfInt(module, NETWORK_IO_SERVER_THREADS)
  }

  def networkIoClientThreads(module: String): Int = {
    getTransportConfInt(module, NETWORK_IO_CLIENT_THREADS)
  }

  def networkIoConflictAvoidChooserEnable(module: String): Boolean = {
    val key = NETWORK_IO_CLIENT_CONFLICT_AVOID_CHOOSER_ENABLE.key.replace("<module>", module)
    getBoolean(key, NETWORK_IO_CLIENT_CONFLICT_AVOID_CHOOSER_ENABLE.defaultValue.get)
  }

  def networkIoReceiveBuf(module: String): Int = {
    getTransportConfSizeAsBytes(module, NETWORK_IO_RECEIVE_BUFFER).toInt
  }

  def networkIoSendBuf(module: String): Int = {
    getTransportConfSizeAsBytes(module, NETWORK_IO_SEND_BUFFER).toInt
  }

  def networkIoMaxRetries(module: String): Int = {
    getTransportConfInt(module, NETWORK_IO_MAX_RETRIES)
  }

  def networkIoRetryWaitMs(module: String): Int = {
    getTransportConfTimeAsMs(module, NETWORK_IO_RETRY_WAIT).toInt
  }

  def networkIoMemoryMapBytes(module: String): Int = {
    getTransportConfSizeAsBytes(module, NETWORK_IO_STORAGE_MEMORY_MAP_THRESHOLD).toInt
  }

  def networkIoLazyFileDescriptor(module: String): Boolean = {
    getTransportConfBoolean(module, NETWORK_IO_LAZY_FD)
  }

  def networkShareMemoryAllocator: Boolean = get(NETWORK_MEMORY_ALLOCATOR_SHARE)

  def networkMemoryAllocatorAllowCache: Boolean =
    get(NETWORK_MEMORY_ALLOCATOR_ALLOW_CACHE)

  def networkMemoryAllocatorPooled: Boolean =
    get(NETWORK_MEMORY_ALLOCATOR_POOLED)

  def networkAllocatorArenas: Int = get(NETWORK_MEMORY_ALLOCATOR_ARENAS).getOrElse(Math.max(
    Runtime.getRuntime.availableProcessors(),
    2))

  def networkAllocatorVerboseMetric: Boolean = get(NETWORK_MEMORY_ALLOCATOR_VERBOSE_METRIC)

  def shuffleIoMaxChunksBeingTransferred: Option[Long] = {
    get(MAX_CHUNKS_BEING_TRANSFERRED)
  }

<<<<<<< HEAD
  def clientHeartbeatInterval(module: String): Long = {
    getTransportConfTimeAsMs(module, CHANNEL_HEARTBEAT_INTERVAL, fallbackWithoutModule = true)
  }

  def channelHeartbeatEnabled(module: String): Boolean = {
    getTransportConfBoolean(module, CHANNEL_HEARTBEAT_ENABLED, fallbackWithoutModule = true)
  }

  def closeIdleConnections(module: String): Boolean = {
    getTransportConfBoolean(module, CHANNEL_CLOSE_IDLE_CONNECTIONS, fallbackWithoutModule = true)
=======
  def channelHeartbeatInterval(module: String): Long = {
    getTransportConfTimeAsMs(module, CHANNEL_HEARTBEAT_INTERVAL)
>>>>>>> b4473077
  }

  def pushDataTimeoutCheckerThreads(module: String): Int = {
    getTransportConfInt(module, PUSH_TIMEOUT_CHECK_THREADS)
  }

  def pushDataTimeoutCheckInterval(module: String): Long = {
    getTransportConfTimeAsMs(module, PUSH_TIMEOUT_CHECK_INTERVAL)
  }

  def fetchDataTimeoutCheckerThreads(module: String): Int = {
    getTransportConfInt(module, FETCH_TIMEOUT_CHECK_THREADS)
  }

  def fetchDataTimeoutCheckInterval(module: String): Long = {
    getTransportConfTimeAsMs(module, FETCH_TIMEOUT_CHECK_INTERVAL)
  }

  def maxDefaultNettyThreads: Int = get(MAX_DEFAULT_NETTY_THREADS)

  def networkIoSaslTimoutMs(module: String): Int = {
    getTransportConfTimeAsMs(module, NETWORK_IO_SASL_TIMEOUT).toInt
  }

  // //////////////////////////////////////////////////////
  //                      Master                         //
  // //////////////////////////////////////////////////////
  def masterSlotAssignPolicy: SlotsAssignPolicy =
    SlotsAssignPolicy.valueOf(get(MASTER_SLOT_ASSIGN_POLICY))
  def availableStorageTypes: Int = {
    val types = get(ACTIVE_STORAGE_TYPES).split(",").map(StorageInfo.Type.valueOf).toList
    StorageInfo.getAvailableTypes(types.asJava)
  }
  def hasHDFSStorage: Boolean =
    get(ACTIVE_STORAGE_TYPES).contains(StorageInfo.Type.HDFS.name()) && get(HDFS_DIR).isDefined
  def hasS3Storage: Boolean =
    get(ACTIVE_STORAGE_TYPES).contains(StorageInfo.Type.S3.name()) && get(S3_DIR).isDefined
  def hasOssStorage: Boolean =
    get(ACTIVE_STORAGE_TYPES).contains(StorageInfo.Type.OSS.name()) && get(OSS_DIR).isDefined
  def masterSlotAssignLoadAwareDiskGroupNum: Int = get(MASTER_SLOT_ASSIGN_LOADAWARE_DISKGROUP_NUM)
  def masterSlotAssignLoadAwareDiskGroupGradient: Double =
    get(MASTER_SLOT_ASSIGN_LOADAWARE_DISKGROUP_GRADIENT)
  def masterSlotAssignLoadAwareFlushTimeWeight: Double =
    get(MASTER_SLOT_ASSIGN_LOADAWARE_FLUSHTIME_WEIGHT)
  def masterSlotAssignLoadAwareFetchTimeWeight: Double =
    get(MASTER_SLOT_ASSIGN_LOADAWARE_FETCHTIME_WEIGHT)
  def masterSlotAssignExtraSlots: Int = get(MASTER_SLOT_ASSIGN_EXTRA_SLOTS)
  def masterSlotAssignMaxWorkers: Int = get(MASTER_SLOT_ASSIGN_MAX_WORKERS)
  def initialEstimatedPartitionSize: Long = get(ESTIMATED_PARTITION_SIZE_INITIAL_SIZE)
  def estimatedPartitionSizeUpdaterInitialDelay: Long =
    get(ESTIMATED_PARTITION_SIZE_UPDATE_INITIAL_DELAY)
  def estimatedPartitionSizeForEstimationUpdateInterval: Long =
    get(ESTIMATED_PARTITION_SIZE_UPDATE_INTERVAL)
  def masterResourceConsumptionInterval: Long = get(MASTER_RESOURCE_CONSUMPTION_INTERVAL)
  def masterResourceConsumptionMetricsEnabled: Boolean =
    get(MASTER_RESOURCE_CONSUMPTION_METRICS_ENABLED)
  def clusterName: String = get(CLUSTER_NAME)

  // //////////////////////////////////////////////////////
  //               Address && HA && RATIS                //
  // //////////////////////////////////////////////////////
  def masterEndpoints: Array[String] = get(MASTER_ENDPOINTS).toArray

  def masterEndpointResolver: String = get(MASTER_ENDPOINTS_RESOLVER)

  def masterClientRpcAskTimeout: RpcTimeout =
    new RpcTimeout(get(MASTER_CLIENT_RPC_ASK_TIMEOUT).milli, MASTER_CLIENT_RPC_ASK_TIMEOUT.key)

  def masterClientMaxRetries: Int = get(MASTER_CLIENT_MAX_RETRIES)

  def masterHost: String = get(MASTER_HOST).replace("<localhost>", Utils.localHostName(this))

  def advertiseAddressMasterHost: String = get(MASTER_HOST)
    .replace("<localhost>", Utils.getHostName(this.advertisePreferIP))

  def masterHttpHost: String =
    get(MASTER_HTTP_HOST).replace("<localhost>", Utils.localHostName(this))

  def masterPort: Int = get(MASTER_PORT)

  def masterHttpPort: Int = get(MASTER_HTTP_PORT)

  def masterHttpMaxWorkerThreads: Int = get(MASTER_HTTP_MAX_WORKER_THREADS)

  def masterHttpStopTimeout: Long = get(MASTER_HTTP_STOP_TIMEOUT)

  def masterHttpIdleTimeout: Long = get(MASTER_HTTP_IDLE_TIMEOUT)

  def haEnabled: Boolean = get(HA_ENABLED)

  def haMasterNodeId: Option[String] = get(HA_MASTER_NODE_ID)

  def haMasterNodeIds: Array[String] = {
    def extractPrefix(original: String, stop: String): String = {
      val i = original.indexOf(stop)
      assert(i >= 0, s"$original does not contain $stop")
      original.substring(0, i)
    }

    val nodeConfPrefix = extractPrefix(HA_MASTER_NODE_HOST.key, "<id>")
    val nodeIds = getAllWithPrefix(nodeConfPrefix)
      .map(_._1)
      .filterNot(_.equals("id"))
      .map(k => extractPrefix(k, "."))
      .distinct

    // CELEBORN-638: compatible with `celeborn.ha.master.*`, expect to remove before 0.4.0
    val legacyNodeConfPrefix = extractPrefix(HA_MASTER_NODE_HOST.alternatives.head._1, "<id>")
    val legacyNodeIds = getAllWithPrefix(legacyNodeConfPrefix)
      .map(_._1)
      .filterNot(_.equals("id"))
      .map(k => extractPrefix(k, "."))
      .distinct
    (nodeIds ++ legacyNodeIds).distinct
  }

  def haMasterNodeHost(nodeId: String): String = {
    val key = HA_MASTER_NODE_HOST.key.replace("<id>", nodeId)
    val legacyKey = HA_MASTER_NODE_HOST.alternatives.head._1.replace("<id>", nodeId)
    get(key, get(legacyKey, Utils.localHostName(this)))
  }

  def haMasterNodePort(nodeId: String): Int = {
    val key = HA_MASTER_NODE_PORT.key.replace("<id>", nodeId)
    val legacyKey = HA_MASTER_NODE_PORT.alternatives.head._1.replace("<id>", nodeId)
    getInt(key, getInt(legacyKey, HA_MASTER_NODE_PORT.defaultValue.get))
  }

  def haMasterRatisHost(nodeId: String): String = {
    val key = HA_MASTER_NODE_RATIS_HOST.key.replace("<id>", nodeId)
    val legacyKey = HA_MASTER_NODE_RATIS_HOST.alternatives.head._1.replace("<id>", nodeId)
    get(key, get(legacyKey, haMasterNodeHost(nodeId)))
  }

  def haMasterRatisPort(nodeId: String): Int = {
    val key = HA_MASTER_NODE_RATIS_PORT.key.replace("<id>", nodeId)
    val legacyKey = HA_MASTER_NODE_RATIS_PORT.alternatives.head._1.replace("<id>", nodeId)
    getInt(key, getInt(legacyKey, HA_MASTER_NODE_RATIS_PORT.defaultValue.get))
  }

  def haMasterRatisRpcType: String = get(HA_MASTER_RATIS_RPC_TYPE)
  def haMasterRatisStorageDir: String = get(HA_MASTER_RATIS_STORAGE_DIR)
  def haMasterRatisStorageStartupOption: String = get(HA_MASTER_RATIS_STORAGE_STARTUP_OPTION)
  def haMasterRatisLogSegmentSizeMax: Long = get(HA_MASTER_RATIS_LOG_SEGMENT_SIZE_MAX)
  def haMasterRatisLogPreallocatedSize: Long = get(HA_MASTER_RATIS_LOG_PREALLOCATED_SIZE)
  def haMasterRatisLogWriteBufferSize: Long = get(HA_MASTER_RATIS_LOG_WRITE_BUFFER_SIZE)
  def haMasterRatisLogAppenderQueueNumElements: Int =
    get(HA_MASTER_RATIS_LOG_APPENDER_QUEUE_NUM_ELEMENTS)
  def haMasterRatisLogAppenderQueueBytesLimit: Long =
    get(HA_MASTER_RATIS_LOG_APPENDER_QUEUE_BYTE_LIMIT)
  def haMasterRatisLogPurgeGap: Int = get(HA_MASTER_RATIS_LOG_PURGE_GAP)
  def haMasterRatisLogInstallSnapshotEnabled: Boolean =
    get(HA_MASTER_RATIS_LOG_INSTALL_SNAPSHOT_ENABLED)
  def haMasterRatisRpcRequestTimeout: Long = get(HA_MASTER_RATIS_RPC_REQUEST_TIMEOUT)
  def haMasterRatisRetryCacheExpiryTime: Long = get(HA_MASTER_RATIS_SERVER_RETRY_CACHE_EXPIRY_TIME)
  def haMasterRatisRpcTimeoutMin: Long = get(HA_MASTER_RATIS_RPC_TIMEOUT_MIN)
  def haMasterRatisRpcTimeoutMax: Long = get(HA_MASTER_RATIS_RPC_TIMEOUT_MAX)
  def haMasterRatisClientRpcTimeout: Long = get(HA_MASTER_RATIS_CLIENT_RPC_TIMEOUT)
  def haMasterRatisClientRpcWatchTimeout: Long = get(HA_MASTER_RATIS_CLIENT_RPC_WATCH_TIMEOUT)
  def haMasterRatisFirstElectionTimeoutMin: Long = get(HA_MASTER_RATIS_FIRSTELECTION_TIMEOUT_MIN)
  def haMasterRatisFirstElectionTimeoutMax: Long = get(HA_MASTER_RATIS_FIRSTELECTION_TIMEOUT_MAX)
  def hasMasterRatisLeaderElectionMemberMajorityAdd: Boolean =
    get(HA_MASTER_RATIS_LEADER_ELECTION_MEMBER_MAJORITY_ADD)
  def haMasterRatisNotificationNoLeaderTimeout: Long =
    get(HA_MASTER_RATIS_NOTIFICATION_NO_LEADER_TIMEOUT)
  def haMasterRatisRpcSlownessTimeout: Long = get(HA_MASTER_RATIS_RPC_SLOWNESS_TIMEOUT)
  def haMasterRatisRoleCheckInterval: Long = get(HA_MASTER_RATIS_ROLE_CHECK_INTERVAL)
  def haMasterRatisSnapshotAutoTriggerEnabled: Boolean =
    get(HA_MASTER_RATIS_SNAPSHOT_AUTO_TRIGGER_ENABLED)
  def haMasterRatisSnapshotAutoTriggerThreshold: Long =
    get(HA_MASTER_RATIS_SNAPSHOT_AUTO_TRIGGER_THRESHOLD)
  def haMasterRatisSnapshotRetentionFileNum: Int = get(HA_MASTER_RATIS_SNAPSHOT_RETENTION_FILE_NUM)

  def masterPersistWorkerNetworkLocation: Boolean = get(MASTER_PERSIST_WORKER_NETWORK_LOCATION)
  def haRatisCustomConfigs: JMap[String, String] = {
    settings.asScala.filter(_._1.startsWith("celeborn.ratis")).toMap.asJava
  }
  def masterExcludeWorkerUnhealthyDiskRatioThreshold: Double =
    get(MASTER_EXCLUDE_WORKER_UNHEALTHY_DISK_RATIO_THRESHOLD)

  // //////////////////////////////////////////////////////
  //                      Worker                         //
  // //////////////////////////////////////////////////////
  def workerHttpHost: String =
    get(WORKER_HTTP_HOST).replace("<localhost>", Utils.localHostName(this))
  def workerHttpPort: Int = get(WORKER_HTTP_PORT)
  def workerHttpMaxWorkerThreads: Int = get(WORKER_HTTP_MAX_WORKER_THREADS)
  def workerHttpStopTimeout: Long = get(WORKER_HTTP_STOP_TIMEOUT)
  def workerHttpIdleTimeout: Long = get(WORKER_HTTP_IDLE_TIMEOUT)
  def workerRpcPort: Int = get(WORKER_RPC_PORT)
  def workerPushPort: Int = get(WORKER_PUSH_PORT)
  def workerFetchPort: Int = get(WORKER_FETCH_PORT)
  def workerReplicatePort: Int = get(WORKER_REPLICATE_PORT)
  def workerPushIoThreads: Option[Int] = get(WORKER_PUSH_IO_THREADS)
  def workerFetchIoThreads: Option[Int] = get(WORKER_FETCH_IO_THREADS)
  def workerReplicateIoThreads: Option[Int] = get(WORKER_REPLICATE_IO_THREADS)
  def registerWorkerTimeout: Long = get(WORKER_REGISTER_TIMEOUT)
  def workerWorkingDir: String = get(WORKER_WORKING_DIR)
  def workerCloseIdleConnections: Boolean = get(WORKER_CLOSE_IDLE_CONNECTIONS)
  def workerReplicateFastFailDuration: Long = get(WORKER_REPLICATE_FAST_FAIL_DURATION)
  def workerReplicateRandomConnectionEnabled: Boolean =
    get(WORKER_REPLICATE_RANDOM_CONNECTION_ENABLED)
  def workerCheckFileCleanMaxRetries: Int = get(WORKER_CHECK_FILE_CLEAN_MAX_RETRIES)
  def workerCheckFileCleanTimeout: Long = get(WORKER_CHECK_FILE_CLEAN_TIMEOUT)
  def workerHeartbeatTimeout: Long = get(WORKER_HEARTBEAT_TIMEOUT)
  def workerUnavailableInfoExpireTimeout: Long = get(WORKER_UNAVAILABLE_INFO_EXPIRE_TIMEOUT)
  def allowWorkerHostPattern: Option[Regex] = get(ALLOW_WORKER_HOST_PATTERN)
  def denyWorkerHostPattern: Option[Regex] = get(DENY_WORKER_HOST_PATTERN)

  def workerReplicateThreads: Int = get(WORKER_REPLICATE_THREADS)
  def workerCommitThreads: Int =
    if (hasHDFSStorage) Math.max(128, get(WORKER_COMMIT_THREADS)) else get(WORKER_COMMIT_THREADS)
  def workerCommitFilesCheckInterval: Long = get(WORKER_COMMIT_FILES_CHECK_INTERVAL)
  def workerCleanThreads: Int = get(WORKER_CLEAN_THREADS)
  def workerShuffleCommitTimeout: Long = get(WORKER_SHUFFLE_COMMIT_TIMEOUT)
  def maxPartitionSizeToEstimate: Long =
    get(ESTIMATED_PARTITION_SIZE_MAX_SIZE).getOrElse(partitionSplitMaximumSize * 2)
  def minPartitionSizeToEstimate: Long = get(ESTIMATED_PARTITION_SIZE_MIN_SIZE)
  def workerPartitionSorterSortPartitionTimeout: Long = get(WORKER_PARTITION_SORTER_SORT_TIMEOUT)
  def workerPartitionSorterPrefetchEnabled: Boolean =
    get(WORKER_PARTITION_SORTER_PREFETCH_ENABLED)
  def workerPartitionSorterShuffleBlockCompactionFactor: Double =
    get(WORKER_SHUFFLE_BLOCK_COMPACTION_FACTOR)
  def workerPartitionSorterReservedMemoryPerPartition: Long =
    get(WORKER_PARTITION_SORTER_RESERVED_MEMORY_PER_PARTITION)
  def workerPartitionSorterThreads: Int =
    get(WORKER_PARTITION_SORTER_THREADS).getOrElse(Runtime.getRuntime.availableProcessors)
  def workerPartitionSorterIndexCacheMaxWeight: Long =
    get(WORKER_PARTITION_SORTER_INDEX_CACHE_MAX_WEIGHT)
  def workerPartitionSorterIndexExpire: Long = get(WORKER_PARTITION_SORTER_INDEX_CACHE_EXPIRE)
  def workerPushHeartbeatEnabled: Boolean = get(WORKER_PUSH_HEARTBEAT_ENABLED)
  def workerPushMaxComponents: Int = get(WORKER_PUSH_COMPOSITEBUFFER_MAXCOMPONENTS)
  def workerFetchHeartbeatEnabled: Boolean = get(WORKER_FETCH_HEARTBEAT_ENABLED)
  def workerPartitionSplitEnabled: Boolean = get(WORKER_PARTITION_SPLIT_ENABLED)
  def workerActiveConnectionMax: Option[Long] = get(WORKER_ACTIVE_CONNECTION_MAX)
  def workerJvmProfilerEnabled: Boolean = get(WORKER_JVM_PROFILER_ENABLED)
  def workerJvmProfilerOptions: String = get(WORKER_JVM_PROFILER_OPTIONS)
  def workerJvmProfilerLocalDir: String = get(WORKER_JVM_PROFILER_LOCAL_DIR)
  def workerJvmQuakeEnabled: Boolean = get(WORKER_JVM_QUAKE_ENABLED)
  def workerJvmQuakeCheckInterval: Long = get(WORKER_JVM_QUAKE_CHECK_INTERVAL)
  def workerJvmQuakeRuntimeWeight: Double = get(WORKER_JVM_QUAKE_RUNTIME_WEIGHT)
  def workerJvmQuakeDumpEnabled: Boolean = get(WORKER_JVM_QUAKE_DUMP_ENABLED)
  def workerJvmQuakeDumpPath: String = get(WORKER_JVM_QUAKE_DUMP_PATH)

  def workerJvmQuakeDumpThreshold: Duration =
    getTimeAsMs(
      WORKER_JVM_QUAKE_DUMP_THRESHOLD.key,
      WORKER_JVM_QUAKE_DUMP_THRESHOLD.defaultValueString).microsecond
  def workerJvmQuakeKillThreshold: Duration =
    getTimeAsMs(
      WORKER_JVM_QUAKE_KILL_THRESHOLD.key,
      WORKER_JVM_QUAKE_KILL_THRESHOLD.defaultValueString).microsecond
  def workerJvmQuakeExitCode: Int = get(WORKER_JVM_QUAKE_EXIT_CODE)

  // //////////////////////////////////////////////////////
  //                 Metrics System                      //
  // //////////////////////////////////////////////////////
  def metricsConf: Option[String] = get(METRICS_CONF)
  def metricsSystemEnable: Boolean = get(METRICS_ENABLED)
  def metricsSampleRate: Double = get(METRICS_SAMPLE_RATE)
  def metricsSlidingWindowSize: Int = get(METRICS_SLIDING_WINDOW_SIZE)
  def metricsCollectCriticalEnabled: Boolean = get(METRICS_COLLECT_CRITICAL_ENABLED)
  def metricsCapacity: Int = get(METRICS_CAPACITY)
  def metricsExtraLabels: Map[String, String] =
    get(METRICS_EXTRA_LABELS).map(Utils.parseMetricLabels).toMap
  def metricsWorkerAppTopResourceConsumptionCount: Int =
    get(METRICS_WORKER_APP_TOP_RESOURCE_CONSUMPTION_COUNT)
  def metricsWorkerAppTopResourceConsumptionBytesWrittenThreshold: Long =
    get(METRICS_WORKER_APP_TOP_RESOURCE_CONSUMPTION_BYTES_WRITTEN_THRESHOLD)
  def metricsWorkerForceAppendPauseSpentTimeThreshold: Int =
    get(METRICS_WORKER_PAUSE_SPENT_TIME_FORCE_APPEND_THRESHOLD)
  def metricsJsonPrettyEnabled: Boolean = get(METRICS_JSON_PRETTY_ENABLED)
  def metricsWorkerAppLevelEnabled: Boolean = get(METRICS_WORKER_APP_LEVEL_ENABLED)

  // //////////////////////////////////////////////////////
  //                      Quota                         //
  // //////////////////////////////////////////////////////
  def quotaEnabled: Boolean = get(QUOTA_ENABLED)
  def clusterQuotaEnabled: Boolean = get(CLUSTER_QUOTA_ENABLED)
  def tenantQuotaEnabled: Boolean = get(TENANT_QUOTA_ENABLED)
  def userQuotaEnabled: Boolean = get(USER_QUOTA_ENABLED)
  def quotaInterruptShuffleEnabled: Boolean = get(QUOTA_INTERRUPT_SHUFFLE_ENABLED)

  // //////////////////////////////////////////////////////
  //                      Identity                       //
  // //////////////////////////////////////////////////////
  def identityProviderClass: String = get(IDENTITY_PROVIDER)
  def userSpecificTenant: String = get(USER_SPECIFIC_TENANT)
  def userSpecificUserName: String = get(USER_SPECIFIC_USERNAME)

  // //////////////////////////////////////////////////////
  //                      Client                         //
  // //////////////////////////////////////////////////////
  def clientCloseIdleConnections: Boolean = get(CLIENT_CLOSE_IDLE_CONNECTIONS)
  def clientRegisterShuffleMaxRetry: Int = get(CLIENT_REGISTER_SHUFFLE_MAX_RETRIES)
  def clientRegisterShuffleRetryWaitMs: Long = get(CLIENT_REGISTER_SHUFFLE_RETRY_WAIT)
  def clientReserveSlotsRackAwareEnabled: Boolean = get(CLIENT_RESERVE_SLOTS_RACKAWARE_ENABLED)
  def clientReserveSlotsMaxRetries: Int = get(CLIENT_RESERVE_SLOTS_MAX_RETRIES)
  def clientReserveSlotsRetryWait: Long = get(CLIENT_RESERVE_SLOTS_RETRY_WAIT)
  def clientRequestCommitFilesMaxRetries: Int = get(CLIENT_COMMIT_FILE_REQUEST_MAX_RETRY)
  def clientCommitFilesIgnoreExcludedWorkers: Boolean = get(CLIENT_COMMIT_IGNORE_EXCLUDED_WORKERS)
  def clientShuffleDynamicResourceEnabled: Boolean =
    get(CLIENT_SHUFFLE_DYNAMIC_RESOURCE_ENABLED)
  def clientShuffleDynamicResourceFactor: Double = get(CLIENT_SHUFFLE_DYNAMIC_RESOURCE_FACTOR)
  def appHeartbeatTimeoutMs: Long = get(APPLICATION_HEARTBEAT_TIMEOUT)
  def dfsExpireDirsTimeoutMS: Long = get(DFS_EXPIRE_DIRS_TIMEOUT)
  def appHeartbeatIntervalMs: Long = get(APPLICATION_HEARTBEAT_INTERVAL)
  def applicationUnregisterEnabled: Boolean = get(APPLICATION_UNREGISTER_ENABLED)

  def clientCheckedUseAllocatedWorkers: Boolean = get(CLIENT_CHECKED_USE_ALLOCATED_WORKERS)
  def clientExcludedWorkerExpireTimeout: Long = get(CLIENT_EXCLUDED_WORKER_EXPIRE_TIMEOUT)
  def clientExcludeReplicaOnFailureEnabled: Boolean =
    get(CLIENT_EXCLUDE_PEER_WORKER_ON_FAILURE_ENABLED)
  def clientMrMaxPushData: Long = get(CLIENT_MR_PUSH_DATA_MAX)
  def clientApplicationUUIDSuffixEnabled: Boolean = get(CLIENT_APPLICATION_UUID_SUFFIX_ENABLED)

  def appUniqueIdWithUUIDSuffix(appId: String): String = {
    if (clientApplicationUUIDSuffixEnabled) {
      appId + "-" + UUID.randomUUID().toString.replaceAll("-", "")
    } else {
      appId
    }
  }

  // //////////////////////////////////////////////////////
  //               Shuffle Compression                   //
  // //////////////////////////////////////////////////////
  def shuffleCompressionCodec: CompressionCodec =
    CompressionCodec.valueOf(get(SHUFFLE_COMPRESSION_CODEC))
  def shuffleDecompressionLz4XXHashInstance: Option[String] =
    get(SHUFFLE_DECOMPRESSION_LZ4_XXHASH_INSTANCE)
  def shuffleCompressionZstdCompressLevel: Int = get(SHUFFLE_COMPRESSION_ZSTD_LEVEL)

  // //////////////////////////////////////////////////////
  //                Shuffle Client RPC                   //
  // //////////////////////////////////////////////////////
  def clientRpcCacheSize: Int = get(CLIENT_RPC_CACHE_SIZE)
  def clientRpcCacheConcurrencyLevel: Int = get(CLIENT_RPC_CACHE_CONCURRENCY_LEVEL)
  def clientRpcReserveSlotsRpcTimeout: RpcTimeout =
    new RpcTimeout(
      get(CLIENT_RESERVE_SLOTS_RPC_TIMEOUT).milli,
      CLIENT_RESERVE_SLOTS_RPC_TIMEOUT.key)

  def clientRpcRegisterShuffleAskTimeout: RpcTimeout =
    new RpcTimeout(
      get(CLIENT_RPC_REGISTER_SHUFFLE_ASK_TIMEOUT).milli,
      CLIENT_RPC_REGISTER_SHUFFLE_ASK_TIMEOUT.key)

  def clientRpcRequestPartitionLocationAskTimeout: RpcTimeout =
    new RpcTimeout(
      get(CLIENT_RPC_REQUEST_PARTITION_LOCATION_ASK_TIMEOUT).milli,
      CLIENT_RPC_REQUEST_PARTITION_LOCATION_ASK_TIMEOUT.key)

  def clientRpcGetReducerFileGroupAskTimeout: RpcTimeout =
    new RpcTimeout(
      get(CLIENT_RPC_GET_REDUCER_FILE_GROUP_ASK_TIMEOUT).milli,
      CLIENT_RPC_GET_REDUCER_FILE_GROUP_ASK_TIMEOUT.key)

  def clientRpcCommitFilesAskTimeout: RpcTimeout =
    new RpcTimeout(
      get(CLIENT_RPC_COMMIT_FILES_ASK_TIMEOUT).milli,
      CLIENT_RPC_COMMIT_FILES_ASK_TIMEOUT.key)

  // //////////////////////////////////////////////////////
  //               Shuffle Client Fetch                  //
  // //////////////////////////////////////////////////////
  def clientFetchTimeoutMs: Long = get(CLIENT_FETCH_TIMEOUT)
  def clientFetchBufferSize: Int = get(CLIENT_FETCH_BUFFER_SIZE).toInt
  def clientFetchMaxReqsInFlight: Int = get(CLIENT_FETCH_MAX_REQS_IN_FLIGHT)
  def isPartitionReaderCheckpointEnabled: Boolean =
    get(PARTITION_READER_CHECKPOINT_ENABLED)

  def clientFetchMaxRetriesForEachReplica: Int = get(CLIENT_FETCH_MAX_RETRIES_FOR_EACH_REPLICA)
  def clientStageRerunEnabled: Boolean = get(CLIENT_STAGE_RERUN_ENABLED)
  def clientFetchCleanFailedShuffle: Boolean = get(CLIENT_FETCH_CLEAN_FAILED_SHUFFLE)
  def clientFetchCleanFailedShuffleIntervalMS: Long =
    get(CLIENT_FETCH_CLEAN_FAILED_SHUFFLE_INTERVAL)
  def clientFetchExcludeWorkerOnFailureEnabled: Boolean =
    get(CLIENT_FETCH_EXCLUDE_WORKER_ON_FAILURE_ENABLED)
  def clientFetchExcludedWorkerExpireTimeout: Long =
    get(CLIENT_FETCH_EXCLUDED_WORKER_EXPIRE_TIMEOUT)

  // //////////////////////////////////////////////////////
  //               Shuffle Client Push                   //
  // //////////////////////////////////////////////////////
  def clientPushReplicateEnabled: Boolean = get(CLIENT_PUSH_REPLICATE_ENABLED)
  def clientPushBufferInitialSize: Int = get(CLIENT_PUSH_BUFFER_INITIAL_SIZE).toInt
  def clientPushBufferMaxSize: Int = get(CLIENT_PUSH_BUFFER_MAX_SIZE).toInt
  def clientPushQueueCapacity: Int = get(CLIENT_PUSH_QUEUE_CAPACITY)
  def clientPushExcludeWorkerOnFailureEnabled: Boolean =
    get(CLIENT_PUSH_EXCLUDE_WORKER_ON_FAILURE_ENABLED)
  def clientPushMaxReqsInFlightPerWorker: Int = get(CLIENT_PUSH_MAX_REQS_IN_FLIGHT_PERWORKER)
  def clientPushMaxReqsInFlightTotal: Int = get(CLIENT_PUSH_MAX_REQS_IN_FLIGHT_TOTAL)
  def clientPushMaxReviveTimes: Int = get(CLIENT_PUSH_MAX_REVIVE_TIMES)
  def clientPushReviveInterval: Long = get(CLIENT_PUSH_REVIVE_INTERVAL)
  def clientPushReviveBatchSize: Int = get(CLIENT_PUSH_REVIVE_BATCHSIZE)
  def clientPushSortMemoryThreshold: Long = get(CLIENT_PUSH_SORT_MEMORY_THRESHOLD)
  def clientPushSortUseAdaptiveMemoryThreshold: Boolean =
    get(CLIENT_PUSH_SORT_USE_ADAPTIVE_MEMORY_THRESHOLD)
  def clientPushSortSmallPushTolerateFactor: Double =
    get(CLIENT_PUSH_SORT_SMALL_PUSH_TOLERATE_FACTOR)
  def clientPushSortMaxMemoryFactor: Double =
    get(CLIENT_PUSH_SORT_MAX_MEMORY_FACTOR)
  def clientPushSortRandomizePartitionIdEnabled: Boolean =
    get(CLIENT_PUSH_SORT_RANDOMIZE_PARTITION_ENABLED)
  def clientPushRetryThreads: Int = get(CLIENT_PUSH_RETRY_THREADS)
  def clientPushStageEndTimeout: Long = get(CLIENT_PUSH_STAGE_END_TIMEOUT)
  def clientPushUnsafeRowFastWrite: Boolean = get(CLIENT_PUSH_UNSAFEROW_FASTWRITE_ENABLED)
  def clientRpcCacheExpireTime: Long = get(CLIENT_RPC_CACHE_EXPIRE_TIME)
  def clientRpcSharedThreads: Int = get(CLIENT_RPC_SHARED_THREADS)
  def clientRpcMaxRetries: Int = get(CLIENT_RPC_MAX_RETIRES)
  def clientRpcRetryWait: Long = get(CLIENT_RPC_RETRY_WAIT)
  def pushDataTimeoutMs: Long = get(CLIENT_PUSH_DATA_TIMEOUT)
  def clientPushLimitStrategy: String = get(CLIENT_PUSH_LIMIT_STRATEGY)
  def clientPushSlowStartInitialSleepTime: Long = get(CLIENT_PUSH_SLOW_START_INITIAL_SLEEP_TIME)
  def clientSlotAssignMaxWorkers: Int = get(CLIENT_SLOT_ASSIGN_MAX_WORKERS)
  def clientPushSlowStartMaxSleepMills: Long = get(CLIENT_PUSH_SLOW_START_MAX_SLEEP_TIME)
  def clientPushLimitInFlightTimeoutMs: Long =
    if (clientPushReplicateEnabled) {
      get(CLIENT_PUSH_LIMIT_IN_FLIGHT_TIMEOUT).getOrElse(
        pushDataTimeoutMs * clientPushMaxReviveTimes * 4)
    } else {
      get(CLIENT_PUSH_LIMIT_IN_FLIGHT_TIMEOUT).getOrElse(
        pushDataTimeoutMs * clientPushMaxReviveTimes * 2)
    }
  def clientPushLimitInFlightSleepDeltaMs: Long = get(CLIENT_PUSH_LIMIT_IN_FLIGHT_SLEEP_INTERVAL)
  def clientPushTakeTaskWaitIntervalMs: Long = get(CLIENT_PUSH_TAKE_TASK_WAIT_INTERVAL)
  def clientPushTakeTaskMaxWaitAttempts: Int = get(CLIENT_PUSH_TAKE_TASK_MAX_WAIT_ATTEMPTS)
  def clientPushSendBufferPoolExpireTimeout: Long = get(CLIENT_PUSH_SENDBUFFERPOOL_EXPIRETIMEOUT)
  def clientPushSendBufferPoolExpireCheckInterval: Long =
    get(CLIENT_PUSH_SENDBUFFERPOOL_CHECKEXPIREINTERVAL)
  def clientAdaptiveOptimizeSkewedPartitionReadEnabled: Boolean =
    get(CLIENT_ADAPTIVE_OPTIMIZE_SKEWED_PARTITION_READ_ENABLED)

  // //////////////////////////////////////////////////////
  //                   Client Shuffle                    //
  // //////////////////////////////////////////////////////
  def shuffleWriterMode: ShuffleMode = ShuffleMode.valueOf(get(SPARK_SHUFFLE_WRITER_MODE))
  def dynamicWriteModeEnabled =
    get(CLIENT_PUSH_DYNAMIC_WRITE_MODE_ENABLED)
  def dynamicWriteModePartitionNumThreshold =
    get(CLIENT_PUSH_DYNAMIC_WRITE_MODE_PARTITION_NUM_THRESHOLD)
  def getReducerFileGroupBroadcastEnabled =
    get(CLIENT_SHUFFLE_GET_REDUCER_FILE_GROUP_BROADCAST_ENABLED)
  def getReducerFileGroupBroadcastMiniSize =
    get(CLIENT_SHUFFLE_GET_REDUCER_FILE_GROUP_BROADCAST_MINI_SIZE)
  def shufflePartitionType: PartitionType = PartitionType.valueOf(get(SHUFFLE_PARTITION_TYPE))
  def shuffleRangeReadFilterEnabled: Boolean = get(SHUFFLE_RANGE_READ_FILTER_ENABLED)
  def shuffleForceFallbackEnabled: Boolean = get(SPARK_SHUFFLE_FORCE_FALLBACK_ENABLED)
  def checkWorkerEnabled: Boolean = get(CHECK_WORKER_ENABLED)
  def sparkShuffleFallbackPolicy: FallbackPolicy = {
    val fallbackPolicyGiven = FallbackPolicy.valueOf(get(SPARK_SHUFFLE_FALLBACK_POLICY))
    if (shuffleForceFallbackEnabled && FallbackPolicy.AUTO.equals(fallbackPolicyGiven)) {
      FallbackPolicy.ALWAYS
    } else {
      fallbackPolicyGiven
    }
  }
  def flinkShuffleFallbackPolicy: FallbackPolicy =
    FallbackPolicy.valueOf(get(FLINK_SHUFFLE_FALLBACK_POLICY))

  def shuffleFallbackPartitionThreshold: Long = get(SPARK_SHUFFLE_FALLBACK_PARTITION_THRESHOLD)
  def shuffleExpiredCheckIntervalMs: Long = get(SHUFFLE_EXPIRED_CHECK_INTERVAL)
  def shuffleManagerPort: Int = get(CLIENT_SHUFFLE_MANAGER_PORT)
  def shuffleChunkSize: Long = get(SHUFFLE_CHUNK_SIZE)
  def dfsReadChunkSize: Long = get(CLIENT_FETCH_DFS_READ_CHUNK_SIZE)
  def shufflePartitionSplitMode: PartitionSplitMode =
    PartitionSplitMode.valueOf(get(SHUFFLE_PARTITION_SPLIT_MODE))
  def shufflePartitionSplitThreshold: Long = get(SHUFFLE_PARTITION_SPLIT_THRESHOLD)
  def batchHandleChangePartitionEnabled: Boolean = get(CLIENT_BATCH_HANDLE_CHANGE_PARTITION_ENABLED)
  def batchHandleChangePartitionBuckets: Int =
    get(CLIENT_BATCH_HANDLE_CHANGE_PARTITION_BUCKETS)
  def batchHandleChangePartitionNumThreads: Int = get(CLIENT_BATCH_HANDLE_CHANGE_PARTITION_THREADS)
  def batchHandleChangePartitionRequestInterval: Long =
    get(CLIENT_BATCH_HANDLE_CHANGE_PARTITION_INTERVAL)
  def batchHandleRemoveExpiredShufflesEnabled: Boolean =
    get(CLIENT_BATCH_REMOVE_EXPIRED_SHUFFLE_ENABLED)
  def batchHandleCommitPartitionEnabled: Boolean = get(CLIENT_BATCH_HANDLE_COMMIT_PARTITION_ENABLED)
  def batchHandleCommitPartitionNumThreads: Int = get(CLIENT_BATCH_HANDLE_COMMIT_PARTITION_THREADS)
  def batchHandleCommitPartitionRequestInterval: Long =
    get(CLIENT_BATCH_HANDLED_COMMIT_PARTITION_INTERVAL)
  def batchHandleReleasePartitionEnabled: Boolean =
    get(CLIENT_BATCH_HANDLE_RELEASE_PARTITION_ENABLED)
  def batchHandleReleasePartitionNumThreads: Int =
    get(CLIENT_BATCH_HANDLE_RELEASE_PARTITION_THREADS)
  def batchHandleReleasePartitionRequestInterval: Long =
    get(CLIENT_BATCH_HANDLED_RELEASE_PARTITION_INTERVAL)
  def enableReadLocalShuffleFile: Boolean = get(READ_LOCAL_SHUFFLE_FILE)
  def readLocalShuffleThreads: Int = get(READ_LOCAL_SHUFFLE_THREADS)
  def readStreamCreatorPoolThreads: Int = get(READ_STREAM_CREATOR_POOL_THREADS)

  def registerShuffleFilterExcludedWorkerEnabled: Boolean =
    get(REGISTER_SHUFFLE_FILTER_EXCLUDED_WORKER_ENABLED)
  def reviseLostShufflesEnabled: Boolean = get(REVISE_LOST_SHUFFLES_ENABLED)
  def partitionConnectionExceptionEnabled: Boolean = get(PARTITION_CONNECTION_EXCEPTION_ENABLED)

  // //////////////////////////////////////////////////////
  //                       Worker                        //
  // //////////////////////////////////////////////////////

  /**
   * @return workingDir, usable space, flusher thread count, disk type
   *         check more details at CONFIGURATION_GUIDE.md
   */
  def workerBaseDirs: Seq[(String, Long, Int, Type)] = {
    // I assume there is no disk is bigger than 1 PB in recent days.
    val defaultMaxCapacity = Utils.byteStringAsBytes("1PB")
    get(WORKER_STORAGE_DIRS).map { storageDirs: Seq[String] =>
      storageDirs.map { str =>
        var maxCapacity = defaultMaxCapacity
        var diskType = HDD
        var flushThread = get(WORKER_FLUSHER_THREADS)
        val (dir, attributes) = str.split(":").toList match {
          case _dir :: tail => (_dir, tail)
          case nil => throw new IllegalArgumentException(s"Illegal storage dir: $nil")
        }
        var flushThreadsDefined = false
        attributes.foreach {
          case capacityStr if capacityStr.toLowerCase.startsWith("capacity=") =>
            maxCapacity = Utils.byteStringAsBytes(capacityStr.split("=")(1))
          case diskTypeStr if diskTypeStr.toLowerCase.startsWith("disktype=") =>
            diskType = Type.valueOf(diskTypeStr.split("=")(1))
            if (diskType == Type.MEMORY) {
              throw new IOException(s"Invalid diskType: $diskType")
            }
            if (!flushThreadsDefined) {
              flushThread = diskType match {
                case HDD => workerHddFlusherThreads
                case SSD => workerSsdFlusherThreads
                case _ => flushThread
              }
            }
          case threadCountStr if threadCountStr.toLowerCase.startsWith("flushthread=") =>
            flushThread = threadCountStr.split("=")(1).toInt
            flushThreadsDefined = true
          case illegal =>
            throw new IllegalArgumentException(s"Illegal attribute: $illegal")
        }
        (dir, maxCapacity, flushThread, diskType)
      }
    }.getOrElse {
      if (!hasHDFSStorage && !hasS3Storage && !hasOssStorage) {
        val prefix = workerStorageBaseDirPrefix
        val number = workerStorageBaseDirNumber
        val diskType = Type.valueOf(workerStorageBaseDirDiskType)
        (1 to number).map { i =>
          (
            s"$prefix$i",
            defaultMaxCapacity,
            diskType match {
              case SSD => workerSsdFlusherThreads
              case _ => workerHddFlusherThreads
            },
            diskType)
        }
      } else {
        Seq.empty
      }
    }
  }

  def partitionSplitMinimumSize: Long = get(WORKER_PARTITION_SPLIT_MIN_SIZE)
  def partitionSplitMaximumSize: Long = get(WORKER_PARTITION_SPLIT_MAX_SIZE)

  def s3EndpointRegion: String = get(S3_ENDPOINT_REGION).getOrElse("")

  def s3MultiplePartUploadMaxRetries: Int = get(S3_MPU_MAX_RETRIES)

  def s3Dir: String = {
    get(S3_DIR).map {
      s3Dir =>
        if (!Utils.isS3Path(s3Dir)) {
          log.error(s"${S3_DIR.key} configuration is wrong $s3Dir. Disable S3 support.")
          ""
        } else {
          s3Dir
        }
    }.getOrElse("")
  }

  def ossDir: String = {
    get(OSS_DIR).map {
      ossDir =>
        if (!Utils.isOssPath(ossDir)) {
          log.error(s"${OSS_DIR.key} configuration is wrong $ossDir. Disable OSS support.")
          ""
        } else {
          ossDir
        }
    }.getOrElse("")
  }
  def ossEndpoint: String = get(OSS_ENDPOINT).getOrElse("")
  def ossAccessKey: String = get(OSS_ACCESS_KEY).getOrElse("")
  def ossSecretKey: String = get(OSS_SECRET_KEY).getOrElse("")
  def ossIgnoreCredentials: Boolean = get(OSS_IGNORE_CREDENTIALS)

  def hdfsDir: String = {
    get(HDFS_DIR).map {
      hdfsDir =>
        if (!Utils.isHdfsPath(hdfsDir)) {
          log.error(s"${HDFS_DIR.key} configuration is wrong $hdfsDir. Disable HDFS support.")
          ""
        } else {
          hdfsDir
        }
    }.getOrElse("")
  }

  def workerStorageBaseDirPrefix: String = get(WORKER_STORAGE_BASE_DIR_PREFIX)
  def workerStorageBaseDirNumber: Int = get(WORKER_STORAGE_BASE_DIR_COUNT)
  def workerStorageBaseDirDiskType: String = get(WORKER_STORAGE_BASE_DIR_DISK_TYPE)
  def workerStorageExpireDirTimeout: Long = get(WORKER_STORAGE_EXPIRE_DIR_TIMEOUT)
  def creditStreamThreadsPerMountpoint: Int = get(WORKER_BUFFERSTREAM_THREADS_PER_MOUNTPOINT)
  def workerDirectMemoryRatioForReadBuffer: Double = get(WORKER_DIRECT_MEMORY_RATIO_FOR_READ_BUFFER)
  def partitionReadBuffersMin: Int = get(WORKER_PARTITION_READ_BUFFERS_MIN)
  def partitionReadBuffersMax: Int = get(WORKER_PARTITION_READ_BUFFERS_MAX)
  def readBufferAllocationWait: Long = get(WORKER_READBUFFER_ALLOCATIONWAIT)
  def readBufferTargetRatio: Double = get(WORKER_READBUFFER_TARGET_RATIO)
  def readBufferTargetUpdateInterval: Long = get(WORKER_READBUFFER_TARGET_UPDATE_INTERVAL)
  def readBufferTargetNotifyThreshold: Long = get(WORKER_READBUFFER_TARGET_NOTIFY_THRESHOLD)
  def readBuffersToTriggerReadMin: Int = get(WORKER_READBUFFERS_TOTRIGGERREAD_MIN)
  def readBufferDispatcherCheckThreadInterval: Long = get(WORKER_READBUFFER_CHECK_THREAD_INTERVAL)
  def workerStoragePolicyCreateFilePolicy: Option[List[String]] =
    get(WORKER_STORAGE_CREATE_FILE_POLICY).map {
      policy => policy.split(",").map(_.trim).toList
    }.orElse(Some(List("MEMORY", "SSD", "HDD", "HDFS", "S3", "OSS")))

  def workerStoragePolicyEvictFilePolicy: Option[Map[String, List[String]]] =
    get(WORKER_STORAGE_EVICT_POLICY).map {
      policy =>
        policy.split("\\|").map(group => {
          val groupArr = group.split(",")
          Map(groupArr.head -> groupArr.slice(1, groupArr.length).toList)
        }).reduce(_ ++ _)
    }.orElse(Some(Map("MEMORY" -> List("SSD", "HDD", "HDFS", "S3", "OSS"))))

  // //////////////////////////////////////////////////////
  //                   Decommission                      //
  // //////////////////////////////////////////////////////
  def workerDecommissionCheckInterval: Long = get(WORKER_DECOMMISSION_CHECK_INTERVAL)
  def workerDecommissionForceExitTimeout: Long = get(WORKER_DECOMMISSION_FORCE_EXIT_TIMEOUT)

  // //////////////////////////////////////////////////////
  //            Graceful Shutdown & Recover              //
  // //////////////////////////////////////////////////////
  def workerGracefulShutdown: Boolean = get(WORKER_GRACEFUL_SHUTDOWN_ENABLED)
  def workerGracefulShutdownTimeoutMs: Long = get(WORKER_GRACEFUL_SHUTDOWN_TIMEOUT)
  def workerGracefulShutdownCheckSlotsFinishedInterval: Long =
    get(WORKER_CHECK_SLOTS_FINISHED_INTERVAL)
  def workerGracefulShutdownCheckSlotsFinishedTimeoutMs: Long =
    get(WORKER_CHECK_SLOTS_FINISHED_TIMEOUT)
  def workerGracefulShutdownRecoverPath: String = get(WORKER_GRACEFUL_SHUTDOWN_RECOVER_PATH)
  def workerGracefulShutdownRecoverDbBackend: String =
    get(WORKER_GRACEFUL_SHUTDOWN_RECOVER_DB_BACKEND)
  def workerGracefulShutdownPartitionSorterCloseAwaitTimeMs: Long =
    get(WORKER_PARTITION_SORTER_SHUTDOWN_TIMEOUT)
  def workerGracefulShutdownFlusherShutdownTimeoutMs: Long = get(WORKER_FLUSHER_SHUTDOWN_TIMEOUT)
  def workerGracefulShutdownSaveCommittedFileInfoInterval: Long =
    get(WORKER_GRACEFUL_SHUTDOWN_SAVE_COMMITTED_FILEINFO_INTERVAL)
  def workerGracefulShutdownSaveCommittedFileInfoSync: Boolean =
    get(WORKER_GRACEFUL_SHUTDOWN_SAVE_COMMITTED_FILEINFO_SYNC)

  // //////////////////////////////////////////////////////
  //                      Flusher                        //
  // //////////////////////////////////////////////////////
  def workerFlusherBufferSize: Long = get(WORKER_FLUSHER_BUFFER_SIZE)
  def workerHdfsFlusherBufferSize: Long = get(WORKER_HDFS_FLUSHER_BUFFER_SIZE)
  def workerS3FlusherBufferSize: Long = get(WORKER_S3_FLUSHER_BUFFER_SIZE)
  def workerOssFlusherBufferSize: Long = get(WORKER_OSS_FLUSHER_BUFFER_SIZE)
  def workerWriterCloseTimeoutMs: Long = get(WORKER_WRITER_CLOSE_TIMEOUT)
  def workerHddFlusherThreads: Int = get(WORKER_FLUSHER_HDD_THREADS)
  def workerSsdFlusherThreads: Int = get(WORKER_FLUSHER_SSD_THREADS)
  def workerHdfsFlusherThreads: Int = get(WORKER_FLUSHER_HDFS_THREADS)
  def workerS3FlusherThreads: Int = get(WORKER_FLUSHER_S3_THREADS)
  def workerOssFlusherThreads: Int = get(WORKER_FLUSHER_OSS_THREADS)
  def workerCreateWriterMaxAttempts: Int = get(WORKER_WRITER_CREATE_MAX_ATTEMPTS)
  def workerFlusherLocalGatherAPIEnabled: Boolean = get(WORKER_FLUSHER_LOCAL_GATHER_API_ENABLED)

  // //////////////////////////////////////////////////////
  //                    Disk Monitor                     //
  // //////////////////////////////////////////////////////
  def workerDiskTimeSlidingWindowSize: Int = get(WORKER_DISKTIME_SLIDINGWINDOW_SIZE)
  def workerDiskTimeSlidingWindowMinFlushCount: Int =
    get(WORKER_DISKTIME_SLIDINGWINDOW_MINFLUSHCOUNT)
  def workerDiskTimeSlidingWindowMinFetchCount: Int =
    get(WORKER_DISKTIME_SLIDINGWINDOW_MINFETCHCOUNT)
  def workerDiskReserveSize: Long = get(WORKER_DISK_RESERVE_SIZE)
  def workerDiskReserveRatio: Option[Double] = get(WORKER_DISK_RESERVE_RATIO)
  def workerDiskCleanThreads: Int = get(WORKER_DISK_CLEAN_THREADS)
  def workerDiskMonitorEnabled: Boolean = get(WORKER_DISK_MONITOR_ENABLED)
  def workerDiskMonitorCheckList: Seq[String] = get(WORKER_DISK_MONITOR_CHECKLIST)
  def workerDiskMonitorCheckInterval: Long = get(WORKER_DISK_MONITOR_CHECK_INTERVAL)
  def workerDiskMonitorSysBlockDir: String = get(WORKER_DISK_MONITOR_SYS_BLOCK_DIR)
  def workerDiskMonitorNotifyErrorThreshold: Int = get(WORKER_DISK_MONITOR_NOTIFY_ERROR_THRESHOLD)
  def workerDiskMonitorNotifyErrorExpireTimeout: Long =
    get(WORKER_DISK_MONITOR_NOTIFY_ERROR_EXPIRE_TIMEOUT)
  def workerDiskMonitorStatusCheckTimeout: Long = get(WORKER_DEVICE_STATUS_CHECK_TIMEOUT)

  // //////////////////////////////////////////////////////
  //                  Memory Manager                     //
  // //////////////////////////////////////////////////////
  def workerDirectMemoryRatioToPauseReceive: Double = get(WORKER_DIRECT_MEMORY_RATIO_PAUSE_RECEIVE)
  def workerDirectMemoryRatioToPauseReplicate: Double =
    get(WORKER_DIRECT_MEMORY_RATIO_PAUSE_REPLICATE)
  def workerDirectMemoryRatioToResume: Double = get(WORKER_DIRECT_MEMORY_RATIO_RESUME)
  def workerPinnedMemoryRatioToResume: Double = get(WORKER_PINNED_MEMORY_RATIO_RESUME)
  def workerPartitionSorterDirectMemoryRatioThreshold: Double =
    get(WORKER_PARTITION_SORTER_DIRECT_MEMORY_RATIO_THRESHOLD)
  def workerDirectMemoryPressureCheckIntervalMs: Long = get(WORKER_DIRECT_MEMORY_CHECK_INTERVAL)
  def workerPinnedMemoryCheckEnabled: Boolean = get(WORKER_PINNED_MEMORY_CHECK_ENABLED)
  def workerPinnedMemoryCheckIntervalMs: Long = get(WORKER_PINNED_MEMORY_CHECK_INTERVAL)
  def workerPinnedMemoryResumeKeepTime: Long = get(WORKER_PINNED_MEMORY_RESUME_KEEP_TIME)
  def workerDirectMemoryReportIntervalSecond: Long = get(WORKER_DIRECT_MEMORY_REPORT_INTERVAL)
  def workerDirectMemoryTrimChannelWaitInterval: Long =
    get(WORKER_DIRECT_MEMORY_TRIM_CHANNEL_WAIT_INTERVAL)
  def workerDirectMemoryTrimFlushWaitInterval: Long =
    get(WORKER_DIRECT_MEMORY_TRIM_FLUSH_WAIT_INTERVAL)
  def workerDirectMemoryRatioForMemoryFilesStorage: Double =
    get(WORKER_DIRECT_MEMORY_RATIO_FOR_MEMORY_FILE_STORAGE)
  def workerMemoryFileStorageMaxFileSize: Long =
    get(WORKER_MEMORY_FILE_STORAGE_MAX_FILE_SIZE)
  def workerMemoryFileStorageEictAggressiveModeEnabled: Boolean =
    get(WORKER_MEMORY_FILE_STORAGE_EVICT_AGGRESSIVE_MODE_ENABLED)
  def workerMemoryFileStorageEvictRatio: Double =
    get(WORKER_MEMORY_FILE_STORAGE_EVICT_RATIO)

  // //////////////////////////////////////////////////////
  //                  Rate Limit controller              //
  // //////////////////////////////////////////////////////
  def workerCongestionControlEnabled: Boolean = get(WORKER_CONGESTION_CONTROL_ENABLED)
  def workerCongestionControlSampleTimeWindowSeconds: Long =
    get(WORKER_CONGESTION_CONTROL_SAMPLE_TIME_WINDOW)
  // TODO related to `WORKER_DIRECT_MEMORY_RATIO_PAUSE_RECEIVE`,
  // `WORKER_DIRECT_MEMORY_RATIO_PAUSE_REPLICATE`and `WORKER_DIRECT_MEMORY_RATIO_RESUME`,
  // we'd better refine the logic among them
  def workerCongestionControlDiskBufferLowWatermark: Long =
    get(WORKER_CONGESTION_CONTROL_DISK_BUFFER_LOW_WATERMARK)
  def workerCongestionControlDiskBufferHighWatermark: Long =
    get(WORKER_CONGESTION_CONTROL_DISK_BUFFER_HIGH_WATERMARK)
  def workerCongestionControlUserProduceSpeedLowWatermark: Long =
    get(WORKER_CONGESTION_CONTROL_USER_PRODUCE_SPEED_LOW_WATERMARK)
  def workerCongestionControlUserProduceSpeedHighWatermark: Long =
    get(WORKER_CONGESTION_CONTROL_USER_PRODUCE_SPEED_HIGH_WATERMARK)
  def workerCongestionControlWorkerProduceSpeedLowWatermark: Long =
    get(WORKER_CONGESTION_CONTROL_WORKER_PRODUCE_SPEED_LOW_WATERMARK)
  def workerCongestionControlWorkerProduceSpeedHighWatermark: Long =
    get(WORKER_CONGESTION_CONTROL_WORKER_PRODUCE_SPEED_HIGH_WATERMARK)

  def workerCongestionControlUserInactiveIntervalMs: Long =
    get(WORKER_CONGESTION_CONTROL_USER_INACTIVE_INTERVAL)
  def workerCongestionControlCheckIntervalMs: Long = get(WORKER_CONGESTION_CONTROL_CHECK_INTERVAL)

  // //////////////////////////////////////////////////////
  //                 Columnar Shuffle                    //
  // //////////////////////////////////////////////////////
  def columnarShuffleEnabled: Boolean = get(COLUMNAR_SHUFFLE_ENABLED)
  def columnarShuffleBatchSize: Int = get(COLUMNAR_SHUFFLE_BATCH_SIZE)
  def columnarShuffleOffHeapEnabled: Boolean = get(COLUMNAR_SHUFFLE_OFF_HEAP_ENABLED)
  def columnarShuffleDictionaryEnabled: Boolean = get(COLUMNAR_SHUFFLE_DICTIONARY_ENCODING_ENABLED)
  def columnarShuffleDictionaryMaxFactor: Double =
    get(COLUMNAR_SHUFFLE_DICTIONARY_ENCODING_MAX_FACTOR)

  def columnarShuffleCodeGenEnabled: Boolean = get(COLUMNAR_SHUFFLE_CODEGEN_ENABLED)

  // //////////////////////////////////////////////////////
  //                      test                           //
  // //////////////////////////////////////////////////////
  def testFetchFailure: Boolean = get(TEST_CLIENT_FETCH_FAILURE)
  def testMockDestroySlotsFailure: Boolean = get(TEST_CLIENT_MOCK_DESTROY_SLOTS_FAILURE)
  def testMockCommitFilesFailure: Boolean = get(TEST_MOCK_COMMIT_FILES_FAILURE)
  def testMockShuffleLost: Boolean = get(TEST_CLIENT_MOCK_SHUFFLE_LOST)
  def testMockShuffleLostShuffle: Int = get(TEST_CLIENT_MOCK_SHUFFLE_LOST_SHUFFLE)
  def testPushPrimaryDataTimeout: Boolean = get(TEST_CLIENT_PUSH_PRIMARY_DATA_TIMEOUT)
  def testPushReplicaDataTimeout: Boolean = get(TEST_WORKER_PUSH_REPLICA_DATA_TIMEOUT)
  def testRetryRevive: Boolean = get(TEST_CLIENT_RETRY_REVIVE)
  def testAlternative: String = get(TEST_ALTERNATIVE.key, "celeborn")
  def clientFlinkMemoryPerResultPartition: Long = get(CLIENT_MEMORY_PER_RESULT_PARTITION)
  def clientFlinkMemoryPerInputGate: Long = get(CLIENT_MEMORY_PER_INPUT_GATE)
  def clientFlinkNumConcurrentReading: Int = get(CLIENT_NUM_CONCURRENT_READINGS)
  def clientFlinkInputGateSupportFloatingBuffer: Boolean =
    get(CLIENT_INPUT_GATE_SUPPORT_FLOATING_BUFFER)
  def clientFlinkResultPartitionSupportFloatingBuffer: Boolean =
    get(CLIENT_RESULT_PARTITION_SUPPORT_FLOATING_BUFFER)
  def clientFlinkDataCompressionEnabled: Boolean = get(CLIENT_DATA_COMPRESSION_ENABLED)
  def clientChunkPrefetchEnabled = get(CLIENT_CHUNK_PREFETCH_ENABLED)
  def clientInputStreamCreationWindow = get(CLIENT_INPUTSTREAM_CREATION_WINDOW)

  def tagsEnabled: Boolean = get(TAGS_ENABLED)
  def tagsExpr: String = get(TAGS_EXPR)
  def preferClientTagsExpr: Boolean = get(PREFER_CLIENT_TAGS_EXPR)

  // //////////////////////////////////////////////////////
  //                    kerberos                         //
  // //////////////////////////////////////////////////////
  def hdfsStorageKerberosPrincipal = get(HDFS_STORAGE_KERBEROS_PRINCIPAL)
  def hdfsStorageKerberosKeytab = get(HDFS_STORAGE_KERBEROS_KEYTAB)

  // //////////////////////////////////////////////////////
  //                     TLS                             //
  // //////////////////////////////////////////////////////
  private def getSslConfig[V](config: ConfigEntry[V], module: String): V = {
    val valueOpt = getTransportConfImpl(
      module,
      config,
      config.valueConverter,
      allowDefault = false,
      fallbackWithoutModule = true)

    if (valueOpt.isDefined) {
      return valueOpt.get
    }

    // Since fallbackWithoutModule = true, globalKey was not found
    // use default (or null) as the value and convert for result
    config.valueConverter(if (config.defaultValue.isDefined) config.defaultValueString else null)
  }

  private def asFileOrNull(fileName: Option[String]): File = {
    fileName.map(new File(_)).orNull
  }

  /**
   * Whether Secure (SSL/TLS) wire communication is enabled.
   */
  def sslEnabled(module: String): Boolean = {
    getSslConfig(SSL_ENABLED, module)
  }

  /**
   * SSL protocol (remember that SSLv3 was compromised) supported by Java
   */
  def sslProtocol(module: String): String = {
    getSslConfig(SSL_PROTOCOL, module)
  }

  /**
   * A comma separated list of ciphers
   */
  def sslRequestedCiphers(module: String): Array[String] = {
    getSslConfig(SSL_ENABLED_CIPHERS, module).map(_.split(",")).orNull
  }

  /**
   * The key-store file; can be relative to the current directory
   */
  def sslKeyStore(module: String): File = {
    val keyStore = getSslConfig(SSL_KEY_STORE, module)
    asFileOrNull(keyStore)
  }

  /**
   * The password to the key-store file
   */
  def sslKeyStorePassword(module: String): String = {
    getSslConfig(SSL_KEY_STORE_PASSWORD, module).orNull
  }

  /**
   * The trust-store file; can be relative to the current directory
   */
  def sslTrustStore(module: String): File = {
    asFileOrNull(getSslConfig(SSL_TRUST_STORE, module))
  }

  /**
   * The password to the trust-store file
   */
  def sslTrustStorePassword(module: String): String = {
    getSslConfig(SSL_TRUST_STORE_PASSWORD, module).orNull
  }

  /**
   * If using a trust-store that that reloads its configuration is enabled. If true,
   * when the trust-store file on disk changes, it will be reloaded
   */
  def sslTrustStoreReloadingEnabled(module: String): Boolean = {
    getSslConfig(SSL_TRUST_STORE_RELOADING_ENABLED, module)
  }

  /**
   * The interval, in milliseconds, the trust-store will reload its configuration
   */
  def sslTrustStoreReloadIntervalMs(module: String): Int = {
    getSslConfig(SSL_TRUST_STORE_RELOAD_INTERVAL_MS, module).toInt
  }

  /**
   * The timeout in milliseconds for the SSL handshake
   */
  def sslHandshakeTimeoutMs(module: String): Int = {
    getSslConfig(SSL_HANDSHAKE_TIMEOUT_MS, module).toInt
  }

  /**
   * Internal config: the max size when chunking the stream with SSL
   */
  def maxSslEncryptedBlockSize(module: String): Int = {
    getSslConfig(MAX_SSL_ENCRYPTED_BLOCK_SIZE, module).toInt
  }

  def isAutoSslEnabled(module: String): Boolean = {
    getSslConfig(AUTO_SSL_ENABLED, module)
  }

  // //////////////////////////////////////////////////////
  //               Authentication                        //
  // //////////////////////////////////////////////////////
  def authEnabled: Boolean = {
    val authEnabled = get(AUTH_ENABLED)
    val internalPortEnabled = get(INTERNAL_PORT_ENABLED)
    if (authEnabled && !internalPortEnabled) {
      throw new IllegalArgumentException(
        s"${AUTH_ENABLED.key} is true, but ${INTERNAL_PORT_ENABLED.key} is false")
    }
    authEnabled && internalPortEnabled
  }

  def masterSendApplicationMetaThreads: Int = get(MASTER_SEND_APPLICATION_META_THREADS)

  def authEnabledOnClient: Boolean = {
    get(AUTH_ENABLED)
  }

  def workerApplicationRegistryCacheSize: Int = get(WORKER_APPLICATION_REGISTRY_CACHE_SIZE)

  // //////////////////////////////////////////////////////
  //                     Internal Port                   //
  // //////////////////////////////////////////////////////
  def internalPortEnabled: Boolean = get(INTERNAL_PORT_ENABLED)

  def masterInternalEndpoints: Array[String] = get(MASTER_INTERNAL_ENDPOINTS).toArray

  def haMasterNodeInternalPort(nodeId: String): Int = {
    val key = HA_MASTER_NODE_INTERNAL_PORT.key.replace("<id>", nodeId)
    getInt(key, HA_MASTER_NODE_INTERNAL_PORT.defaultValue.get)
  }

  def masterInternalPort: Int = get(MASTER_INTERNAL_PORT)

  def workerInternalPort: Int = get(WORKER_INTERNAL_PORT)

  // //////////////////////////////////////////////////////
  //                     Rack Resolver                   //
  // //////////////////////////////////////////////////////
  def rackResolverRefreshInterval = get(RACKRESOLVER_REFRESH_INTERVAL)

  def logCelebornConfEnabled = get(LOG_CELEBORN_CONF_ENABLED)

  def secretRedactionPattern = get(SECRET_REDACTION_PATTERN)

  def containerInfoProviderClass = get(CONTAINER_INFO_PROVIDER)
}

object CelebornConf extends Logging {

  val TRANSPORT_MODULE_FALLBACKS: Map[String, String] = Map(
    TransportModuleConstants.RPC_SERVICE_MODULE -> TransportModuleConstants.RPC_MODULE,
    TransportModuleConstants.RPC_APP_MODULE -> TransportModuleConstants.RPC_MODULE,

    // Internally, RPC_APP_MODULE is split into RPC_LIFECYCLEMANAGER_MODULE and
    // RPC_APP_CLIENT_MODULE, though this is not exposed to users.
    TransportModuleConstants.RPC_LIFECYCLEMANAGER_MODULE -> TransportModuleConstants.RPC_APP_MODULE,
    TransportModuleConstants.RPC_APP_CLIENT_MODULE -> TransportModuleConstants.RPC_APP_MODULE,

    // only for testing
    "test_child_module" -> "test_parent_module")

  // The keys are modules are internal to Celeborn, and users are not expected to directly
  // configure them. The values give the user exposed module.
  val INTERNAL_TRANSPORT_MODULES: Map[String, String] = Map(
    TransportModuleConstants.RPC_LIFECYCLEMANAGER_MODULE -> TransportModuleConstants.RPC_APP_MODULE,
    TransportModuleConstants.RPC_APP_CLIENT_MODULE -> TransportModuleConstants.RPC_APP_MODULE)

  /**
   * Holds information about keys that have been deprecated and do not have a replacement.
   *
   * @param key                The deprecated key.
   * @param version            The version in which the key was deprecated.
   * @param deprecationMessage Message to include in the deprecation warning.
   */
  private case class DeprecatedConfig(
      key: String,
      version: String,
      deprecationMessage: String)

  /**
   * Information about an alternate configuration key that has been deprecated.
   *
   * @param key         The deprecated config key.
   * @param version     The version in which the key was deprecated.
   * @param translation A translation function for converting old config values into new ones.
   */
  private case class AlternateConfig(
      key: String,
      version: String,
      translation: String => String = null)

  /**
   * Holds information about keys that have been removed.
   *
   * @param key          The removed config key.
   * @param version      The version in which key was removed.
   * @param defaultValue The default config value. It can be used to notice
   *                     users that they set non-default value to an already removed config.
   * @param comment      Additional info regarding to the removed config.
   */
  case class RemovedConfig(key: String, version: String, defaultValue: String, comment: String)

  /**
   * Maps deprecated config keys to information about the deprecation.
   *
   * The extra information is logged as a warning when the config is present in the user's
   * configuration.
   */
  private val deprecatedConfigs: Map[String, DeprecatedConfig] = {
    val configs = Seq(
      DeprecatedConfig(
        "celeborn.worker.storage.baseDir.prefix",
        "0.4.0",
        "Please use celeborn.worker.storage.dirs"),
      DeprecatedConfig(
        "celeborn.worker.storage.baseDir.number",
        "0.4.0",
        "Please use celeborn.worker.storage.dirs"),
      DeprecatedConfig(
        "celeborn.client.spark.shuffle.forceFallback.enabled",
        "0.5.0",
        "Please use celeborn.client.spark.shuffle.fallback.policy"),
      DeprecatedConfig(
        "celeborn.shuffle.forceFallback.enabled",
        "0.5.0",
        "Please use celeborn.client.spark.shuffle.fallback.policy"),
      DeprecatedConfig(
        "celeborn.worker.congestionControl.low.watermark",
        "0.6.0",
        "Please use celeborn.worker.congestionControl.diskBuffer.low.watermark"),
      DeprecatedConfig(
        "celeborn.worker.congestionControl.high.watermark",
        "0.6.0",
        "Please use celeborn.worker.congestionControl.diskBuffer.high.watermark"),
      DeprecatedConfig(
        "celeborn.quota.identity.provider",
        "0.6.0",
        "Please use celeborn.identity.provider"),
      DeprecatedConfig(
        "celeborn.quota.identity.user-specific.tenant",
        "0.6.0",
        "Please use celeborn.identity.user-specific.tenant"),
      DeprecatedConfig(
        "celeborn.quota.identity.user-specific.userName",
        "0.6.0",
        "Please use celeborn.identity.user-specific.userName"))

    Map(configs.map { cfg => (cfg.key -> cfg) }: _*)
  }

  /**
   * The map contains info about removed SQL configs. Keys are SQL config names,
   * map values contain extra information like the version in which the config was removed,
   * config's default value and a comment.
   *
   * Please, add a removed configuration property here only when it affects behaviours.
   * By this, it makes migrations to new versions painless.
   */
  val removedConfigs: Map[String, RemovedConfig] = {
    val masterEndpointsTips = "The behavior is controlled by `celeborn.master.endpoints` now, " +
      "please check the documentation for details."
    val configs = Seq(
      RemovedConfig("rss.ha.master.hosts", "0.2.0", null, masterEndpointsTips),
      RemovedConfig("rss.ha.service.id", "0.2.0", "rss", "configuration key removed."),
      RemovedConfig("rss.ha.nodes.rss", "0.2.0", "1,2,3,", "configuration key removed."))
    Map(configs.map { cfg => cfg.key -> cfg }: _*)
  }

  /**
   * Maps a current config key to alternate keys that were used in previous version.
   *
   * The alternates are used in the order defined in this map. If deprecated configs are
   * present in the user's configuration, a warning is logged.
   */
  private val configsWithAlternatives = mutable.Map[String, Seq[AlternateConfig]](
    "none" -> Seq(
      AlternateConfig("none", "1.0")))

  /**
   * A view of `configsWithAlternatives` that makes it more efficient to look up deprecated
   * config keys.
   *
   * Maps the deprecated config name to a 2-tuple (new config name, alternate config info).
   */
  private val allAlternatives: Map[String, (String, AlternateConfig)] = {
    configsWithAlternatives.keys.flatMap { key =>
      configsWithAlternatives(key).map { cfg => (cfg.key -> (key -> cfg)) }
    }.toMap
  }

  private def addDeprecatedConfig(entry: ConfigEntry[_], alt: (String, String => String)): Unit = {
    configsWithAlternatives.put(
      entry.key,
      configsWithAlternatives.getOrElse(entry.key, Seq.empty) :+ AlternateConfig(
        alt._1,
        entry.version,
        alt._2))
  }

  /**
   * Looks for available deprecated keys for the given config option, and return the first
   * value available.
   */
  def getDeprecatedConfig(key: String, conf: JMap[String, String]): Option[String] = {
    configsWithAlternatives.get(key).flatMap { alts =>
      alts.collectFirst {
        case alt if conf.containsKey(alt.key) =>
          val value = conf.get(alt.key)
          if (alt.translation != null) alt.translation(value) else value
      }
    }
  }

  private def requireDefaultValueOfRemovedConf(key: String, value: String): Unit = {
    removedConfigs.get(key).foreach {
      case RemovedConfig(configName, version, defaultValue, comment) =>
        if (value != defaultValue) {
          throw new IllegalArgumentException(
            s"The config '$configName' was removed in v$version. $comment")
        }
    }
  }

  /**
   * Logs a warning message if the given config key is deprecated.
   */
  private def logDeprecationWarning(key: String): Unit = {
    deprecatedConfigs.get(key).foreach { cfg =>
      logWarning(
        s"The configuration key '$key' has been deprecated in v${cfg.version} and " +
          s"may be removed in the future. ${cfg.deprecationMessage}")
      return
    }

    allAlternatives.get(key).foreach { case (newKey, cfg) =>
      logWarning(
        s"The configuration key '$key' has been deprecated in v${cfg.version} and " +
          s"may be removed in the future. Please use the new key '$newKey' instead.")
      return
    }
  }

  private[this] val confEntriesUpdateLock = new Object

  @volatile
  private[celeborn] var confEntries: JMap[String, ConfigEntry[_]] = Collections.emptyMap()

  private def register(entry: ConfigEntry[_]): Unit = confEntriesUpdateLock.synchronized {
    require(
      !confEntries.containsKey(entry.key),
      s"Duplicate CelebornConfigEntry. ${entry.key} has been registered")
    val updatedMap = new JHashMap[String, ConfigEntry[_]](confEntries)
    updatedMap.put(entry.key, entry)
    confEntries = updatedMap

    entry.alternatives.foreach(addDeprecatedConfig(entry, _))
  }

  private[celeborn] def unregister(entry: ConfigEntry[_]): Unit =
    confEntriesUpdateLock.synchronized {
      val updatedMap = new JHashMap[String, ConfigEntry[_]](confEntries)
      updatedMap.remove(entry.key)
      confEntries = updatedMap

      configsWithAlternatives.remove(entry.key)
    }

  private[celeborn] def getConfigEntry(key: String): ConfigEntry[_] = {
    confEntries.get(key)
  }

  private[celeborn] def getConfigEntries: JCollection[ConfigEntry[_]] = {
    confEntries.values()
  }

  private[celeborn] def containsConfigEntry(entry: ConfigEntry[_]): Boolean = {
    getConfigEntry(entry.key) == entry
  }

  private[celeborn] def containsConfigKey(key: String): Boolean = {
    confEntries.containsKey(key)
  }

  private def buildConf(key: String): ConfigBuilder = ConfigBuilder(key).onCreate(register)

  val NETWORK_BIND_PREFER_IP: ConfigEntry[Boolean] =
    buildConf("celeborn.network.bind.preferIpAddress")
      .categories("network")
      .version("0.3.0")
      .doc("When `true`, prefer to use IP address, otherwise FQDN. This configuration only " +
        "takes effects when the bind hostname is not set explicitly, in such case, Celeborn " +
        "will find the first non-loopback address to bind.")
      .booleanConf
      .createWithDefault(true)

  val NETWORK_TIMEOUT: ConfigEntry[Long] =
    buildConf("celeborn.network.timeout")
      .categories("network")
      .version("0.2.0")
      .doc("Default timeout for network operations.")
      .timeConf(TimeUnit.MILLISECONDS)
      .createWithDefaultString("240s")

  val NETWORK_CONNECT_TIMEOUT: ConfigEntry[Long] =
    buildConf("celeborn.network.connect.timeout")
      .categories("network")
      .doc("Default socket connect timeout.")
      .version("0.2.0")
      .timeConf(TimeUnit.MILLISECONDS)
      .createWithDefaultString("10s")

  val NETWORK_MEMORY_ALLOCATOR_ALLOW_CACHE: ConfigEntry[Boolean] =
    buildConf("celeborn.network.memory.allocator.allowCache")
      .categories("network")
      .internal
      .version("0.3.1")
      .doc("When false, globally disable thread-local cache in the shared PooledByteBufAllocator.")
      .booleanConf
      .createWithDefault(false)

  val NETWORK_MEMORY_ALLOCATOR_POOLED: ConfigEntry[Boolean] =
    buildConf("celeborn.network.memory.allocator.pooled")
      .categories("network")
      .internal
      .version("0.6.0")
      .doc("If disabled, always use UnpooledByteBufAllocator for aggressive memory reclamation, " +
        "this is helpful for cases that worker has high memory usage even after triming. " +
        "Disabling would cause performace degression and higher CPU usage.")
      .booleanConf
      .createWithDefault(true)

  val NETWORK_MEMORY_ALLOCATOR_SHARE: ConfigEntry[Boolean] =
    buildConf("celeborn.network.memory.allocator.share")
      .categories("network")
      .internal
      .version("0.3.0")
      .doc("Whether to share memory allocator.")
      .booleanConf
      .createWithDefault(true)

  val NETWORK_MEMORY_ALLOCATOR_ARENAS: OptionalConfigEntry[Int] =
    buildConf("celeborn.network.memory.allocator.numArenas")
      .categories("network")
      .version("0.3.0")
      .doc("Number of arenas for pooled memory allocator. Default value is Runtime.getRuntime.availableProcessors, min value is 2.")
      .intConf
      .createOptional

  val NETWORK_WILDCARD_ADDRESS_BIND: ConfigEntry[Boolean] =
    buildConf("celeborn.network.bind.wildcardAddress")
      .categories("network")
      .version("0.6.0")
      .doc("When `true`, the bind address will be set to a wildcard address, while the advertise address will " +
        "remain as whatever is set by `celeborn.network.advertise.preferIpAddress`. The wildcard address is a special " +
        "local IP address, and usually refers to 'any' and can only be used for bind operations. In the case of IPv4, " +
        "this is 0.0.0.0 and in the case of IPv6 this is ::0. This is helpful in dual-stack environments, where the " +
        "service must listen to both IPv4 and IPv6 clients.")
      .booleanConf
      .createWithDefault(false)

  val NETWORK_ADVERTISE_PREFER_IP: ConfigEntry[Boolean] =
    buildConf("celeborn.network.advertise.preferIpAddress")
      .categories("network")
      .version("0.6.0")
      .doc("When `true`, prefer to use IP address, otherwise FQDN for advertise address.")
      .fallbackConf(NETWORK_BIND_PREFER_IP)

  val NETWORK_MEMORY_ALLOCATOR_VERBOSE_METRIC: ConfigEntry[Boolean] =
    buildConf("celeborn.network.memory.allocator.verbose.metric")
      .categories("network")
      .version("0.3.0")
      .doc("Whether to enable verbose metric for pooled allocator.")
      .booleanConf
      .createWithDefault(false)

  val PORT_MAX_RETRY: ConfigEntry[Int] =
    buildConf("celeborn.port.maxRetries")
      .categories("network")
      .doc("When port is occupied, we will retry for max retry times.")
      .version("0.2.0")
      .intConf
      .createWithDefault(1)

  val RPC_IO_THREADS: OptionalConfigEntry[Int] =
    buildConf("celeborn.rpc.io.threads")
      .categories("network")
      .doc("Netty IO thread number of NettyRpcEnv to handle RPC request. " +
        "The default threads number is the number of runtime available processors.")
      .version("0.2.0")
      .intConf
      .createOptional

  val RPC_CONNECT_THREADS: ConfigEntry[Int] =
    buildConf("celeborn.rpc.connect.threads")
      .categories("network")
      .version("0.2.0")
      .intConf
      .createWithDefault(64)

  val RPC_LOOKUP_TIMEOUT: ConfigEntry[Long] =
    buildConf("celeborn.rpc.lookupTimeout")
      .categories("network")
      .version("0.2.0")
      .doc("Timeout for RPC lookup operations.")
      .timeConf(TimeUnit.MILLISECONDS)
      .createWithDefaultString("30s")

  val RPC_ASK_TIMEOUT: ConfigEntry[Long] =
    buildConf("celeborn.rpc.askTimeout")
      .categories("network")
      .version("0.2.0")
      .doc("Timeout for RPC ask operations. " +
        "It's recommended to set at least `240s` when `HDFS` is enabled in `celeborn.storage.availableTypes`")
      .timeConf(TimeUnit.MILLISECONDS)
      .createWithDefaultString("60s")

  val RPC_RETRY_WAIT: ConfigEntry[Long] =
    buildConf("celeborn.rpc.retryWait")
      .categories("network")
      .version("0.5.4")
      .doc("Time to wait before next retry on RpcTimeoutException.")
      .timeConf(TimeUnit.MILLISECONDS)
      .createWithDefaultString("1s")

  val RPC_DISPATCHER_THREADS: ConfigEntry[Int] =
    buildConf("celeborn.rpc.dispatcher.threads")
      .withAlternative("celeborn.rpc.dispatcher.numThreads")
      .categories("network")
      .doc("Threads number of message dispatcher event loop. Default to 0, which is availableCore.")
      .version("0.3.0")
      .intConf
      .createWithDefault(0)

  val RPC_INBOX_CAPACITY: ConfigEntry[Int] =
    buildConf("celeborn.rpc.inbox.capacity")
      .categories("network")
      .doc("Specifies size of the in memory bounded capacity.")
      .version("0.5.0")
      .intConf
      .checkValue(
        v => v >= 0,
        "the capacity of inbox must be no less than 0, 0 means no limitation")
      .createWithDefault(0)

  val RPC_ROLE_DISPATHER_THREADS: ConfigEntry[Int] =
    buildConf("celeborn.<role>.rpc.dispatcher.threads")
      .categories("network")
      .doc("Threads number of message dispatcher event loop for roles")
      .fallbackConf(RPC_DISPATCHER_THREADS)

  val RPC_SLOW_THRESHOLD: ConfigEntry[Long] =
    buildConf("celeborn.rpc.slow.threshold")
      .categories("network")
      .doc("threshold for RPC framework to log slow RPC")
      .version("0.6.0")
      .timeConf(TimeUnit.NANOSECONDS)
      .createWithDefaultString("1s")

  val RPC_SLOW_INTERVAL: OptionalConfigEntry[Long] =
    buildConf("celeborn.rpc.slow.interval")
      .categories("network")
      .doc("min interval (ms) for RPC framework to log slow RPC")
      .version("0.6.0")
      .timeConf(TimeUnit.MILLISECONDS)
      .createOptional

  val RPC_SUMMARY_DUMP_INTERVAL: ConfigEntry[Long] =
    buildConf("celeborn.rpc.dump.interval")
      .categories("network")
      .doc("min interval (ms) for RPC framework to dump performance summary")
      .version("0.6.0")
      .timeConf(TimeUnit.MILLISECONDS)
      .createWithDefaultString("60s")

  val NETWORK_IO_MODE: OptionalConfigEntry[String] =
    buildConf("celeborn.<module>.io.mode")
      .categories("network")
      .doc("Netty EventLoopGroup backend, available options: NIO, EPOLL. If epoll mode is available, the default IO mode is EPOLL; otherwise, the default is NIO.")
      .stringConf
      .transform(_.toUpperCase)
      .checkValues(Set(IOMode.NIO.name(), IOMode.EPOLL.name()))
      .createOptional

  val NETWORK_IO_PREFER_DIRECT_BUFS: ConfigEntry[Boolean] =
    buildConf("celeborn.<module>.io.preferDirectBufs")
      .categories("network")
      .doc("If true, we will prefer allocating off-heap byte buffers within Netty. " +
        s"If setting <module> to `${TransportModuleConstants.RPC_APP_MODULE}`, " +
        s"works for shuffle client. " +
        s"If setting <module> to `${TransportModuleConstants.RPC_SERVICE_MODULE}`, " +
        s"works for master or worker. " +
        s"If setting <module> to `${TransportModuleConstants.DATA_MODULE}`, " +
        s"it works for shuffle client push and fetch data. " +
        s"If setting <module> to `${TransportModuleConstants.PUSH_MODULE}`, " +
        s"it works for worker receiving push data. " +
        s"If setting <module> to `${TransportModuleConstants.REPLICATE_MODULE}`, " +
        s"it works for replicate server or client of worker replicating data to peer worker. " +
        s"If setting <module> to `${TransportModuleConstants.FETCH_MODULE}`, " +
        s"it works for worker fetch server.")
      .booleanConf
      .createWithDefault(true)

  val NETWORK_IO_CONNECT_TIMEOUT: ConfigEntry[Long] =
    buildConf("celeborn.<module>.io.connectTimeout")
      .categories("network")
      .doc("Socket connect timeout. " +
        s"If setting <module> to `${TransportModuleConstants.RPC_APP_MODULE}`, " +
        s"works for shuffle client. " +
        s"If setting <module> to `${TransportModuleConstants.RPC_SERVICE_MODULE}`, " +
        s"works for master or worker. " +
        s"If setting <module> to `${TransportModuleConstants.DATA_MODULE}`, " +
        s"it works for shuffle client push and fetch data. " +
        s"If setting <module> to `${TransportModuleConstants.REPLICATE_MODULE}`, " +
        s"it works for the replicate client of worker replicating data to peer worker.")
      .fallbackConf(NETWORK_CONNECT_TIMEOUT)

  val NETWORK_IO_CONNECTION_TIMEOUT: ConfigEntry[Long] =
    buildConf("celeborn.<module>.io.connectionTimeout")
      .categories("network")
      .doc("Connection active timeout. " +
        s"If setting <module> to `${TransportModuleConstants.RPC_APP_MODULE}`, " +
        s"works for shuffle client. " +
        s"If setting <module> to `${TransportModuleConstants.RPC_SERVICE_MODULE}`, " +
        s"works for master or worker. " +
        s"If setting <module> to `${TransportModuleConstants.DATA_MODULE}`, " +
        s"it works for shuffle client push and fetch data. " +
        s"If setting <module> to `${TransportModuleConstants.PUSH_MODULE}`, " +
        s"it works for worker receiving push data. " +
        s"If setting <module> to `${TransportModuleConstants.REPLICATE_MODULE}`, " +
        s"it works for replicate server or client of worker replicating data to peer worker. " +
        s"If setting <module> to `${TransportModuleConstants.FETCH_MODULE}`, " +
        s"it works for worker fetch server.")
      .fallbackConf(NETWORK_TIMEOUT)

  val NETWORK_IO_NUM_CONNECTIONS_PER_PEER: ConfigEntry[Int] =
    buildConf("celeborn.<module>.io.numConnectionsPerPeer")
      .categories("network")
      .doc("Number of concurrent connections between two nodes. " +
        s"If setting <module> to `${TransportModuleConstants.RPC_APP_MODULE}`, " +
        s"works for shuffle client. " +
        s"If setting <module> to `${TransportModuleConstants.RPC_SERVICE_MODULE}`, " +
        s"works for master or worker. " +
        s"If setting <module> to `${TransportModuleConstants.DATA_MODULE}`, " +
        s"it works for shuffle client push and fetch data. " +
        s"If setting <module> to `${TransportModuleConstants.REPLICATE_MODULE}`, " +
        s"it works for replicate client of worker replicating data to peer worker.")
      .intConf
      .createWithDefault(1)

  val NETWORK_IO_BACKLOG: ConfigEntry[Int] =
    buildConf("celeborn.<module>.io.backLog")
      .categories("network")
      .doc(
        "Requested maximum length of the queue of incoming connections. Default 0 for no backlog. " +
          s"If setting <module> to `${TransportModuleConstants.RPC_APP_MODULE}`, " +
          s"works for shuffle client. " +
          s"If setting <module> to `${TransportModuleConstants.RPC_SERVICE_MODULE}`, " +
          s"works for master or worker. " +
          s"If setting <module> to `${TransportModuleConstants.PUSH_MODULE}`, " +
          s"it works for worker receiving push data. " +
          s"If setting <module> to `${TransportModuleConstants.REPLICATE_MODULE}`, " +
          s"it works for replicate server of worker replicating data to peer worker. " +
          s"If setting <module> to `${TransportModuleConstants.FETCH_MODULE}`, " +
          s"it works for worker fetch server.")
      .intConf
      .createWithDefault(0)

  val NETWORK_IO_THREADS: ConfigEntry[Int] =
    buildConf("celeborn.<module>.io.threads")
      .categories("network")
      .doc(s"Default number of threads used in the server and client thread pool. " +
        s"This specifies thread configuration based on JVM's allocation of cores. " +
        s"If setting <module> to `${TransportModuleConstants.DATA_MODULE}`, " +
        s"it works for shuffle client push and fetch data.")
      .intConf
      .createWithDefault(8)

  val NETWORK_IO_SERVER_THREADS: ConfigEntry[Int] =
    buildConf("celeborn.<module>.io.serverThreads")
      .categories("network")
      .doc("Number of threads used in the server thread pool. Default to 0, which is 2x#cores. " +
        s"If setting <module> to `${TransportModuleConstants.RPC_APP_MODULE}`, " +
        s"works for shuffle client. " +
        s"If setting <module> to `${TransportModuleConstants.RPC_SERVICE_MODULE}`, " +
        s"works for master or worker. " +
        s"If setting <module> to `${TransportModuleConstants.PUSH_MODULE}`, " +
        s"it works for worker receiving push data. " +
        s"If setting <module> to `${TransportModuleConstants.REPLICATE_MODULE}`, " +
        s"it works for replicate server of worker replicating data to peer worker. " +
        s"If setting <module> to `${TransportModuleConstants.FETCH_MODULE}`, " +
        s"it works for worker fetch server.")
      .intConf
      .createWithDefault(0)

  val NETWORK_IO_CLIENT_THREADS: ConfigEntry[Int] =
    buildConf("celeborn.<module>.io.clientThreads")
      .categories("network")
      .doc("Number of threads used in the client thread pool. Default to 0, which is 2x#cores. " +
        s"If setting <module> to `${TransportModuleConstants.RPC_APP_MODULE}`, " +
        s"works for shuffle client. " +
        s"If setting <module> to `${TransportModuleConstants.RPC_SERVICE_MODULE}`, " +
        s"works for master or worker. " +
        s"If setting <module> to `${TransportModuleConstants.DATA_MODULE}`, " +
        s"it works for shuffle client push and fetch data, of which default value is determined by ${NETWORK_IO_THREADS.key} . " +
        s"If setting <module> to `${TransportModuleConstants.REPLICATE_MODULE}`, " +
        s"it works for replicate client of worker replicating data to peer worker.")
      .intConf
      .createWithDefault(0)

  val NETWORK_IO_CLIENT_CONFLICT_AVOID_CHOOSER_ENABLE: ConfigEntry[Boolean] =
    buildConf("celeborn.<module>.io.conflictAvoidChooser.enable")
      .categories("network")
      .version("0.5.4")
      .doc("Whether to use conflict avoid event executor chooser in the client thread pool. " +
        s"If setting <module> to `${TransportModuleConstants.RPC_APP_MODULE}`, " +
        s"works for shuffle client. " +
        s"If setting <module> to `${TransportModuleConstants.RPC_SERVICE_MODULE}`, " +
        s"works for master or worker. " +
        s"If setting <module> to `${TransportModuleConstants.DATA_MODULE}`, " +
        s"it works for shuffle client push and fetch data. " +
        s"If setting <module> to `${TransportModuleConstants.REPLICATE_MODULE}`, " +
        s"it works for replicate client of worker replicating data to peer worker.")
      .booleanConf
      .createWithDefault(false)

  val NETWORK_IO_RECEIVE_BUFFER: ConfigEntry[Long] =
    buildConf("celeborn.<module>.io.receiveBuffer")
      .categories("network")
      .doc("Receive buffer size (SO_RCVBUF). Note: the optimal size for receive buffer and send buffer " +
        "should be latency * network_bandwidth. Assuming latency = 1ms, network_bandwidth = 10Gbps " +
        "buffer size should be ~ 1.25MB. " +
        s"If setting <module> to `${TransportModuleConstants.RPC_APP_MODULE}`, " +
        s"works for shuffle client. " +
        s"If setting <module> to `${TransportModuleConstants.RPC_SERVICE_MODULE}`, " +
        s"works for master or worker. " +
        s"If setting <module> to `${TransportModuleConstants.DATA_MODULE}`, " +
        s"it works for shuffle client push and fetch data. " +
        s"If setting <module> to `${TransportModuleConstants.PUSH_MODULE}`, " +
        s"it works for worker receiving push data. " +
        s"If setting <module> to `${TransportModuleConstants.REPLICATE_MODULE}`, " +
        s"it works for replicate server or client of worker replicating data to peer worker. " +
        s"If setting <module> to `${TransportModuleConstants.FETCH_MODULE}`, " +
        s"it works for worker fetch server.")
      .version("0.2.0")
      .bytesConf(ByteUnit.BYTE)
      .createWithDefault(0)

  val NETWORK_IO_SEND_BUFFER: ConfigEntry[Long] =
    buildConf("celeborn.<module>.io.sendBuffer")
      .categories("network")
      .doc("Send buffer size (SO_SNDBUF). " +
        s"If setting <module> to `${TransportModuleConstants.RPC_APP_MODULE}`, " +
        s"works for shuffle client. " +
        s"If setting <module> to `${TransportModuleConstants.RPC_SERVICE_MODULE}`, " +
        s"works for master or worker. " +
        s"If setting <module> to `${TransportModuleConstants.DATA_MODULE}`, " +
        s"it works for shuffle client push and fetch data. " +
        s"If setting <module> to `${TransportModuleConstants.PUSH_MODULE}`, " +
        s"it works for worker receiving push data. " +
        s"If setting <module> to `${TransportModuleConstants.REPLICATE_MODULE}`, " +
        s"it works for replicate server or client of worker replicating data to peer worker. " +
        s"If setting <module> to `${TransportModuleConstants.FETCH_MODULE}`, " +
        s"it works for worker fetch server.")
      .version("0.2.0")
      .bytesConf(ByteUnit.BYTE)
      .createWithDefault(0)

  val NETWORK_IO_MAX_RETRIES: ConfigEntry[Int] =
    buildConf("celeborn.<module>.io.maxRetries")
      .categories("network")
      .doc(
        "Max number of times we will try IO exceptions (such as connection timeouts) per request. " +
          "If set to 0, we will not do any retries. " +
          s"If setting <module> to `${TransportModuleConstants.DATA_MODULE}`, " +
          s"it works for shuffle client push and fetch data. " +
          s"If setting <module> to `${TransportModuleConstants.REPLICATE_MODULE}`, " +
          s"it works for replicate client of worker replicating data to peer worker. " +
          s"If setting <module> to `${TransportModuleConstants.PUSH_MODULE}`, " +
          s"it works for Flink shuffle client push data.")
      .intConf
      .createWithDefault(3)

  val NETWORK_IO_RETRY_WAIT: ConfigEntry[Long] =
    buildConf("celeborn.<module>.io.retryWait")
      .categories("network")
      .doc("Time that we will wait in order to perform a retry after an IOException. " +
        "Only relevant if maxIORetries > 0. " +
        s"If setting <module> to `${TransportModuleConstants.DATA_MODULE}`, " +
        s"it works for shuffle client push and fetch data. " +
        s"If setting <module> to `${TransportModuleConstants.REPLICATE_MODULE}`, " +
        s"it works for replicate client of worker replicating data to peer worker. " +
        s"If setting <module> to `${TransportModuleConstants.PUSH_MODULE}`, " +
        s"it works for Flink shuffle client push data.")
      .version("0.2.0")
      .timeConf(TimeUnit.MILLISECONDS)
      .createWithDefaultString("5s")

  val NETWORK_IO_LAZY_FD: ConfigEntry[Boolean] =
    buildConf("celeborn.<module>.io.lazyFD")
      .categories("network")
      .doc("Whether to initialize FileDescriptor lazily or not. If true, file descriptors are created only " +
        "when data is going to be transferred. This can reduce the number of open files. " +
        s"If setting <module> to `${TransportModuleConstants.FETCH_MODULE}`, " +
        s"it works for worker fetch server.")
      .booleanConf
      .createWithDefault(true)

  val NETWORK_IO_STORAGE_MEMORY_MAP_THRESHOLD: ConfigEntry[Long] =
    buildConf("celeborn.<module>.storage.memoryMapThreshold")
      .withAlternative("celeborn.storage.memoryMapThreshold")
      .categories("network")
      .internal
      .doc("Minimum size of a block that we should start using memory map rather than reading in through " +
        "normal IO operations. This prevents Celeborn from memory mapping very small blocks. In general, " +
        "memory mapping has high overhead for blocks close to or below the page size of the OS. " +
        s"If setting <module> to `${TransportModuleConstants.FETCH_MODULE}`, " +
        s"it works for worker fetch server.")
      .version("0.3.0")
      .bytesConf(ByteUnit.BYTE)
      .createWithDefaultString("2m")

  val MAX_CHUNKS_BEING_TRANSFERRED: OptionalConfigEntry[Long] =
    buildConf("celeborn.shuffle.io.maxChunksBeingTransferred")
      .categories("network")
      .doc("The max number of chunks allowed to be transferred at the same time on shuffle service. Note " +
        "that new incoming connections will be closed when the max number is hit. The client will retry " +
        "according to the shuffle retry configs (see `celeborn.<module>.io.maxRetries` and " +
        "`celeborn.<module>.io.retryWait`), if those limits are reached the task will fail with fetch failure.")
      .version("0.2.0")
      .longConf
      .createOptional

  val PUSH_TIMEOUT_CHECK_INTERVAL: ConfigEntry[Long] =
    buildConf("celeborn.<module>.push.timeoutCheck.interval")
      .categories("network")
      .doc("Interval for checking push data timeout. " +
        s"If setting <module> to `${TransportModuleConstants.DATA_MODULE}`, " +
        s"it works for shuffle client push data. " +
        s"If setting <module> to `${TransportModuleConstants.PUSH_MODULE}`, " +
        s"it works for Flink shuffle client push data. " +
        s"If setting <module> to `${TransportModuleConstants.REPLICATE_MODULE}`, " +
        s"it works for replicate client of worker replicating data to peer worker.")
      .version("0.3.0")
      .timeConf(TimeUnit.MILLISECONDS)
      .createWithDefaultString("5s")

  val PUSH_TIMEOUT_CHECK_THREADS: ConfigEntry[Int] =
    buildConf("celeborn.<module>.push.timeoutCheck.threads")
      .categories("network")
      .doc("Threads num for checking push data timeout. " +
        s"If setting <module> to `${TransportModuleConstants.DATA_MODULE}`, " +
        s"it works for shuffle client push data. " +
        s"If setting <module> to `${TransportModuleConstants.PUSH_MODULE}`, " +
        s"it works for Flink shuffle client push data. " +
        s"If setting <module> to `${TransportModuleConstants.REPLICATE_MODULE}`, " +
        s"it works for replicate client of worker replicating data to peer worker.")
      .version("0.3.0")
      .intConf
      .createWithDefault(4)

  val FETCH_TIMEOUT_CHECK_INTERVAL: ConfigEntry[Long] =
    buildConf("celeborn.<module>.fetch.timeoutCheck.interval")
      .categories("network")
      .doc("Interval for checking fetch data timeout. " +
        s"It only support setting <module> to `${TransportModuleConstants.DATA_MODULE}` " +
        s"since it works for shuffle client fetch data.")
      .version("0.3.0")
      .timeConf(TimeUnit.MILLISECONDS)
      .createWithDefaultString("5s")

  val FETCH_TIMEOUT_CHECK_THREADS: ConfigEntry[Int] =
    buildConf("celeborn.<module>.fetch.timeoutCheck.threads")
      .categories("network")
      .doc("Threads num for checking fetch data timeout. " +
        s"It only support setting <module> to `${TransportModuleConstants.DATA_MODULE}` " +
        s"since it works for shuffle client fetch data.")
      .version("0.3.0")
      .intConf
      .createWithDefault(4)

  val CHANNEL_HEARTBEAT_INTERVAL: ConfigEntry[Long] =
    buildConf("celeborn.<module>.heartbeat.interval")
      .withAlternative("celeborn.client.heartbeat.interval")
      .categories("network")
      .version("0.3.0")
      .doc("The heartbeat interval between worker and client. " +
        s"If setting <module> to `${TransportModuleConstants.PUSH_MODULE}`, " +
        s"it works for worker receiving push data. " +
        s"If setting <module> to `${TransportModuleConstants.FETCH_MODULE}`, " +
        s"it works for worker fetch server. " +
        "If you are using the \"celeborn.client.heartbeat.interval\", " +
        "please use the new configs for each module according to your needs or " +
        "replace it with \"celeborn.push.heartbeat.interval\" and " +
        "\"celeborn.fetch.heartbeat.interval\". ")
      .timeConf(TimeUnit.MILLISECONDS)
      .createWithDefaultString("60s")

  val MASTER_ENDPOINTS_RESOLVER: ConfigEntry[String] =
    buildConf("celeborn.master.endpoints.resolver")
      .categories("client", "worker")
      .doc("Resolver class that can be used for discovering and updating the master endpoints. This allows " +
        "users to provide a custom master endpoint resolver implementation. This is useful in environments " +
        "where the master nodes might change due to scaling operations or infrastructure updates. Clients " +
        "need to ensure that provided resolver class should be present in the classpath.")
      .version("0.5.2")
      .stringConf
      .checkValue(
        resolver => Utils.classIsLoadable(resolver),
        "Resolver class was not found in the classpath. Please check the class name " +
          "and ensure that it is present in classpath")
      .createWithDefault("org.apache.celeborn.common.client.StaticMasterEndpointResolver")

  val CHANNEL_HEARTBEAT_ENABLED: ConfigEntry[Boolean] =
    buildConf("celeborn.<module>.heartbeat.enabled")
      .categories("network")
      .version("0.6.0")
      .doc("Should heartbeat be enabled by default for the module. \"<module>\" " +
        "could be push, fetch, replicate, etc. If you would like to provide a " +
        "fallback value for all modules, please omit the \".<module>\" and use " +
        "\"celeborn.heartbeat.enabled\".")
      .booleanConf
      .createWithDefault(false)

  val CHANNEL_CLOSE_IDLE_CONNECTIONS: ConfigEntry[Boolean] =
    buildConf("celeborn.<module>.closeIdleConnections")
      .categories("network")
      .version("0.6.0")
      .doc("Should idle connections be closed by by default for the module. " +
        "\"<module>\" could be client, worker, etc. If you would like to provide " +
        "a fallback value for all modules, please omit the \".<module>\" and use " +
        "\"celeborn.closeIdleConnections\".")
      .booleanConf
      .createWithDefault(false)

  val MASTER_ENDPOINTS: ConfigEntry[Seq[String]] =
    buildConf("celeborn.master.endpoints")
      .categories("client", "worker")
      .doc("Endpoints of master nodes for celeborn clients to connect. Client uses resolver provided by " +
        s"${MASTER_ENDPOINTS_RESOLVER.key} to resolve the master endpoints. By default Celeborn uses " +
        "`org.apache.celeborn.common.client.StaticMasterEndpointResolver` which take static master endpoints " +
        "as input. Allowed pattern: `<host1>:<port1>[,<host2>:<port2>]*`, e.g. `clb1:9097,clb2:9098,clb3:9099`. " +
        "If the port is omitted, 9097 will be used. If the master endpoints are not static then users can pass " +
        s"custom resolver implementation to discover master endpoints actively using ${MASTER_ENDPOINTS_RESOLVER.key}.")
      .version("0.2.0")
      .stringConf
      .toSequence
      .createWithDefaultString(s"<localhost>:9097")

  val MASTER_CLIENT_RPC_ASK_TIMEOUT: ConfigEntry[Long] =
    buildConf("celeborn.masterClient.rpc.askTimeout")
      .withAlternative("celeborn.rpc.haClient.askTimeout")
      .internal
      .categories("client", "worker")
      .version("0.3.0")
      .doc("Timeout for HA client RPC ask operations.")
      .fallbackConf(RPC_ASK_TIMEOUT)

  val MASTER_CLIENT_MAX_RETRIES: ConfigEntry[Int] =
    buildConf("celeborn.masterClient.maxRetries")
      .withAlternative("celeborn.client.maxRetries")
      .internal
      .categories("client", "worker")
      .doc("Max retry times for client to connect master endpoint. The number of retries will be at least equal to the number of master endpoints.")
      .version("0.3.0")
      .intConf
      .createWithDefault(15)

  val APPLICATION_HEARTBEAT_TIMEOUT: ConfigEntry[Long] =
    buildConf("celeborn.master.heartbeat.application.timeout")
      .withAlternative("celeborn.application.heartbeat.timeout")
      .categories("master")
      .version("0.3.0")
      .doc("Application heartbeat timeout.")
      .timeConf(TimeUnit.MILLISECONDS)
      .createWithDefaultString("300s")

  val DFS_EXPIRE_DIRS_TIMEOUT: ConfigEntry[Long] =
    buildConf("celeborn.master.dfs.expireDirs.timeout")
      .categories("master")
      .version("0.6.0")
      .doc("The timeout for an expired dirs to be deleted on dfs like HDFS, S3, OSS.")
      .timeConf(TimeUnit.MILLISECONDS)
      .createWithDefaultString("1h")

  val WORKER_HEARTBEAT_TIMEOUT: ConfigEntry[Long] =
    buildConf("celeborn.master.heartbeat.worker.timeout")
      .withAlternative("celeborn.worker.heartbeat.timeout")
      .categories("master")
      .version("0.3.0")
      .doc("Worker heartbeat timeout.")
      .timeConf(TimeUnit.MILLISECONDS)
      .createWithDefaultString("120s")

  val ALLOW_WORKER_HOST_PATTERN: OptionalConfigEntry[Regex] =
    buildConf("celeborn.master.allowWorkerHostPattern")
      .categories("master")
      .version("0.6.0")
      .doc("Pattern of worker host that allowed to register with the master." +
        " If not set, all workers are allowed to register.")
      .regexConf
      .createOptional

  val DENY_WORKER_HOST_PATTERN: OptionalConfigEntry[Regex] =
    buildConf("celeborn.master.denyWorkerHostPattern")
      .categories("master")
      .version("0.6.0")
      .doc("Pattern of worker host that denied to register with the master." +
        " If not set, no workers are denied to register.")
      .regexConf
      .createOptional

  val WORKER_UNAVAILABLE_INFO_EXPIRE_TIMEOUT: ConfigEntry[Long] =
    buildConf("celeborn.master.workerUnavailableInfo.expireTimeout")
      .categories("master")
      .version("0.3.1")
      .doc("Worker unavailable info would be cleared when the retention period is expired." +
        " Set -1 to disable the expiration.")
      .timeConf(TimeUnit.MILLISECONDS)
      .createWithDefaultString("1800s")

  val MASTER_HOST: ConfigEntry[String] =
    buildConf("celeborn.master.host")
      .categories("master")
      .version("0.2.0")
      .doc("Hostname for master to bind.")
      .stringConf
      .createWithDefaultString("<localhost>")

  val MASTER_HTTP_HOST: ConfigEntry[String] =
    buildConf("celeborn.master.http.host")
      .withAlternative("celeborn.metrics.master.prometheus.host")
      .withAlternative("celeborn.master.metrics.prometheus.host")
      .categories("master")
      .version("0.4.0")
      .doc("Master's http host.")
      .stringConf
      .createWithDefaultString("<localhost>")

  val MASTER_PORT: ConfigEntry[Int] =
    buildConf("celeborn.master.port")
      .categories("master")
      .version("0.2.0")
      .doc("Port for master to bind.")
      .intConf
      .checkValue(p => p >= 1024 && p < 65535, "Invalid port")
      .createWithDefault(9097)

  val MASTER_HTTP_PORT: ConfigEntry[Int] =
    buildConf("celeborn.master.http.port")
      .withAlternative("celeborn.metrics.master.prometheus.port")
      .withAlternative("celeborn.master.metrics.prometheus.port")
      .categories("master")
      .version("0.4.0")
      .doc("Master's http port.")
      .intConf
      .checkValue(p => p >= 1024 && p < 65535, "Invalid port")
      .createWithDefault(9098)

  val MASTER_HTTP_MAX_WORKER_THREADS: ConfigEntry[Int] =
    buildConf("celeborn.master.http.maxWorkerThreads")
      .categories("master")
      .version("0.5.0")
      .doc("Maximum number of threads in the master http worker thread pool.")
      .intConf
      .checkValue(_ > 0, "Must be positive.")
      .createWithDefault(200)

  val MASTER_HTTP_STOP_TIMEOUT: ConfigEntry[Long] =
    buildConf("celeborn.master.http.stopTimeout")
      .categories("master")
      .version("0.5.0")
      .doc("Master http server stop timeout.")
      .timeConf(TimeUnit.MILLISECONDS)
      .createWithDefaultString("5s")

  val MASTER_HTTP_IDLE_TIMEOUT: ConfigEntry[Long] =
    buildConf("celeborn.master.http.idleTimeout")
      .categories("master")
      .version("0.5.0")
      .doc("Master http server idle timeout.")
      .timeConf(TimeUnit.MILLISECONDS)
      .createWithDefaultString("30s")

  val MASTER_HTTP_AUTH_SUPPORTED_SCHEMES: ConfigEntry[Seq[String]] =
    buildConf("celeborn.master.http.auth.supportedSchemes")
      .categories("master")
      .version("0.6.0")
      .doc("A comma-separated list of master http auth supported schemes." +
        "<ul>" +
        " <li>SPNEGO: Kerberos/GSSAPI authentication.</li>" +
        " <li>BASIC: User-defined password authentication, the concreted implementation is" +
        " configurable via `celeborn.master.http.auth.basic.provider`.</li>" +
        " <li>BEARER: User-defined bearer token authentication, the concreted implementation is" +
        " configurable via `celeborn.master.http.auth.bearer.provider`.</li>" +
        "</ul>")
      .stringConf
      .toSequence
      .createWithDefault(Nil)

  val MASTER_HTTP_SPNEGO_KEYTAB: OptionalConfigEntry[String] =
    buildConf("celeborn.master.http.spnego.keytab")
      .categories("master")
      .version("0.6.0")
      .doc("The keytab file for SPNego authentication.")
      .stringConf
      .createOptional

  val MASTER_HTTP_SPNEGO_PRINCIPAL: OptionalConfigEntry[String] =
    buildConf("celeborn.master.http.spnego.principal")
      .categories("master")
      .version("0.6.0")
      .doc("SPNego service principal, typical value would look like HTTP/_HOST@EXAMPLE.COM." +
        " SPNego service principal would be used when celeborn http authentication is enabled." +
        " This needs to be set only if SPNEGO is to be used in authentication.")
      .stringConf
      .createOptional

  val MASTER_HTTP_PROXY_CLIENT_IP_HEADER: ConfigEntry[String] =
    buildConf("celeborn.master.http.proxy.client.ip.header")
      .categories("master")
      .doc("The HTTP header to record the real client IP address. If your server is behind a load" +
        " balancer or other proxy, the server will see this load balancer or proxy IP address as" +
        " the client IP address, to get around this common issue, most load balancers or proxies" +
        " offer the ability to record the real remote IP address in an HTTP header that will be" +
        " added to the request for other devices to use. Note that, because the header value can" +
        " be specified to any IP address, so it will not be used for authentication.")
      .version("0.6.0")
      .stringConf
      .createWithDefault("X-Real-IP")

  val MASTER_HTTP_AUTH_BASIC_PROVIDER: ConfigEntry[String] =
    buildConf("celeborn.master.http.auth.basic.provider")
      .categories("master")
      .version("0.6.0")
      .doc("User-defined password authentication implementation of " +
        "org.apache.celeborn.spi.authentication.PasswdAuthenticationProvider")
      .stringConf
      .createWithDefault(classOf[AnonymousAuthenticationProviderImpl].getName)

  val MASTER_HTTP_AUTH_BEARER_PROVIDER: ConfigEntry[String] =
    buildConf("celeborn.master.http.auth.bearer.provider")
      .categories("master")
      .version("0.6.0")
      .doc("User-defined token authentication implementation of " +
        "org.apache.celeborn.spi.authentication.TokenAuthenticationProvider")
      .stringConf
      .createWithDefault(classOf[AnonymousAuthenticationProviderImpl].getName)

  val MASTER_HTTP_AUTH_ADMINISTERS: ConfigEntry[Seq[String]] =
    buildConf("celeborn.master.http.auth.administers")
      .categories("master")
      .version("0.6.0")
      .doc("A comma-separated list of users who have admin privileges," +
        s" Note, when ${MASTER_HTTP_AUTH_SUPPORTED_SCHEMES.key} is not set," +
        s" everyone is treated as administrator.")
      .stringConf
      .toSequence
      .createWithDefault(Seq.empty)

  val MASTER_HTTP_SSL_ENABLED: ConfigEntry[Boolean] =
    buildConf("celeborn.master.http.ssl.enabled")
      .categories("master")
      .version("0.6.0")
      .doc("Set this to true for using SSL encryption in http server.")
      .booleanConf
      .createWithDefault(false)

  val MASTER_HTTP_SSL_KEYSTORE_PATH: OptionalConfigEntry[String] =
    buildConf("celeborn.master.http.ssl.keystore.path")
      .categories("master")
      .version("0.6.0")
      .doc("SSL certificate keystore location.")
      .stringConf
      .createOptional

  val MASTER_HTTP_SSL_KEYSTORE_PASSWORD: OptionalConfigEntry[String] =
    buildConf("celeborn.master.http.ssl.keystore.password")
      .categories("master")
      .version("0.6.0")
      .doc("SSL certificate keystore password.")
      .stringConf
      .createOptional

  val MASTER_HTTP_SSL_KEYSTORE_TYPE: OptionalConfigEntry[String] =
    buildConf("celeborn.master.http.ssl.keystore.type")
      .categories("master")
      .version("0.6.0")
      .doc("SSL certificate keystore type.")
      .stringConf
      .createOptional

  val MASTER_HTTP_SSL_KEYSTORE_ALGORITHM: OptionalConfigEntry[String] =
    buildConf("celeborn.master.http.ssl.keystore.algorithm")
      .categories("master")
      .version("0.6.0")
      .doc("SSL certificate keystore algorithm.")
      .stringConf
      .createOptional

  val MASTER_HTTP_SSL_DISALLOWED_PROTOCOLS: ConfigEntry[Seq[String]] =
    buildConf("celeborn.master.http.ssl.disallowed.protocols")
      .categories("master")
      .version("0.6.0")
      .doc("SSL versions to disallow.")
      .stringConf
      .toSequence
      .createWithDefault(Seq("SSLv2", "SSLv3"))

  val MASTER_HTTP_SSL_INCLUDE_CIPHER_SUITES: ConfigEntry[Seq[String]] =
    buildConf("celeborn.master.http.ssl.include.ciphersuites")
      .categories("master")
      .version("0.6.0")
      .doc("A comma-separated list of include SSL cipher suite names.")
      .stringConf
      .toSequence
      .createWithDefault(Nil)

  val HA_ENABLED: ConfigEntry[Boolean] =
    buildConf("celeborn.master.ha.enabled")
      .withAlternative("celeborn.ha.enabled")
      .categories("ha")
      .version("0.3.0")
      .doc("When true, master nodes run as Raft cluster mode.")
      .booleanConf
      .createWithDefault(false)

  val HA_MASTER_NODE_ID: OptionalConfigEntry[String] =
    buildConf("celeborn.master.ha.node.id")
      .withAlternative("celeborn.ha.master.node.id")
      .doc("Node id for master raft cluster in HA mode, if not define, " +
        "will be inferred by hostname.")
      .version("0.3.0")
      .stringConf
      .createOptional

  val HA_MASTER_NODE_HOST: ConfigEntry[String] =
    buildConf("celeborn.master.ha.node.<id>.host")
      .withAlternative("celeborn.ha.master.node.<id>.host")
      .categories("ha")
      .doc("Host to bind of master node <id> in HA mode.")
      .version("0.3.0")
      .stringConf
      .createWithDefaultString("<required>")

  val HA_MASTER_NODE_PORT: ConfigEntry[Int] =
    buildConf("celeborn.master.ha.node.<id>.port")
      .withAlternative("celeborn.ha.master.node.<id>.port")
      .categories("ha")
      .doc("Port to bind of master node <id> in HA mode.")
      .version("0.3.0")
      .intConf
      .checkValue(p => p >= 1024 && p < 65535, "Invalid port")
      .createWithDefault(9097)

  val HA_MASTER_NODE_RATIS_HOST: OptionalConfigEntry[String] =
    buildConf("celeborn.master.ha.node.<id>.ratis.host")
      .withAlternative("celeborn.ha.master.node.<id>.ratis.host")
      .internal
      .categories("ha")
      .doc("Ratis host to bind of master node <id> in HA mode. If not provided, " +
        s"fallback to ${HA_MASTER_NODE_HOST.key}.")
      .version("0.3.0")
      .stringConf
      .createOptional

  val HA_MASTER_NODE_RATIS_PORT: ConfigEntry[Int] =
    buildConf("celeborn.master.ha.node.<id>.ratis.port")
      .withAlternative("celeborn.ha.master.node.<id>.ratis.port")
      .categories("ha")
      .doc("Ratis port to bind of master node <id> in HA mode.")
      .version("0.3.0")
      .intConf
      .checkValue(p => p >= 1024 && p < 65535, "Invalid port")
      .createWithDefault(9872)

  val HA_MASTER_RATIS_RPC_TYPE: ConfigEntry[String] =
    buildConf("celeborn.master.ha.ratis.raft.rpc.type")
      .withAlternative("celeborn.ha.master.ratis.raft.rpc.type")
      .categories("ha")
      .doc("RPC type for Ratis, available options: netty, grpc.")
      .version("0.3.0")
      .stringConf
      .transform(_.toLowerCase)
      .checkValues(Set("netty", "grpc"))
      .createWithDefault("netty")

  val HA_MASTER_RATIS_STORAGE_DIR: ConfigEntry[String] =
    buildConf("celeborn.master.ha.ratis.raft.server.storage.dir")
      .withAlternative("celeborn.ha.master.ratis.raft.server.storage.dir")
      .categories("ha")
      .doc("Root storage directory to hold RaftServer data.")
      .version("0.3.0")
      .stringConf
      .createWithDefault("/tmp/ratis")

  val HA_MASTER_RATIS_STORAGE_STARTUP_OPTION: ConfigEntry[String] =
    buildConf("celeborn.master.ha.ratis.raft.server.storage.startup.option")
      .categories("ha")
      .doc("Startup option of RaftServer storage. Available options: RECOVER, FORMAT.")
      .version("0.5.0")
      .stringConf
      .checkValues(Set("RECOVER", "FORMAT"))
      .createWithDefault("RECOVER")

  val HA_MASTER_RATIS_LOG_SEGMENT_SIZE_MAX: ConfigEntry[Long] =
    buildConf("celeborn.master.ha.ratis.raft.server.log.segment.size.max")
      .withAlternative("celeborn.ha.master.ratis.raft.server.log.segment.size.max")
      .internal
      .categories("ha")
      .version("0.3.0")
      .bytesConf(ByteUnit.BYTE)
      .createWithDefaultString("4MB")

  val HA_MASTER_RATIS_LOG_PREALLOCATED_SIZE: ConfigEntry[Long] =
    buildConf("celeborn.master.ha.ratis.raft.server.log.preallocated.size")
      .withAlternative("celeborn.ha.master.ratis.raft.server.log.preallocated.size")
      .internal
      .categories("ha")
      .version("0.3.0")
      .bytesConf(ByteUnit.BYTE)
      .createWithDefaultString("4MB")

  val HA_MASTER_RATIS_LOG_WRITE_BUFFER_SIZE: ConfigEntry[Long] =
    buildConf("celeborn.master.ha.ratis.raft.server.log.write.buffer.size")
      .internal
      .categories("ha")
      .version("0.5.0")
      .bytesConf(ByteUnit.BYTE)
      .createWithDefaultString("36MB")

  val HA_MASTER_RATIS_LOG_APPENDER_QUEUE_NUM_ELEMENTS: ConfigEntry[Int] =
    buildConf("celeborn.master.ha.ratis.raft.server.log.appender.buffer.element-limit")
      .withAlternative("celeborn.ha.master.ratis.raft.server.log.appender.buffer.element-limit")
      .internal
      .categories("ha")
      .version("0.3.0")
      .intConf
      .createWithDefault(1024)

  val HA_MASTER_RATIS_LOG_APPENDER_QUEUE_BYTE_LIMIT: ConfigEntry[Long] =
    buildConf("celeborn.master.ha.ratis.raft.server.log.appender.buffer.byte-limit")
      .withAlternative("celeborn.ha.master.ratis.raft.server.log.appender.buffer.byte-limit")
      .internal
      .categories("ha")
      .version("0.3.0")
      .bytesConf(ByteUnit.BYTE)
      .createWithDefaultString("32MB")

  val HA_MASTER_RATIS_LOG_INSTALL_SNAPSHOT_ENABLED: ConfigEntry[Boolean] =
    buildConf("celeborn.master.ha.ratis.raft.server.log.appender.install.snapshot.enabled")
      .withAlternative("celeborn.ha.master.ratis.raft.server.log.appender.install.snapshot.enabled")
      .internal
      .categories("ha")
      .version("0.3.0")
      .booleanConf
      .createWithDefault(true)

  val HA_MASTER_RATIS_LOG_PURGE_GAP: ConfigEntry[Int] =
    buildConf("celeborn.master.ha.ratis.raft.server.log.purge.gap")
      .withAlternative("celeborn.ha.master.ratis.raft.server.log.purge.gap")
      .internal
      .categories("ha")
      .version("0.3.0")
      .intConf
      .createWithDefault(1000000)

  val HA_MASTER_RATIS_RPC_REQUEST_TIMEOUT: ConfigEntry[Long] =
    buildConf("celeborn.master.ha.ratis.raft.server.rpc.request.timeout")
      .withAlternative("celeborn.ha.master.ratis.raft.server.rpc.request.timeout")
      .internal
      .categories("ha")
      .version("0.3.0")
      .timeConf(TimeUnit.SECONDS)
      .createWithDefaultString("3s")

  val HA_MASTER_RATIS_SERVER_RETRY_CACHE_EXPIRY_TIME: ConfigEntry[Long] =
    buildConf("celeborn.master.ha.ratis.raft.server.retrycache.expirytime")
      .withAlternative("celeborn.ha.master.ratis.raft.server.retrycache.expirytime")
      .internal
      .categories("ha")
      .version("0.3.0")
      .timeConf(TimeUnit.SECONDS)
      .createWithDefaultString("600s")

  val HA_MASTER_RATIS_RPC_TIMEOUT_MIN: ConfigEntry[Long] =
    buildConf("celeborn.master.ha.ratis.raft.server.rpc.timeout.min")
      .withAlternative("celeborn.ha.master.ratis.raft.server.rpc.timeout.min")
      .internal
      .categories("ha")
      .version("0.3.0")
      .timeConf(TimeUnit.SECONDS)
      .createWithDefaultString("3s")

  val HA_MASTER_RATIS_RPC_TIMEOUT_MAX: ConfigEntry[Long] =
    buildConf("celeborn.master.ha.ratis.raft.server.rpc.timeout.max")
      .withAlternative("celeborn.ha.master.ratis.raft.server.rpc.timeout.max")
      .internal
      .categories("ha")
      .version("0.3.0")
      .timeConf(TimeUnit.SECONDS)
      .createWithDefaultString("5s")

  val HA_MASTER_RATIS_CLIENT_RPC_TIMEOUT: ConfigEntry[Long] =
    buildConf("celeborn.master.ha.ratis.raft.client.rpc.timeout")
      .internal
      .categories("ha")
      .version("0.3.2")
      .timeConf(TimeUnit.SECONDS)
      .createWithDefaultString("10s")

  val HA_MASTER_RATIS_CLIENT_RPC_WATCH_TIMEOUT: ConfigEntry[Long] =
    buildConf("celeborn.master.ha.ratis.raft.client.rpc.watch.timeout")
      .internal
      .categories("ha")
      .version("0.3.2")
      .timeConf(TimeUnit.SECONDS)
      .createWithDefaultString("20s")

  val HA_MASTER_RATIS_FIRSTELECTION_TIMEOUT_MIN: ConfigEntry[Long] =
    buildConf("celeborn.master.ha.ratis.first.election.timeout.min")
      .withAlternative("celeborn.ha.master.ratis.first.election.timeout.min")
      .internal
      .categories("ha")
      .version("0.3.0")
      .timeConf(TimeUnit.SECONDS)
      .createWithDefaultString("3s")

  val HA_MASTER_RATIS_FIRSTELECTION_TIMEOUT_MAX: ConfigEntry[Long] =
    buildConf("celeborn.master.ha.ratis.first.election.timeout.max")
      .withAlternative("celeborn.ha.master.ratis.first.election.timeout.max")
      .internal
      .categories("ha")
      .version("0.3.0")
      .timeConf(TimeUnit.SECONDS)
      .createWithDefaultString("5s")

  val HA_MASTER_RATIS_LEADER_ELECTION_MEMBER_MAJORITY_ADD: ConfigEntry[Boolean] =
    buildConf("celeborn.master.ha.ratis.leader.election.member.majority.add")
      .internal
      .categories("ha")
      .version("0.6.0")
      .booleanConf
      .createWithDefault(true)

  val HA_MASTER_RATIS_NOTIFICATION_NO_LEADER_TIMEOUT: ConfigEntry[Long] =
    buildConf("celeborn.master.ha.ratis.raft.server.notification.no-leader.timeout")
      .withAlternative("celeborn.ha.master.ratis.raft.server.notification.no-leader.timeout")
      .internal
      .categories("ha")
      .version("0.3.0")
      .timeConf(TimeUnit.SECONDS)
      .createWithDefaultString("30s")

  val HA_MASTER_RATIS_RPC_SLOWNESS_TIMEOUT: ConfigEntry[Long] =
    buildConf("celeborn.master.ha.ratis.raft.server.rpc.slowness.timeout")
      .withAlternative("celeborn.ha.master.ratis.raft.server.rpc.slowness.timeout")
      .internal
      .categories("ha")
      .version("0.3.0")
      .timeConf(TimeUnit.SECONDS)
      .createWithDefaultString("120s")

  val HA_MASTER_RATIS_ROLE_CHECK_INTERVAL: ConfigEntry[Long] =
    buildConf("celeborn.master.ha.ratis.raft.server.role.check.interval")
      .withAlternative("celeborn.ha.master.ratis.raft.server.role.check.interval")
      .internal
      .categories("ha")
      .version("0.3.0")
      .timeConf(TimeUnit.MILLISECONDS)
      .createWithDefaultString("1s")

  val HA_MASTER_RATIS_SNAPSHOT_AUTO_TRIGGER_ENABLED: ConfigEntry[Boolean] =
    buildConf("celeborn.master.ha.ratis.raft.server.snapshot.auto.trigger.enabled")
      .withAlternative("celeborn.ha.master.ratis.raft.server.snapshot.auto.trigger.enabled")
      .internal
      .categories("ha")
      .version("0.3.0")
      .booleanConf
      .createWithDefault(true)

  val HA_MASTER_RATIS_SNAPSHOT_AUTO_TRIGGER_THRESHOLD: ConfigEntry[Long] =
    buildConf("celeborn.master.ha.ratis.raft.server.snapshot.auto.trigger.threshold")
      .withAlternative("celeborn.ha.master.ratis.raft.server.snapshot.auto.trigger.threshold")
      .internal
      .categories("ha")
      .version("0.3.0")
      .longConf
      .createWithDefault(200000L)

  val HA_MASTER_RATIS_SNAPSHOT_RETENTION_FILE_NUM: ConfigEntry[Int] =
    buildConf("celeborn.master.ha.ratis.raft.server.snapshot.retention.file.num")
      .withAlternative("celeborn.ha.master.ratis.raft.server.snapshot.retention.file.num")
      .internal
      .categories("ha")
      .version("0.3.0")
      .intConf
      .createWithDefault(3)

  val MASTER_PERSIST_WORKER_NETWORK_LOCATION: ConfigEntry[Boolean] =
    buildConf("celeborn.master.persist.workerNetworkLocation")
      .categories("master")
      .version("0.6.0")
      .booleanConf
      .createWithDefault(false)

  val MASTER_SLOT_ASSIGN_POLICY: ConfigEntry[String] =
    buildConf("celeborn.master.slot.assign.policy")
      .withAlternative("celeborn.slots.assign.policy")
      .categories("master")
      .version("0.3.0")
      .doc("Policy for master to assign slots, Celeborn supports two types of policy: roundrobin and loadaware. " +
        "Loadaware policy will be ignored when `HDFS` is enabled in `celeborn.storage.availableTypes`")
      .stringConf
      .transform(_.toUpperCase(Locale.ROOT))
      .checkValues(Set(
        SlotsAssignPolicy.ROUNDROBIN.name,
        SlotsAssignPolicy.LOADAWARE.name))
      .createWithDefault(SlotsAssignPolicy.ROUNDROBIN.name)

  val MASTER_SLOT_ASSIGN_LOADAWARE_DISKGROUP_NUM: ConfigEntry[Int] =
    buildConf("celeborn.master.slot.assign.loadAware.numDiskGroups")
      .withAlternative("celeborn.slots.assign.loadAware.numDiskGroups")
      .categories("master")
      .doc("This configuration is a guidance for load-aware slot allocation algorithm. " +
        "This value is control how many disk groups will be created.")
      .version("0.3.0")
      .intConf
      .createWithDefault(5)

  val MASTER_SLOT_ASSIGN_LOADAWARE_DISKGROUP_GRADIENT: ConfigEntry[Double] =
    buildConf("celeborn.master.slot.assign.loadAware.diskGroupGradient")
      .withAlternative("celeborn.slots.assign.loadAware.diskGroupGradient")
      .categories("master")
      .doc("This value means how many more workload will be placed into a faster disk group " +
        "than a slower group.")
      .version("0.3.0")
      .doubleConf
      .createWithDefault(0.1)

  val MASTER_SLOT_ASSIGN_LOADAWARE_FLUSHTIME_WEIGHT: ConfigEntry[Double] =
    buildConf("celeborn.master.slot.assign.loadAware.flushTimeWeight")
      .withAlternative("celeborn.slots.assign.loadAware.flushTimeWeight")
      .categories("master")
      .doc(
        "Weight of average flush time when calculating ordering in load-aware assignment strategy")
      .version("0.3.0")
      .doubleConf
      .createWithDefault(0)

  val MASTER_SLOT_ASSIGN_LOADAWARE_FETCHTIME_WEIGHT: ConfigEntry[Double] =
    buildConf("celeborn.master.slot.assign.loadAware.fetchTimeWeight")
      .withAlternative("celeborn.slots.assign.loadAware.fetchTimeWeight")
      .categories("master")
      .doc(
        "Weight of average fetch time when calculating ordering in load-aware assignment strategy")
      .version("0.3.0")
      .doubleConf
      .createWithDefault(1)

  val MASTER_SLOT_ASSIGN_EXTRA_SLOTS: ConfigEntry[Int] =
    buildConf("celeborn.master.slot.assign.extraSlots")
      .withAlternative("celeborn.slots.assign.extraSlots")
      .categories("master")
      .version("0.3.0")
      .doc("Extra slots number when master assign slots.")
      .intConf
      .createWithDefault(100)

  val MASTER_SLOT_ASSIGN_MAX_WORKERS: ConfigEntry[Int] =
    buildConf("celeborn.master.slot.assign.maxWorkers")
      .categories("master")
      .version("0.3.1")
      .doc("Max workers that slots of one shuffle can be allocated on. Will choose the smaller positive one " +
        s"from Master side and Client side, see `celeborn.client.slot.assign.maxWorkers`.")
      .intConf
      .createWithDefault(10000)

  val ESTIMATED_PARTITION_SIZE_INITIAL_SIZE: ConfigEntry[Long] =
    buildConf("celeborn.master.estimatedPartitionSize.initialSize")
      .withAlternative("celeborn.shuffle.initialEstimatedPartitionSize")
      .categories("master")
      .doc("Initial partition size for estimation, it will change according to runtime stats.")
      .version("0.3.0")
      .bytesConf(ByteUnit.BYTE)
      .createWithDefaultString("64mb")

  val ESTIMATED_PARTITION_SIZE_MAX_SIZE: OptionalConfigEntry[Long] =
    buildConf("celeborn.master.estimatedPartitionSize.maxSize")
      .categories("master")
      .doc("Max partition size for estimation. Default value should be celeborn.worker.shuffle.partitionSplit.max * 2.")
      .version("0.4.1")
      .bytesConf(ByteUnit.BYTE)
      .createOptional

  val ESTIMATED_PARTITION_SIZE_MIN_SIZE: ConfigEntry[Long] =
    buildConf("celeborn.master.estimatedPartitionSize.minSize")
      .withAlternative("celeborn.shuffle.minPartitionSizeToEstimate")
      .categories("master", "worker")
      .doc(
        "Ignore partition size smaller than this configuration of partition size for estimation.")
      .version("0.3.0")
      .bytesConf(ByteUnit.BYTE)
      .createWithDefaultString("8mb")

  val ESTIMATED_PARTITION_SIZE_UPDATE_INITIAL_DELAY: ConfigEntry[Long] =
    buildConf("celeborn.master.estimatedPartitionSize.update.initialDelay")
      .withAlternative("celeborn.shuffle.estimatedPartitionSize.update.initialDelay")
      .categories("master")
      .doc("Initial delay time before start updating partition size for estimation.")
      .version("0.3.0")
      .timeConf(TimeUnit.MILLISECONDS)
      .createWithDefaultString("5min")

  val ESTIMATED_PARTITION_SIZE_UPDATE_INTERVAL: ConfigEntry[Long] =
    buildConf("celeborn.master.estimatedPartitionSize.update.interval")
      .withAlternative("celeborn.shuffle.estimatedPartitionSize.update.interval")
      .categories("master")
      .doc("Interval of updating partition size for estimation.")
      .version("0.3.0")
      .timeConf(TimeUnit.MILLISECONDS)
      .createWithDefaultString("10min")

  val MASTER_RESOURCE_CONSUMPTION_INTERVAL: ConfigEntry[Long] =
    buildConf("celeborn.master.userResourceConsumption.update.interval")
      .categories("master")
      .doc("Time length for a window about compute user resource consumption.")
      .version("0.3.0")
      .timeConf(TimeUnit.MILLISECONDS)
      .createWithDefaultString("30s")

  val CLUSTER_NAME: ConfigEntry[String] =
    buildConf("celeborn.cluster.name")
      .categories("master", "worker")
      .version("0.5.0")
      .doc("Celeborn cluster name.")
      .stringConf
      .createWithDefaultString("default")

  val SHUFFLE_CHUNK_SIZE: ConfigEntry[Long] =
    buildConf("celeborn.shuffle.chunk.size")
      .categories("worker")
      .version("0.2.0")
      .doc("Max chunk size of reducer's merged shuffle data. For example, if a reducer's " +
        "shuffle data is 128M and the data will need 16 fetch chunk requests to fetch.")
      .bytesConf(ByteUnit.BYTE)
      .checkValue(v => v < Integer.MAX_VALUE, "Chunk size can not be larger than 2GB")
      .createWithDefaultString("8m")

  val CLIENT_FETCH_DFS_READ_CHUNK_SIZE: ConfigEntry[Long] =
    buildConf("celeborn.client.fetch.dfsReadChunkSize")
      .categories("client")
      .version("0.3.1")
      .doc("Max chunk size for DfsPartitionReader.")
      .bytesConf(ByteUnit.BYTE)
      .createWithDefaultString("8m")

  val WORKER_PARTITION_SPLIT_ENABLED: ConfigEntry[Boolean] =
    buildConf("celeborn.worker.shuffle.partitionSplit.enabled")
      .withAlternative("celeborn.worker.partition.split.enabled")
      .categories("worker")
      .version("0.3.0")
      .doc("enable the partition split on worker side")
      .booleanConf
      .createWithDefault(true)

  val WORKER_PARTITION_SPLIT_MIN_SIZE: ConfigEntry[Long] =
    buildConf("celeborn.worker.shuffle.partitionSplit.min")
      .withAlternative("celeborn.shuffle.partitionSplit.min")
      .categories("worker")
      .doc("Min size for a partition to split")
      .version("0.3.0")
      .bytesConf(ByteUnit.BYTE)
      .createWithDefaultString("1m")

  val WORKER_PARTITION_SPLIT_MAX_SIZE: ConfigEntry[Long] =
    buildConf("celeborn.worker.shuffle.partitionSplit.max")
      .categories("worker")
      .doc("Specify the maximum partition size for splitting, and ensure that individual partition files are always smaller than this limit.")
      .version("0.3.0")
      .bytesConf(ByteUnit.BYTE)
      .createWithDefaultString("2g")

  val WORKER_STORAGE_DIRS: OptionalConfigEntry[Seq[String]] =
    buildConf("celeborn.worker.storage.dirs")
      .categories("worker")
      .version("0.2.0")
      .doc("Directory list to store shuffle data. It's recommended to configure one directory " +
        "on each disk. Storage size limit can be set for each directory. For the sake of " +
        "performance, there should be no more than 2 flush threads " +
        "on the same disk partition if you are using HDD, and should be 8 or more flush threads " +
        "on the same disk partition if you are using SSD. For example: " +
        "`dir1[:capacity=][:disktype=][:flushthread=],dir2[:capacity=][:disktype=][:flushthread=]`")
      .stringConf
      .toSequence
      .createOptional

  val WORKER_WORKING_DIR: ConfigEntry[String] =
    buildConf("celeborn.worker.storage.workingDir")
      .withAlternative("celeborn.worker.workingDir")
      .categories("worker")
      .doc("Worker's working dir path name.")
      .version("0.3.0")
      .stringConf
      .createWithDefault("celeborn-worker/shuffle_data")

  val WORKER_STORAGE_BASE_DIR_PREFIX: ConfigEntry[String] =
    buildConf("celeborn.worker.storage.baseDir.prefix")
      .internal
      .categories("worker")
      .version("0.2.0")
      .doc("Base directory for Celeborn worker to write if " +
        s"`${WORKER_STORAGE_DIRS.key}` is not set.")
      .stringConf
      .createWithDefault("/mnt/disk")

  val WORKER_STORAGE_BASE_DIR_COUNT: ConfigEntry[Int] =
    buildConf("celeborn.worker.storage.baseDir.number")
      .internal
      .categories("worker")
      .version("0.2.0")
      .doc(s"How many directories will be used if `${WORKER_STORAGE_DIRS.key}` is not set. " +
        s"The directory name is a combination of `${WORKER_STORAGE_BASE_DIR_PREFIX.key}` " +
        "and from one(inclusive) to `celeborn.worker.storage.baseDir.number`(inclusive) " +
        "step by one.")
      .intConf
      .createWithDefault(16)

  val WORKER_STORAGE_BASE_DIR_DISK_TYPE: ConfigEntry[String] =
    buildConf("celeborn.worker.storage.baseDir.diskType")
      .internal
      .categories("worker")
      .version("0.6.0")
      .doc(s"The disk type of base directory for worker to write if `${WORKER_STORAGE_DIRS.key}` is not set. " +
        s"Available options: ${StorageInfo.Type.HDD.name}, ${StorageInfo.Type.SSD.name}.")
      .stringConf
      .transform(_.toUpperCase(Locale.ROOT))
      .checkValues(Set(StorageInfo.Type.HDD.name, StorageInfo.Type.SSD.name))
      .createWithDefault(StorageInfo.Type.HDD.name)

  val WORKER_STORAGE_EXPIRE_DIR_TIMEOUT: ConfigEntry[Long] =
    buildConf("celeborn.worker.storage.expireDirs.timeout")
      .categories("worker")
      .version("0.3.2")
      .doc(s"The timeout for a expire dirs to be deleted on disk.")
      .timeConf(TimeUnit.MILLISECONDS)
      .createWithDefaultString("1h")

  val HDFS_DIR: OptionalConfigEntry[String] =
    buildConf("celeborn.storage.hdfs.dir")
      .categories("worker", "master", "client")
      .version("0.2.0")
      .doc("HDFS base directory for Celeborn to store shuffle data.")
      .stringConf
      .createOptional

  val S3_DIR: OptionalConfigEntry[String] =
    buildConf("celeborn.storage.s3.dir")
      .categories("worker", "master", "client")
      .version("0.6.0")
      .doc("S3 base directory for Celeborn to store shuffle data.")
      .stringConf
      .createOptional

  val S3_ENDPOINT_REGION: OptionalConfigEntry[String] =
    buildConf("celeborn.storage.s3.endpoint.region")
      .categories("worker", "master", "client")
      .version("0.6.0")
      .doc("S3 endpoint for Celeborn to store shuffle data.")
      .stringConf
      .createOptional

  val S3_MPU_MAX_RETRIES: ConfigEntry[Int] =
    buildConf("celeborn.storage.s3.mpu.maxRetries")
      .categories("worker")
      .version("0.6.0")
      .doc("S3 MPU upload max retries.")
      .intConf
      .createWithDefault(5)

  val OSS_ENDPOINT: OptionalConfigEntry[String] =
    buildConf("celeborn.storage.oss.endpoint")
      .categories("worker", "master", "client")
      .version("0.6.0")
      .doc("OSS endpoint for Celeborn to store shuffle data.")
      .stringConf
      .createOptional

  val OSS_DIR: OptionalConfigEntry[String] =
    buildConf("celeborn.storage.oss.dir")
      .categories("worker", "master", "client")
      .version("0.6.0")
      .doc("OSS base directory for Celeborn to store shuffle data.")
      .stringConf
      .createOptional

  val OSS_SECRET_KEY: OptionalConfigEntry[String] =
    buildConf("celeborn.storage.oss.secret.key")
      .categories("worker", "master", "client")
      .version("0.6.0")
      .doc("OSS secret key for Celeborn to store shuffle data.")
      .stringConf
      .createOptional

  val OSS_IGNORE_CREDENTIALS: ConfigEntry[Boolean] =
    buildConf("celeborn.storage.oss.ignore.credentials")
      .categories("worker", "master", "client")
      .version("0.6.0")
      .doc("Whether to skip oss credentials, disable this config to support jindo sdk .")
      .booleanConf
      .createWithDefault(true)

  val OSS_ACCESS_KEY: OptionalConfigEntry[String] =
    buildConf("celeborn.storage.oss.access.key")
      .categories("worker", "master", "client")
      .version("0.6.0")
      .doc("OSS access key for Celeborn to store shuffle data.")
      .stringConf
      .createOptional

  val WORKER_DISK_RESERVE_SIZE: ConfigEntry[Long] =
    buildConf("celeborn.worker.storage.disk.reserve.size")
      .withAlternative("celeborn.worker.disk.reserve.size")
      .categories("worker")
      .doc("Celeborn worker reserved space for each disk.")
      .version("0.3.0")
      .bytesConf(ByteUnit.BYTE)
      .createWithDefaultString("5G")

  val WORKER_DISK_RESERVE_RATIO: OptionalConfigEntry[Double] =
    buildConf("celeborn.worker.storage.disk.reserve.ratio")
      .categories("worker")
      .doc("Celeborn worker reserved ratio for each disk. The minimum usable size for each disk is the max space " +
        "between the reserved space and the space calculate via reserved ratio.")
      .version("0.3.2")
      .doubleConf
      .checkValue(v => v > 0.0 && v < 1.0, "Should be in (0.0, 1.0).")
      .createOptional

  val WORKER_DISK_CLEAN_THREADS: ConfigEntry[Int] =
    buildConf("celeborn.worker.disk.clean.threads")
      .categories("worker")
      .version("0.3.2")
      .doc("Thread number of worker to clean up directories of expired shuffle keys on disk.")
      .intConf
      .createWithDefault(4)

  val WORKER_CHECK_FILE_CLEAN_MAX_RETRIES: ConfigEntry[Int] =
    buildConf("celeborn.worker.storage.checkDirsEmpty.maxRetries")
      .withAlternative("celeborn.worker.disk.checkFileClean.maxRetries")
      .categories("worker")
      .doc("The number of retries for a worker to check if the working directory is cleaned up before registering with the master.")
      .version("0.3.0")
      .intConf
      .createWithDefault(3)

  val WORKER_CHECK_FILE_CLEAN_TIMEOUT: ConfigEntry[Long] =
    buildConf("celeborn.worker.storage.checkDirsEmpty.timeout")
      .withAlternative("celeborn.worker.disk.checkFileClean.timeout")
      .categories("worker")
      .doc("The wait time per retry for a worker to check if the working directory is cleaned up before registering with the master.")
      .version("0.3.0")
      .timeConf(TimeUnit.MILLISECONDS)
      .createWithDefaultString("1000ms")

  val WORKER_STORAGE_CREATE_FILE_POLICY: OptionalConfigEntry[String] =
    buildConf("celeborn.worker.storage.storagePolicy.createFilePolicy")
      .categories("worker")
      .doc("This defined the order for creating files across available storages." +
        " Available storages options are: MEMORY,SSD,HDD,HDFS,S3,OSS")
      .version("0.5.1")
      .stringConf
      .checkValue(
        _.split(",").map(str => StorageInfo.typeNames.contains(str.trim.toUpperCase)).forall(p =>
          p),
        "Will use default create file order. Default order: MEMORY,SSD,HDD,HDFS,S3,OSS")
      .createOptional

  val WORKER_STORAGE_EVICT_POLICY: OptionalConfigEntry[String] =
    buildConf("celeborn.worker.storage.storagePolicy.evictPolicy")
      .categories("worker")
      .doc("This define the order of evict files if the storages are available." +
        " Available storages: MEMORY,SSD,HDD,HDFS,S3,OSS. " +
        "Definition: StorageTypes|StorageTypes|StorageTypes. " +
        "Example: MEMORY,SSD|SSD,HDFS." +
        " The example means that a MEMORY shuffle file can be evicted to SSD " +
        "and a SSD shuffle file can be evicted to HDFS.")
      .version("0.5.1")
      .stringConf
      .checkValue(
        _.replace("|", ",").split(",").map(str =>
          StorageInfo.typeNames.contains(str.trim.toUpperCase)).forall(p => p),
        "Will use default evict order. Default order: MEMORY,SSD,HDD,HDFS,S3,OSS")
      .createOptional

  val WORKER_HTTP_HOST: ConfigEntry[String] =
    buildConf("celeborn.worker.http.host")
      .withAlternative("celeborn.metrics.worker.prometheus.host")
      .withAlternative("celeborn.worker.metrics.prometheus.host")
      .categories("worker")
      .doc("Worker's http host.")
      .version("0.4.0")
      .stringConf
      .createWithDefault("<localhost>")

  val WORKER_HTTP_PORT: ConfigEntry[Int] =
    buildConf("celeborn.worker.http.port")
      .withAlternative("celeborn.metrics.worker.prometheus.port")
      .withAlternative("celeborn.worker.metrics.prometheus.port")
      .categories("worker")
      .doc("Worker's http port.")
      .version("0.4.0")
      .intConf
      .checkValue(p => p >= 1024 && p < 65535, "Invalid port")
      .createWithDefault(9096)

  val WORKER_HTTP_MAX_WORKER_THREADS: ConfigEntry[Int] =
    buildConf("celeborn.worker.http.maxWorkerThreads")
      .categories("worker")
      .version("0.5.0")
      .doc("Maximum number of threads in the worker http worker thread pool.")
      .intConf
      .checkValue(_ > 0, "Must be positive.")
      .createWithDefault(200)

  val WORKER_HTTP_STOP_TIMEOUT: ConfigEntry[Long] =
    buildConf("celeborn.worker.http.stopTimeout")
      .categories("worker")
      .version("0.5.0")
      .doc("Worker http server stop timeout.")
      .timeConf(TimeUnit.MILLISECONDS)
      .createWithDefaultString("5s")

  val WORKER_HTTP_IDLE_TIMEOUT: ConfigEntry[Long] =
    buildConf("celeborn.worker.http.idleTimeout")
      .categories("worker")
      .version("0.5.0")
      .doc("Worker http server idle timeout.")
      .timeConf(TimeUnit.MILLISECONDS)
      .createWithDefaultString("30s")

  val WORKER_HTTP_AUTH_SUPPORTED_SCHEMES: ConfigEntry[Seq[String]] =
    buildConf("celeborn.worker.http.auth.supportedSchemes")
      .categories("worker")
      .version("0.6.0")
      .doc("A comma-separated list of worker http auth supported schemes." +
        "<ul>" +
        " <li>SPNEGO: Kerberos/GSSAPI authentication.</li>" +
        " <li>BASIC: User-defined password authentication, the concreted implementation is" +
        " configurable via `celeborn.worker.http.auth.basic.provider`.</li>" +
        " <li>BEARER: User-defined bearer token authentication, the concreted implementation is" +
        " configurable via `celeborn.worker.http.auth.bearer.provider`.</li>" +
        "</ul>")
      .stringConf
      .toSequence
      .createWithDefault(Nil)

  val WORKER_HTTP_SPNEGO_KEYTAB: OptionalConfigEntry[String] =
    buildConf("celeborn.worker.http.spnego.keytab")
      .categories("worker")
      .version("0.6.0")
      .doc("The keytab file for SPNego authentication.")
      .stringConf
      .createOptional

  val WORKER_HTTP_SPNEGO_PRINCIPAL: OptionalConfigEntry[String] =
    buildConf("celeborn.worker.http.spnego.principal")
      .categories("worker")
      .version("0.6.0")
      .doc("SPNego service principal, typical value would look like HTTP/_HOST@EXAMPLE.COM." +
        " SPNego service principal would be used when celeborn http authentication is enabled." +
        " This needs to be set only if SPNEGO is to be used in authentication.")
      .stringConf
      .createOptional

  val WORKER_HTTP_PROXY_CLIENT_IP_HEADER: ConfigEntry[String] =
    buildConf("celeborn.worker.http.proxy.client.ip.header")
      .categories("worker")
      .doc("The HTTP header to record the real client IP address. If your server is behind a load" +
        " balancer or other proxy, the server will see this load balancer or proxy IP address as" +
        " the client IP address, to get around this common issue, most load balancers or proxies" +
        " offer the ability to record the real remote IP address in an HTTP header that will be" +
        " added to the request for other devices to use. Note that, because the header value can" +
        " be specified to any IP address, so it will not be used for authentication.")
      .version("0.6.0")
      .stringConf
      .createWithDefault("X-Real-IP")

  val WORKER_HTTP_AUTH_BASIC_PROVIDER: ConfigEntry[String] =
    buildConf("celeborn.worker.http.auth.basic.provider")
      .categories("worker")
      .version("0.6.0")
      .doc("User-defined password authentication implementation of " +
        "org.apache.celeborn.common.authentication.PasswdAuthenticationProvider")
      .stringConf
      .createWithDefault(classOf[AnonymousAuthenticationProviderImpl].getName)

  val WORKER_HTTP_AUTH_BEARER_PROVIDER: ConfigEntry[String] =
    buildConf("celeborn.worker.http.auth.bearer.provider")
      .categories("worker")
      .version("0.6.0")
      .doc("User-defined token authentication implementation of " +
        "org.apache.celeborn.common.authentication.TokenAuthenticationProvider")
      .stringConf
      .createWithDefault(classOf[AnonymousAuthenticationProviderImpl].getName)

  val WORKER_HTTP_AUTH_ADMINISTERS: ConfigEntry[Seq[String]] =
    buildConf("celeborn.worker.http.auth.administers")
      .categories("worker")
      .version("0.6.0")
      .doc("A comma-separated list of users who have admin privileges," +
        s" Note, when ${WORKER_HTTP_AUTH_SUPPORTED_SCHEMES.key} is not set," +
        s" everyone is treated as administrator.")
      .stringConf
      .toSequence
      .createWithDefault(Seq.empty)

  val WORKER_HTTP_SSL_ENABLED: ConfigEntry[Boolean] =
    buildConf("celeborn.worker.http.ssl.enabled")
      .categories("worker")
      .version("0.6.0")
      .doc("Set this to true for using SSL encryption in http server.")
      .booleanConf
      .createWithDefault(false)

  val WORKER_HTTP_SSL_KEYSTORE_PATH: OptionalConfigEntry[String] =
    buildConf("celeborn.worker.http.ssl.keystore.path")
      .categories("worker")
      .version("0.6.0")
      .doc("SSL certificate keystore location.")
      .stringConf
      .createOptional

  val WORKER_HTTP_SSL_KEYSTORE_PASSWORD: OptionalConfigEntry[String] =
    buildConf("celeborn.worker.http.ssl.keystore.password")
      .categories("worker")
      .version("0.6.0")
      .doc("SSL certificate keystore password.")
      .stringConf
      .createOptional

  val WORKER_HTTP_SSL_KEYSTORE_TYPE: OptionalConfigEntry[String] =
    buildConf("celeborn.worker.http.ssl.keystore.type")
      .categories("worker")
      .version("0.6.0")
      .doc("SSL certificate keystore type.")
      .stringConf
      .createOptional

  val WORKER_HTTP_SSL_KEYSTORE_ALGORITHM: OptionalConfigEntry[String] =
    buildConf("celeborn.worker.http.ssl.keystore.algorithm")
      .categories("worker")
      .version("0.6.0")
      .doc("SSL certificate keystore algorithm.")
      .stringConf
      .createOptional

  val WORKER_HTTP_SSL_DISALLOWED_PROTOCOLS: ConfigEntry[Seq[String]] =
    buildConf("celeborn.worker.http.ssl.disallowed.protocols")
      .categories("worker")
      .version("0.6.0")
      .doc("SSL versions to disallow.")
      .stringConf
      .toSequence
      .createWithDefault(Seq("SSLv2", "SSLv3"))

  val WORKER_HTTP_SSL_INCLUDE_CIPHER_SUITES: ConfigEntry[Seq[String]] =
    buildConf("celeborn.worker.http.ssl.include.ciphersuites")
      .categories("worker")
      .version("0.6.0")
      .doc("A comma-separated list of include SSL cipher suite names.")
      .stringConf
      .toSequence
      .createWithDefault(Nil)

  val WORKER_RPC_PORT: ConfigEntry[Int] =
    buildConf("celeborn.worker.rpc.port")
      .categories("worker")
      .doc("Server port for Worker to receive RPC request.")
      .version("0.2.0")
      .intConf
      .createWithDefault(0)

  val WORKER_PUSH_PORT: ConfigEntry[Int] =
    buildConf("celeborn.worker.push.port")
      .categories("worker")
      .doc("Server port for Worker to receive push data request from ShuffleClient.")
      .version("0.2.0")
      .intConf
      .createWithDefault(0)

  val WORKER_FETCH_PORT: ConfigEntry[Int] =
    buildConf("celeborn.worker.fetch.port")
      .categories("worker")
      .doc("Server port for Worker to receive fetch data request from ShuffleClient.")
      .version("0.2.0")
      .intConf
      .createWithDefault(0)

  val WORKER_REPLICATE_PORT: ConfigEntry[Int] =
    buildConf("celeborn.worker.replicate.port")
      .categories("worker")
      .doc("Server port for Worker to receive replicate data request from other Workers.")
      .version("0.2.0")
      .intConf
      .createWithDefault(0)

  val WORKER_PUSH_IO_THREADS: OptionalConfigEntry[Int] =
    buildConf("celeborn.worker.push.io.threads")
      .categories("worker")
      .doc("Netty IO thread number of worker to handle client push data. " +
        s"The default threads number is the number of flush thread.")
      .version("0.2.0")
      .intConf
      .createOptional

  val WORKER_FETCH_IO_THREADS: OptionalConfigEntry[Int] =
    buildConf("celeborn.worker.fetch.io.threads")
      .categories("worker")
      .doc("Netty IO thread number of worker to handle client fetch data. " +
        s"The default threads number is the number of flush thread.")
      .version("0.2.0")
      .intConf
      .createOptional

  val WORKER_REPLICATE_IO_THREADS: OptionalConfigEntry[Int] =
    buildConf("celeborn.worker.replicate.io.threads")
      .categories("worker")
      .doc("Netty IO thread number of worker to replicate shuffle data. " +
        s"The default threads number is the number of flush thread.")
      .version("0.2.0")
      .intConf
      .createOptional

  val WORKER_REGISTER_TIMEOUT: ConfigEntry[Long] =
    buildConf("celeborn.worker.register.timeout")
      .categories("worker")
      .doc("Worker register timeout.")
      .version("0.2.0")
      .timeConf(TimeUnit.MILLISECONDS)
      .createWithDefaultString("180s")

  val WORKER_CLOSE_IDLE_CONNECTIONS: ConfigEntry[Boolean] =
    buildConf("celeborn.worker.closeIdleConnections")
      .categories("worker")
      .doc("Whether worker will close idle connections.")
      .version("0.2.0")
      .booleanConf
      .createWithDefault(false)

  val WORKER_REPLICATE_FAST_FAIL_DURATION: ConfigEntry[Long] =
    buildConf("celeborn.worker.replicate.fastFail.duration")
      .categories("worker")
      .doc("If a replicate request not replied during the duration, worker will mark the replicate data request as failed. " +
        "It's recommended to set at least `240s` when `HDFS` is enabled in `celeborn.storage.availableTypes`.")
      .version("0.2.0")
      .timeConf(TimeUnit.MILLISECONDS)
      .createWithDefaultString("60s")

  val WORKER_REPLICATE_RANDOM_CONNECTION_ENABLED: ConfigEntry[Boolean] =
    buildConf("celeborn.worker.replicate.randomConnection.enabled")
      .categories("worker")
      .doc("Whether worker will create random connection to peer when replicate data. When false, worker tend to " +
        "reuse the same cached TransportClient to a specific replicate worker; when true, worker tend to use " +
        "different cached TransportClient. Netty will use the same thread to serve the same connection, so " +
        "with more connections replicate server can leverage more netty threads")
      .version("0.2.1")
      .booleanConf
      .createWithDefault(true)

  val WORKER_REPLICATE_THREADS: ConfigEntry[Int] =
    buildConf("celeborn.worker.replicate.threads")
      .categories("worker")
      .version("0.2.0")
      .doc("Thread number of worker to replicate shuffle data.")
      .intConf
      .createWithDefault(64)

  val WORKER_COMMIT_THREADS: ConfigEntry[Int] =
    buildConf("celeborn.worker.commitFiles.threads")
      .withAlternative("celeborn.worker.commit.threads")
      .categories("worker")
      .version("0.3.0")
      .doc("Thread number of worker to commit shuffle data files asynchronously. " +
        "It's recommended to set at least `128` when `HDFS` is enabled in `celeborn.storage.availableTypes`.")
      .intConf
      .createWithDefault(32)

  val WORKER_COMMIT_FILES_CHECK_INTERVAL: ConfigEntry[Long] =
    buildConf("celeborn.worker.commitFiles.check.interval")
      .categories("worker")
      .version("0.6.0")
      .doc("Time length for a window about checking whether commit shuffle data files finished.")
      .timeConf(TimeUnit.MILLISECONDS)
      .createWithDefaultString("100")

  val WORKER_CLEAN_THREADS: ConfigEntry[Int] =
    buildConf("celeborn.worker.clean.threads")
      .categories("worker")
      .version("0.3.2")
      .doc("Thread number of worker to clean up expired shuffle keys.")
      .intConf
      .createWithDefault(64)

  val WORKER_SHUFFLE_COMMIT_TIMEOUT: ConfigEntry[Long] =
    buildConf("celeborn.worker.commitFiles.timeout")
      .withAlternative("celeborn.worker.shuffle.commit.timeout")
      .categories("worker")
      .doc("Timeout for a Celeborn worker to commit files of a shuffle. " +
        "It's recommended to set at least `240s` when `HDFS` is enabled in `celeborn.storage.availableTypes`.")
      .version("0.3.0")
      .timeConf(TimeUnit.MILLISECONDS)
      .createWithDefaultString("120s")

  val WORKER_PARTITION_SORTER_SORT_TIMEOUT: ConfigEntry[Long] =
    buildConf("celeborn.worker.sortPartition.timeout")
      .withAlternative("celeborn.worker.partitionSorter.sort.timeout")
      .categories("worker")
      .doc("Timeout for a shuffle file to sort.")
      .version("0.3.0")
      .timeConf(TimeUnit.MILLISECONDS)
      .createWithDefaultString("220s")

  val WORKER_PARTITION_SORTER_THREADS: OptionalConfigEntry[Int] =
    buildConf("celeborn.worker.sortPartition.threads")
      .withAlternative("celeborn.worker.partitionSorter.threads")
      .categories("worker")
      .doc("PartitionSorter's thread counts. " +
        "It's recommended to set at least `64` when `HDFS` is enabled in `celeborn.storage.availableTypes`.")
      .version("0.3.0")
      .intConf
      .createOptional

  val WORKER_PARTITION_SORTER_INDEX_CACHE_MAX_WEIGHT: ConfigEntry[Long] =
    buildConf("celeborn.worker.sortPartition.indexCache.maxWeight")
      .categories("worker")
      .doc("PartitionSorter's cache max weight for index buffer.")
      .version("0.4.0")
      .longConf
      .createWithDefault(100000)

  val WORKER_PARTITION_SORTER_INDEX_CACHE_EXPIRE: ConfigEntry[Long] =
    buildConf("celeborn.worker.sortPartition.indexCache.expire")
      .categories("worker")
      .doc("PartitionSorter's cache item expire time.")
      .version("0.4.0")
      .timeConf(TimeUnit.MILLISECONDS)
      .createWithDefaultString("180s")

  val WORKER_PARTITION_SORTER_RESERVED_MEMORY_PER_PARTITION: ConfigEntry[Long] =
    buildConf("celeborn.worker.sortPartition.reservedMemoryPerPartition")
      .withAlternative("celeborn.worker.partitionSorter.reservedMemoryPerPartition")
      .categories("worker")
      .doc("Reserved memory when sorting a shuffle file off-heap.")
      .version("0.3.0")
      .bytesConf(ByteUnit.BYTE)
      .checkValue(v => v < Int.MaxValue, "Reserved memory per partition must be less than 2GB.")
      .createWithDefaultString("1mb")

  val WORKER_PARTITION_SORTER_PREFETCH_ENABLED: ConfigEntry[Boolean] =
    buildConf("celeborn.worker.sortPartition.prefetch.enabled")
      .categories("worker")
      .doc("When true, partition sorter will prefetch the original partition files to page cache " +
        s"and reserve memory configured by `${WORKER_PARTITION_SORTER_RESERVED_MEMORY_PER_PARTITION.key}` " +
        "to allocate a block of memory for prefetching while sorting a shuffle file off-heap with page cache for non-hdfs files. " +
        "Otherwise, partition sorter seeks to position of each block and does not prefetch for non-hdfs files.")
      .version("0.5.0")
      .booleanConf
      .createWithDefault(true)

  val WORKER_SHUFFLE_BLOCK_COMPACTION_FACTOR: ConfigEntry[Double] =
    buildConf("celeborn.shuffle.sortPartition.block.compactionFactor")
      .categories("worker")
      .version("0.4.2")
      .doc("Combine sorted shuffle blocks such that size of compacted shuffle block does not " +
        s"exceed compactionFactor * ${SHUFFLE_CHUNK_SIZE.key}")
      .doubleConf
      .checkValue(v => v >= 0.0 && v <= 1.0, "Should be in [0.0, 1.0].")
      .createWithDefault(0.25)

  val WORKER_FLUSHER_BUFFER_SIZE: ConfigEntry[Long] =
    buildConf("celeborn.worker.flusher.buffer.size")
      .categories("worker")
      .version("0.2.0")
      .doc("Size of buffer used by a single flusher.")
      .bytesConf(ByteUnit.BYTE)
      .createWithDefaultString("256k")

  val WORKER_HDFS_FLUSHER_BUFFER_SIZE: ConfigEntry[Long] =
    buildConf("celeborn.worker.flusher.hdfs.buffer.size")
      .categories("worker")
      .version("0.3.0")
      .doc("Size of buffer used by a HDFS flusher.")
      .bytesConf(ByteUnit.BYTE)
      .createWithDefaultString("4m")

  val WORKER_S3_FLUSHER_BUFFER_SIZE: ConfigEntry[Long] =
    buildConf("celeborn.worker.flusher.s3.buffer.size")
      .categories("worker")
      .version("0.6.0")
      .doc("Size of buffer used by a S3 flusher.")
      .bytesConf(ByteUnit.BYTE)
      .createWithDefaultString("6m")

  val WORKER_OSS_FLUSHER_BUFFER_SIZE: ConfigEntry[Long] =
    buildConf("celeborn.worker.flusher.oss.buffer.size")
      .categories("worker")
      .version("0.6.0")
      .doc("Size of buffer used by a OSS flusher.")
      .bytesConf(ByteUnit.BYTE)
      .createWithDefaultString("6m")

  val WORKER_WRITER_CLOSE_TIMEOUT: ConfigEntry[Long] =
    buildConf("celeborn.worker.writer.close.timeout")
      .categories("worker")
      .doc("Timeout for a file writer to close")
      .version("0.2.0")
      .timeConf(TimeUnit.MILLISECONDS)
      .createWithDefaultString("120s")

  val WORKER_FLUSHER_THREADS: ConfigEntry[Int] =
    buildConf("celeborn.worker.flusher.threads")
      .categories("worker")
      .doc("Flusher's thread count per disk for unknown-type disks.")
      .version("0.2.0")
      .intConf
      .createWithDefault(16)

  val WORKER_FLUSHER_HDD_THREADS: ConfigEntry[Int] =
    buildConf("celeborn.worker.flusher.hdd.threads")
      .categories("worker")
      .doc("Flusher's thread count per disk used for write data to HDD disks.")
      .version("0.2.0")
      .intConf
      .createWithDefault(1)

  val WORKER_FLUSHER_SSD_THREADS: ConfigEntry[Int] =
    buildConf("celeborn.worker.flusher.ssd.threads")
      .categories("worker")
      .doc("Flusher's thread count per disk used for write data to SSD disks.")
      .version("0.2.0")
      .intConf
      .createWithDefault(16)

  val WORKER_FLUSHER_HDFS_THREADS: ConfigEntry[Int] =
    buildConf("celeborn.worker.flusher.hdfs.threads")
      .categories("worker")
      .doc("Flusher's thread count used for write data to HDFS.")
      .version("0.2.0")
      .intConf
      .createWithDefault(8)

  val WORKER_FLUSHER_S3_THREADS: ConfigEntry[Int] =
    buildConf("celeborn.worker.flusher.s3.threads")
      .categories("worker")
      .doc("Flusher's thread count used for write data to S3.")
      .version("0.6.0")
      .intConf
      .createWithDefault(8)

  val WORKER_FLUSHER_OSS_THREADS: ConfigEntry[Int] =
    buildConf("celeborn.worker.flusher.oss.threads")
      .categories("worker")
      .doc("Flusher's thread count used for write data to OSS.")
      .version("0.6.0")
      .intConf
      .createWithDefault(8)

  val WORKER_FLUSHER_SHUTDOWN_TIMEOUT: ConfigEntry[Long] =
    buildConf("celeborn.worker.flusher.shutdownTimeout")
      .categories("worker")
      .doc("Timeout for a flusher to shutdown.")
      .version("0.2.0")
      .timeConf(TimeUnit.MILLISECONDS)
      .createWithDefaultString("3s")

  val WORKER_GRACEFUL_SHUTDOWN_SAVE_COMMITTED_FILEINFO_INTERVAL: ConfigEntry[Long] =
    buildConf("celeborn.worker.graceful.shutdown.saveCommittedFileInfo.interval")
      .categories("worker")
      .doc("Interval for a Celeborn worker to flush committed file infos into Level DB.")
      .version("0.3.1")
      .timeConf(TimeUnit.MILLISECONDS)
      .createWithDefaultString("5s")

  val WORKER_GRACEFUL_SHUTDOWN_SAVE_COMMITTED_FILEINFO_SYNC: ConfigEntry[Boolean] =
    buildConf("celeborn.worker.graceful.shutdown.saveCommittedFileInfo.sync")
      .categories("worker")
      .doc(
        "Whether to call sync method to save committed file infos into Level DB to handle OS crash.")
      .version("0.3.1")
      .booleanConf
      .createWithDefault(false)

  val WORKER_DISKTIME_SLIDINGWINDOW_SIZE: ConfigEntry[Int] =
    buildConf("celeborn.worker.flusher.diskTime.slidingWindow.size")
      .withAlternative("celeborn.worker.flusher.avgFlushTime.slidingWindow.size")
      .categories("worker")
      .doc("The size of sliding windows used to calculate statistics about flushed time and count.")
      .version("0.3.0")
      .intConf
      .createWithDefault(20)

  val WORKER_DISKTIME_SLIDINGWINDOW_MINFLUSHCOUNT: ConfigEntry[Int] =
    buildConf("celeborn.worker.diskTime.slidingWindow.minFlushCount")
      .withAlternative("celeborn.worker.flusher.avgFlushTime.slidingWindow.minCount")
      .categories("worker")
      .doc("The minimum flush count to enter a sliding window" +
        " to calculate statistics about flushed time and count.")
      .version("0.3.0")
      .internal
      .intConf
      .createWithDefault(500)

  val WORKER_DISKTIME_SLIDINGWINDOW_MINFETCHCOUNT: ConfigEntry[Int] =
    buildConf("celeborn.worker.diskTime.slidingWindow.minFetchCount")
      .categories("worker")
      .doc("The minimum fetch count to enter a sliding window" +
        " to calculate statistics about fetched time and count.")
      .version("0.2.1")
      .internal
      .intConf
      .createWithDefault(100)

  val WORKER_DIRECT_MEMORY_CHECK_INTERVAL: ConfigEntry[Long] =
    buildConf("celeborn.worker.monitor.memory.check.interval")
      .withAlternative("celeborn.worker.memory.checkInterval")
      .categories("worker")
      .doc("Interval of worker direct memory checking.")
      .version("0.3.0")
      .timeConf(TimeUnit.MILLISECONDS)
      .createWithDefaultString("10ms")

  val WORKER_PINNED_MEMORY_CHECK_ENABLED: ConfigEntry[Boolean] =
    buildConf("celeborn.worker.monitor.pinnedMemory.check.enabled")
      .categories("worker")
      .doc("If true, MemoryManager will check worker should resume by pinned memory used.")
      .version("0.6.0")
      .booleanConf
      .createWithDefaultString("true")

  val WORKER_PINNED_MEMORY_CHECK_INTERVAL: ConfigEntry[Long] =
    buildConf("celeborn.worker.monitor.pinnedMemory.check.interval")
      .categories("worker")
      .doc("Interval of worker direct pinned memory checking, " +
        "only takes effect when celeborn.network.memory.allocator.pooled and " +
        "celeborn.worker.monitor.pinnedMemory.check.enabled are enabled.")
      .version("0.6.0")
      .timeConf(TimeUnit.MILLISECONDS)
      .createWithDefaultString("10s")

  val WORKER_PINNED_MEMORY_RESUME_KEEP_TIME: ConfigEntry[Long] =
    buildConf("celeborn.worker.monitor.pinnedMemory.resumeKeepTime")
      .categories("worker")
      .doc("Time of worker to stay in resume state after resumeByPinnedMemory")
      .version("0.6.0")
      .timeConf(TimeUnit.MILLISECONDS)
      .createWithDefaultString("1s")

  val WORKER_DIRECT_MEMORY_REPORT_INTERVAL: ConfigEntry[Long] =
    buildConf("celeborn.worker.monitor.memory.report.interval")
      .withAlternative("celeborn.worker.memory.reportInterval")
      .categories("worker")
      .doc("Interval of worker direct memory tracker reporting to log.")
      .version("0.3.0")
      .timeConf(TimeUnit.SECONDS)
      .createWithDefaultString("10s")

  val WORKER_DIRECT_MEMORY_TRIM_CHANNEL_WAIT_INTERVAL: ConfigEntry[Long] =
    buildConf("celeborn.worker.monitor.memory.trimChannelWaitInterval")
      .categories("worker")
      .doc("Wait time after worker trigger channel to trim cache.")
      .version("0.3.0")
      .timeConf(TimeUnit.MILLISECONDS)
      .createWithDefaultString("1s")

  val WORKER_DIRECT_MEMORY_TRIM_FLUSH_WAIT_INTERVAL: ConfigEntry[Long] =
    buildConf("celeborn.worker.monitor.memory.trimFlushWaitInterval")
      .categories("worker")
      .doc("Wait time after worker trigger StorageManger to flush data.")
      .version("0.3.0")
      .timeConf(TimeUnit.MILLISECONDS)
      .createWithDefaultString("1s")

  val WORKER_DISK_MONITOR_ENABLED: ConfigEntry[Boolean] =
    buildConf("celeborn.worker.monitor.disk.enabled")
      .categories("worker")
      .version("0.3.0")
      .doc("When true, worker will monitor device and report to master.")
      .booleanConf
      .createWithDefault(true)

  val WORKER_DEVICE_STATUS_CHECK_TIMEOUT: ConfigEntry[Long] =
    buildConf("celeborn.worker.monitor.disk.check.timeout")
      .withAlternative("celeborn.worker.disk.check.timeout")
      .categories("worker")
      .doc("Timeout time for worker check device status.")
      .version("0.3.0")
      .timeConf(TimeUnit.MILLISECONDS)
      .createWithDefaultString("30s")

  val WORKER_DISK_MONITOR_CHECKLIST: ConfigEntry[Seq[String]] =
    buildConf("celeborn.worker.monitor.disk.checklist")
      .categories("worker")
      .version("0.2.0")
      .doc("Monitor type for disk, available items are: " +
        "iohang, readwrite and diskusage.")
      .stringConf
      .transform(_.toLowerCase)
      .toSequence
      .createWithDefaultString("readwrite,diskusage")

  val WORKER_DISK_MONITOR_CHECK_INTERVAL: ConfigEntry[Long] =
    buildConf("celeborn.worker.monitor.disk.check.interval")
      .withAlternative("celeborn.worker.monitor.disk.checkInterval")
      .categories("worker")
      .version("0.3.0")
      .doc("Intervals between device monitor to check disk.")
      .timeConf(TimeUnit.MILLISECONDS)
      .createWithDefaultString("30s")

  val WORKER_DISK_MONITOR_SYS_BLOCK_DIR: ConfigEntry[String] =
    buildConf("celeborn.worker.monitor.disk.sys.block.dir")
      .categories("worker")
      .version("0.2.0")
      .doc("The directory where linux file block information is stored.")
      .stringConf
      .createWithDefault("/sys/block")

  val WORKER_DISK_MONITOR_NOTIFY_ERROR_THRESHOLD: ConfigEntry[Int] =
    buildConf("celeborn.worker.monitor.disk.notifyError.threshold")
      .categories("worker")
      .version("0.3.0")
      .doc("Device monitor will only notify critical error once the accumulated valid non-critical error number " +
        "exceeding this threshold.")
      .intConf
      .createWithDefault(64)

  val WORKER_DISK_MONITOR_NOTIFY_ERROR_EXPIRE_TIMEOUT: ConfigEntry[Long] =
    buildConf("celeborn.worker.monitor.disk.notifyError.expireTimeout")
      .categories("worker")
      .version("0.3.0")
      .doc("The expire timeout of non-critical device error. Only notify critical error when the number of non-critical " +
        "errors for a period of time exceeds threshold.")
      .timeConf(TimeUnit.MILLISECONDS)
      .createWithDefaultString("10m")

  val WORKER_WRITER_CREATE_MAX_ATTEMPTS: ConfigEntry[Int] =
    buildConf("celeborn.worker.writer.create.maxAttempts")
      .categories("worker")
      .version("0.2.0")
      .doc("Retry count for a file writer to create if its creation was failed.")
      .intConf
      .createWithDefault(3)

  val WORKER_FLUSHER_LOCAL_GATHER_API_ENABLED: ConfigEntry[Boolean] =
    buildConf("celeborn.worker.flusher.local.gatherAPI.enabled")
      .internal
      .categories("worker")
      .version("0.6.0")
      .doc("Worker will use gather API if this config is true.")
      .booleanConf
      .createWithDefault(true)

  val WORKER_PARTITION_SORTER_DIRECT_MEMORY_RATIO_THRESHOLD: ConfigEntry[Double] =
    buildConf("celeborn.worker.partitionSorter.directMemoryRatioThreshold")
      .categories("worker")
      .doc("Max ratio of partition sorter's memory for sorting, when reserved memory is higher than max partition " +
        "sorter memory, partition sorter will stop sorting." +
        " If this value is set to 0, partition files sorter will skip memory check and ServingState check.")
      .version("0.2.0")
      .doubleConf
      .checkValue(v => v >= 0.0 && v <= 1.0, "Should be in [0.0, 1.0].")
      .createWithDefault(0.1)

  val WORKER_DIRECT_MEMORY_RATIO_FOR_READ_BUFFER: ConfigEntry[Double] =
    buildConf("celeborn.worker.directMemoryRatioForReadBuffer")
      .categories("worker")
      .doc("Max ratio of direct memory for read buffer")
      .version("0.2.0")
      .doubleConf
      .createWithDefault(0.1)

  val WORKER_DIRECT_MEMORY_RATIO_FOR_MEMORY_FILE_STORAGE: ConfigEntry[Double] =
    buildConf("celeborn.worker.directMemoryRatioForMemoryFileStorage")
      .categories("worker")
      .doc("Max ratio of direct memory to store shuffle data. " +
        "This feature is experimental and disabled by default.")
      .version("0.5.0")
      .doubleConf
      .createWithDefault(0)

  val WORKER_DIRECT_MEMORY_RATIO_PAUSE_RECEIVE: ConfigEntry[Double] =
    buildConf("celeborn.worker.directMemoryRatioToPauseReceive")
      .categories("worker")
      .doc("If direct memory usage reaches this limit, the worker will stop to receive data from Celeborn shuffle clients.")
      .version("0.2.0")
      .doubleConf
      .createWithDefault(0.85)

  val WORKER_DIRECT_MEMORY_RATIO_PAUSE_REPLICATE: ConfigEntry[Double] =
    buildConf("celeborn.worker.directMemoryRatioToPauseReplicate")
      .categories("worker")
      .doc("If direct memory usage reaches this limit, the worker will stop to receive replication data from other workers. " +
        s"This value should be higher than ${WORKER_DIRECT_MEMORY_RATIO_PAUSE_RECEIVE.key}.")
      .version("0.2.0")
      .doubleConf
      .createWithDefault(0.95)

  val WORKER_DIRECT_MEMORY_RATIO_RESUME: ConfigEntry[Double] =
    buildConf("celeborn.worker.directMemoryRatioToResume")
      .categories("worker")
      .doc("If direct memory usage is less than this limit, worker will resume.")
      .version("0.2.0")
      .doubleConf
      .createWithDefault(0.7)

  val WORKER_PINNED_MEMORY_RATIO_RESUME: ConfigEntry[Double] =
    buildConf("celeborn.worker.pinnedMemoryRatioToResume")
      .categories("worker")
      .doc("If pinned memory usage is less than this limit, worker will resume, " +
        "only takes effect when celeborn.network.memory.allocator.pooled and " +
        "celeborn.worker.monitor.pinnedMemory.check.enabled are enabled")
      .version("0.6.0")
      .doubleConf
      .createWithDefault(0.3)

  val WORKER_MEMORY_FILE_STORAGE_MAX_FILE_SIZE: ConfigEntry[Long] =
    buildConf("celeborn.worker.memoryFileStorage.maxFileSize")
      .categories("worker")
      .doc("Max size for a memory storage file. It must be less than 2GB.")
      .version("0.5.0")
      .bytesConf(ByteUnit.BYTE)
      .checkValue(v => v < Int.MaxValue, "A single memory storage file can not be larger than 2GB")
      .createWithDefaultString("8MB")

  val WORKER_MEMORY_FILE_STORAGE_EVICT_AGGRESSIVE_MODE_ENABLED: ConfigEntry[Boolean] =
    buildConf("celeborn.worker.memoryFileStorage.evict.aggressiveMode.enabled")
      .categories("worker")
      .doc(
        "If this set to true, memory shuffle files will be evicted when worker is in PAUSED state." +
          " If the worker's offheap memory is not ample, set this to true " +
          "and decrease `celeborn.worker.directMemoryRatioForMemoryFileStorage` will be helpful.")
      .version("0.5.1")
      .booleanConf
      .createWithDefault(false)

  val WORKER_MEMORY_FILE_STORAGE_EVICT_RATIO: ConfigEntry[Double] =
    buildConf("celeborn.worker.memoryFileStorage.evict.ratio")
      .categories("worker")
      .doc("If memory shuffle storage usage rate is above this config, the memory storage shuffle files will evict to free memory.")
      .version("0.5.1")
      .doubleConf
      .createWithDefault(0.5)

  val WORKER_CONGESTION_CONTROL_ENABLED: ConfigEntry[Boolean] =
    buildConf("celeborn.worker.congestionControl.enabled")
      .categories("worker")
      .doc("Whether to enable congestion control or not.")
      .version("0.3.0")
      .booleanConf
      .createWithDefault(false)

  val WORKER_CONGESTION_CONTROL_SAMPLE_TIME_WINDOW: ConfigEntry[Long] =
    buildConf("celeborn.worker.congestionControl.sample.time.window")
      .categories("worker")
      .doc("The worker holds a time sliding list to calculate users' produce/consume rate")
      .version("0.3.0")
      .timeConf(TimeUnit.SECONDS)
      .createWithDefaultString("10s")

  val WORKER_CONGESTION_CONTROL_DISK_BUFFER_LOW_WATERMARK: ConfigEntry[Long] =
    buildConf("celeborn.worker.congestionControl.diskBuffer.low.watermark")
      .withAlternative("celeborn.worker.congestionControl.low.watermark")
      .categories("worker")
      .doc("Will stop congest users if the total pending bytes of disk buffer is lower than " +
        "this configuration")
      .version("0.3.0")
      .bytesConf(ByteUnit.BYTE)
      .createWithDefault(Long.MaxValue)

  val WORKER_CONGESTION_CONTROL_DISK_BUFFER_HIGH_WATERMARK: ConfigEntry[Long] =
    buildConf("celeborn.worker.congestionControl.diskBuffer.high.watermark")
      .withAlternative("celeborn.worker.congestionControl.high.watermark")
      .categories("worker")
      .doc("If the total bytes in disk buffer exceeds this configure, will start to congest " +
        "users whose produce rate is higher than the potential average consume rate. " +
        "The congestion will stop if the produce rate is lower or equal to the " +
        "average consume rate, or the total pending bytes lower than " +
        s"${WORKER_CONGESTION_CONTROL_DISK_BUFFER_LOW_WATERMARK.key}")
      .version("0.3.0")
      .bytesConf(ByteUnit.BYTE)
      .createWithDefault(Long.MaxValue)

  val WORKER_CONGESTION_CONTROL_USER_PRODUCE_SPEED_LOW_WATERMARK: ConfigEntry[Long] =
    buildConf("celeborn.worker.congestionControl.userProduceSpeed.low.watermark")
      .categories("worker")
      .doc("For those users that produce byte speeds less than this configuration, " +
        "stop congestion for these users")
      .version("0.6.0")
      .bytesConf(ByteUnit.BYTE)
      .createWithDefault(Long.MaxValue)

  val WORKER_CONGESTION_CONTROL_USER_PRODUCE_SPEED_HIGH_WATERMARK: ConfigEntry[Long] =
    buildConf("celeborn.worker.congestionControl.userProduceSpeed.high.watermark")
      .categories("worker")
      .doc("For those users that produce byte speeds greater than this configuration, " +
        "start congestion for these users")
      .version("0.6.0")
      .bytesConf(ByteUnit.BYTE)
      .createWithDefault(Long.MaxValue)

  val WORKER_CONGESTION_CONTROL_WORKER_PRODUCE_SPEED_LOW_WATERMARK: ConfigEntry[Long] =
    buildConf("celeborn.worker.congestionControl.workerProduceSpeed.low.watermark")
      .categories("worker")
      .doc("Stop congestion If worker total produce speed less than this configuration")
      .version("0.6.0")
      .bytesConf(ByteUnit.BYTE)
      .createWithDefault(Long.MaxValue)

  val WORKER_CONGESTION_CONTROL_WORKER_PRODUCE_SPEED_HIGH_WATERMARK: ConfigEntry[Long] =
    buildConf("celeborn.worker.congestionControl.workerProduceSpeed.high.watermark")
      .categories("worker")
      .doc("Start congestion If worker total produce speed greater than this configuration")
      .version("0.6.0")
      .bytesConf(ByteUnit.BYTE)
      .createWithDefault(Long.MaxValue)

  val WORKER_CONGESTION_CONTROL_USER_INACTIVE_INTERVAL: ConfigEntry[Long] =
    buildConf("celeborn.worker.congestionControl.user.inactive.interval")
      .categories("worker")
      .doc("How long will consider this user is inactive if it doesn't send data")
      .version("0.3.0")
      .timeConf(TimeUnit.MILLISECONDS)
      .createWithDefaultString("10min")

  val WORKER_CONGESTION_CONTROL_CHECK_INTERVAL: ConfigEntry[Long] =
    buildConf("celeborn.worker.congestionControl.check.interval")
      .categories("worker")
      .doc(
        s"Interval of worker checks congestion if ${WORKER_CONGESTION_CONTROL_ENABLED.key} is true.")
      .version("0.3.2")
      .timeConf(TimeUnit.MILLISECONDS)
      .createWithDefaultString("10ms")

  val WORKER_DECOMMISSION_CHECK_INTERVAL: ConfigEntry[Long] =
    buildConf("celeborn.worker.decommission.checkInterval")
      .categories("worker")
      .doc(
        "The wait interval of checking whether all the shuffle expired during worker decommission")
      .version("0.4.0")
      .timeConf(TimeUnit.MILLISECONDS)
      .createWithDefaultString("30s")

  val WORKER_DECOMMISSION_FORCE_EXIT_TIMEOUT: ConfigEntry[Long] =
    buildConf("celeborn.worker.decommission.forceExitTimeout")
      .categories("worker")
      .doc("The wait time of waiting for all the shuffle expire during worker decommission.")
      .version("0.4.0")
      .timeConf(TimeUnit.MILLISECONDS)
      .createWithDefaultString("6h")

  val WORKER_GRACEFUL_SHUTDOWN_ENABLED: ConfigEntry[Boolean] =
    buildConf("celeborn.worker.graceful.shutdown.enabled")
      .categories("worker")
      .doc("When true, during worker shutdown, the worker will wait for all released slots " +
        s"to be committed or destroyed.")
      .version("0.2.0")
      .booleanConf
      .createWithDefault(false)

  val WORKER_GRACEFUL_SHUTDOWN_TIMEOUT: ConfigEntry[Long] =
    buildConf("celeborn.worker.graceful.shutdown.timeout")
      .categories("worker")
      .doc("The worker's graceful shutdown timeout time.")
      .version("0.2.0")
      .timeConf(TimeUnit.MILLISECONDS)
      .createWithDefaultString("600s")

  val WORKER_CHECK_SLOTS_FINISHED_INTERVAL: ConfigEntry[Long] =
    buildConf("celeborn.worker.graceful.shutdown.checkSlotsFinished.interval")
      .categories("worker")
      .doc("The wait interval of checking whether all released slots " +
        "to be committed or destroyed during worker graceful shutdown")
      .version("0.2.0")
      .timeConf(TimeUnit.MILLISECONDS)
      .createWithDefaultString("1s")

  val WORKER_CHECK_SLOTS_FINISHED_TIMEOUT: ConfigEntry[Long] =
    buildConf("celeborn.worker.graceful.shutdown.checkSlotsFinished.timeout")
      .categories("worker")
      .doc("The wait time of waiting for the released slots" +
        " to be committed or destroyed during worker graceful shutdown.")
      .version("0.2.0")
      .timeConf(TimeUnit.MILLISECONDS)
      .createWithDefaultString("480s")

  val WORKER_GRACEFUL_SHUTDOWN_RECOVER_PATH: ConfigEntry[String] =
    buildConf("celeborn.worker.graceful.shutdown.recoverPath")
      .categories("worker")
      .doc("The path to store DB.")
      .version("0.2.0")
      .stringConf
      .transform(_.replace("<tmp>", System.getProperty("java.io.tmpdir")))
      .createWithDefault(s"<tmp>/recover")

  val WORKER_GRACEFUL_SHUTDOWN_RECOVER_DB_BACKEND: ConfigEntry[String] =
    buildConf("celeborn.worker.graceful.shutdown.recoverDbBackend")
      .categories("worker")
      .doc("Specifies a disk-based store used in local db. ROCKSDB or LEVELDB (deprecated).")
      .version("0.4.0")
      .stringConf
      .transform(_.toUpperCase(Locale.ROOT))
      .checkValues(Set("LEVELDB", "ROCKSDB"))
      .createWithDefault("ROCKSDB")

  val WORKER_PARTITION_SORTER_SHUTDOWN_TIMEOUT: ConfigEntry[Long] =
    buildConf("celeborn.worker.graceful.shutdown.partitionSorter.shutdownTimeout")
      .categories("worker")
      .doc("The wait time of waiting for sorting partition files" +
        " during worker graceful shutdown.")
      .version("0.2.0")
      .timeConf(TimeUnit.MILLISECONDS)
      .createWithDefaultString("120s")

  val WORKER_PARTITION_READ_BUFFERS_MIN: ConfigEntry[Int] =
    buildConf("celeborn.worker.partition.initial.readBuffersMin")
      .categories("worker")
      .version("0.3.0")
      .doc("Min number of initial read buffers")
      .intConf
      .createWithDefault(1)

  val WORKER_PARTITION_READ_BUFFERS_MAX: ConfigEntry[Int] =
    buildConf("celeborn.worker.partition.initial.readBuffersMax")
      .categories("worker")
      .version("0.3.0")
      .doc("Max number of initial read buffers")
      .intConf
      .createWithDefault(1024)

  val WORKER_BUFFERSTREAM_THREADS_PER_MOUNTPOINT: ConfigEntry[Int] =
    buildConf("celeborn.worker.bufferStream.threadsPerMountpoint")
      .categories("worker")
      .version("0.3.0")
      .doc("Threads count for read buffer per mount point.")
      .intConf
      .createWithDefault(8)

  val WORKER_READBUFFER_ALLOCATIONWAIT: ConfigEntry[Long] =
    buildConf("celeborn.worker.readBuffer.allocationWait")
      .categories("worker")
      .version("0.3.0")
      .doc("The time to wait when buffer dispatcher can not allocate a buffer.")
      .timeConf(TimeUnit.MILLISECONDS)
      .createWithDefaultString("50ms")

  val WORKER_READBUFFER_TARGET_RATIO: ConfigEntry[Double] =
    buildConf("celeborn.worker.readBuffer.target.ratio")
      .categories("worker")
      .version("0.3.0")
      .doc("The target ratio for read ahead buffer's memory usage.")
      .doubleConf
      .createWithDefault(0.9)

  val WORKER_READBUFFER_TARGET_UPDATE_INTERVAL: ConfigEntry[Long] =
    buildConf("celeborn.worker.readBuffer.target.updateInterval")
      .categories("worker")
      .version("0.3.0")
      .doc("The interval for memory manager to calculate new read buffer's target memory.")
      .timeConf(TimeUnit.MILLISECONDS)
      .createWithDefaultString("100ms")

  val WORKER_READBUFFER_TARGET_NOTIFY_THRESHOLD: ConfigEntry[Long] =
    buildConf("celeborn.worker.readBuffer.target.changeThreshold")
      .categories("worker")
      .version("0.3.0")
      .doc("The target ratio for pre read memory usage.")
      .bytesConf(ByteUnit.BYTE)
      .createWithDefaultString("1mb")

  val WORKER_READBUFFERS_TOTRIGGERREAD_MIN: ConfigEntry[Int] =
    buildConf("celeborn.worker.readBuffer.toTriggerReadMin")
      .categories("worker")
      .version("0.3.0")
      .doc("Min buffers count for map data partition to trigger read.")
      .intConf
      .createWithDefault(32)

  val WORKER_READBUFFER_CHECK_THREAD_INTERVAL: ConfigEntry[Long] =
    buildConf("celeborn.worker.readBufferDispatcherThreadWatchdog.checkInterval")
      .categories("worker")
      .version("0.5.2")
      .internal
      .doc("The interval for worker to check read buffer dispatcher thread. 0 means disable.")
      .timeConf(TimeUnit.MILLISECONDS)
      .createWithDefault(0)

  val WORKER_PUSH_HEARTBEAT_ENABLED: ConfigEntry[Boolean] =
    buildConf("celeborn.worker.push.heartbeat.enabled")
      .categories("worker")
      .version("0.3.0")
      .doc("enable the heartbeat from worker to client when pushing data")
      .booleanConf
      .createWithDefault(false)

  val WORKER_PUSH_COMPOSITEBUFFER_MAXCOMPONENTS: ConfigEntry[Int] =
    buildConf("celeborn.worker.push.compositeBuffer.maxComponents")
      .internal
      .categories("worker")
      .version("0.3.0")
      .doc("Max components of Netty `CompositeByteBuf` in `FileWriter`'s `flushBuffer`. " +
        "When this value is too big, i.e. 256, there will be many memory fragments in Netty's memory pool, " +
        "and total direct memory can be significantly larger than the disk buffer. " +
        "When set to 1, Netty's direct memory is close to disk buffer, but performance " +
        "might decrease due to frequent memory copy during compaction.")
      .intConf
      .createWithDefault(128)

  val WORKER_FETCH_HEARTBEAT_ENABLED: ConfigEntry[Boolean] =
    buildConf("celeborn.worker.fetch.heartbeat.enabled")
      .categories("worker")
      .version("0.3.0")
      .doc("enable the heartbeat from worker to client when fetching data")
      .booleanConf
      .createWithDefault(false)

  val WORKER_ACTIVE_CONNECTION_MAX: OptionalConfigEntry[Long] =
    buildConf("celeborn.worker.activeConnection.max")
      .categories("worker")
      .doc("If the number of active connections on a worker exceeds this configuration value, " +
        "the worker will be marked as high-load in the heartbeat report, " +
        "and the master will not include that node in the response of RequestSlots.")
      .version("0.3.1")
      .longConf
      .createOptional

  val WORKER_JVM_PROFILER_ENABLED: ConfigEntry[Boolean] =
    buildConf("celeborn.worker.jvmProfiler.enabled")
      .categories("worker")
      .version("0.5.0")
      .doc("Turn on code profiling via async_profiler in workers.")
      .booleanConf
      .createWithDefault(false)

  val WORKER_JVM_PROFILER_OPTIONS: ConfigEntry[String] =
    buildConf("celeborn.worker.jvmProfiler.options")
      .categories("worker")
      .version("0.5.0")
      .doc("Options to pass on to the async profiler.")
      .stringConf
      .createWithDefault("event=wall,interval=10ms,alloc=2m,lock=10ms,chunktime=300s")

  val WORKER_JVM_PROFILER_LOCAL_DIR: ConfigEntry[String] =
    buildConf("celeborn.worker.jvmProfiler.localDir")
      .categories("worker")
      .version("0.5.0")
      .doc("Local file system path on worker where profiler output is saved. "
        + "Defaults to the working directory of the worker process.")
      .stringConf
      .createWithDefault(".")

  val WORKER_JVM_QUAKE_ENABLED: ConfigEntry[Boolean] =
    buildConf("celeborn.worker.jvmQuake.enabled")
      .categories("worker")
      .version("0.4.0")
      .doc("When true, Celeborn worker will start the jvm quake to monitor of gc behavior, " +
        "which enables early detection of memory management issues and facilitates fast failure.")
      .booleanConf
      .createWithDefault(false)

  val WORKER_JVM_QUAKE_CHECK_INTERVAL: ConfigEntry[Long] =
    buildConf("celeborn.worker.jvmQuake.check.interval")
      .categories("worker")
      .version("0.4.0")
      .doc("Interval of gc behavior checking for worker jvm quake.")
      .timeConf(TimeUnit.MILLISECONDS)
      .createWithDefaultString("1s")

  val WORKER_JVM_QUAKE_RUNTIME_WEIGHT: ConfigEntry[Double] =
    buildConf("celeborn.worker.jvmQuake.runtimeWeight")
      .categories("worker")
      .version("0.4.0")
      .doc(
        "The factor by which to multiply running JVM time, when weighing it against GCing time. " +
          "'Deficit' is accumulated as `gc_time - runtime * runtime_weight`, and is compared against threshold " +
          "to determine whether to take action.")
      .doubleConf
      .createWithDefault(5)

  val WORKER_JVM_QUAKE_DUMP_THRESHOLD: ConfigEntry[Long] =
    buildConf("celeborn.worker.jvmQuake.dump.threshold")
      .categories("worker")
      .version("0.4.0")
      .doc("The threshold of heap dump for the maximum GC 'deficit' which can be accumulated before jvmquake takes action. " +
        "Meanwhile, there is no heap dump generated when dump threshold is greater than kill threshold.")
      .timeConf(TimeUnit.MILLISECONDS)
      .createWithDefaultString("30s")

  val WORKER_JVM_QUAKE_KILL_THRESHOLD: ConfigEntry[Long] =
    buildConf("celeborn.worker.jvmQuake.kill.threshold")
      .categories("worker")
      .version("0.4.0")
      .doc("The threshold of system kill for the maximum GC 'deficit' which can be accumulated before jvmquake takes action.")
      .timeConf(TimeUnit.MILLISECONDS)
      .createWithDefaultString("60s")

  val WORKER_JVM_QUAKE_DUMP_ENABLED: ConfigEntry[Boolean] =
    buildConf("celeborn.worker.jvmQuake.dump.enabled")
      .categories("worker")
      .version("0.4.0")
      .doc("Whether to heap dump for the maximum GC 'deficit' during worker jvm quake.")
      .booleanConf
      .createWithDefault(true)

  val WORKER_JVM_QUAKE_DUMP_PATH: ConfigEntry[String] =
    buildConf("celeborn.worker.jvmQuake.dump.path")
      .categories("worker")
      .version("0.4.0")
      .doc("The path of heap dump for the maximum GC 'deficit' during worker jvm quake.")
      .stringConf
      .transform(_.replace("<tmp>", System.getProperty("java.io.tmpdir"))
        .replace("<pid>", Utils.getProcessId))
      .createWithDefault(s"<tmp>/jvm-quake/dump/<pid>")

  val WORKER_JVM_QUAKE_EXIT_CODE: ConfigEntry[Int] =
    buildConf("celeborn.worker.jvmQuake.exitCode")
      .categories("worker")
      .version("0.4.0")
      .doc("The exit code of system kill for the maximum GC 'deficit' during worker jvm quake.")
      .intConf
      .createWithDefault(502)

  val APPLICATION_HEARTBEAT_INTERVAL: ConfigEntry[Long] =
    buildConf("celeborn.client.application.heartbeatInterval")
      .withAlternative("celeborn.application.heartbeatInterval")
      .categories("client")
      .version("0.3.0")
      .doc("Interval for client to send heartbeat message to master.")
      .timeConf(TimeUnit.MILLISECONDS)
      .createWithDefaultString("10s")

  val APPLICATION_UNREGISTER_ENABLED: ConfigEntry[Boolean] =
    buildConf("celeborn.client.application.unregister.enabled")
      .categories("client")
      .version("0.3.2")
      .doc("When true, Celeborn client will inform celeborn master the application is already shutdown during client " +
        "exit, this allows the cluster to release resources immediately, resulting in resource savings.")
      .booleanConf
      .createWithDefault(true)

  val CLIENT_EXCLUDE_PEER_WORKER_ON_FAILURE_ENABLED: ConfigEntry[Boolean] =
    buildConf("celeborn.client.excludePeerWorkerOnFailure.enabled")
      .categories("client")
      .version("0.3.0")
      .doc("When true, Celeborn will exclude partition's peer worker on failure " +
        "when push data to replica failed.")
      .booleanConf
      .createWithDefault(true)

  val CLIENT_EXCLUDED_WORKER_EXPIRE_TIMEOUT: ConfigEntry[Long] =
    buildConf("celeborn.client.excludedWorker.expireTimeout")
      .withAlternative("celeborn.worker.excluded.expireTimeout")
      .categories("client")
      .version("0.3.0")
      .doc("Timeout time for LifecycleManager to clear reserved excluded worker. Default to be 1.5 * `celeborn.master.heartbeat.worker.timeout` " +
        "to cover worker heartbeat timeout check period")
      .timeConf(TimeUnit.MILLISECONDS)
      .createWithDefaultString("180s")

  val CLIENT_CHECKED_USE_ALLOCATED_WORKERS: ConfigEntry[Boolean] =
    buildConf("celeborn.client.checked.useAllocatedWorkers")
      .internal
      .categories("client")
      .version("0.3.0")
      .doc("When true, Celeborn will use local allocated workers as candidate being checked workers(check the workers " +
        "whether unKnown in master), this may be more useful for map partition to regenerate the lost data), " +
        "otherwise use local black list as candidate being checked workers.")
      .booleanConf
      .createWithDefault(false)

  val TEST_CLIENT_MOCK_DESTROY_SLOTS_FAILURE: ConfigEntry[Boolean] =
    buildConf("celeborn.test.client.mockDestroySlotsFailure")
      .internal
      .categories("test", "client")
      .doc("Fail destroy slots request for test")
      .version("0.3.2")
      .booleanConf
      .createWithDefault(false)

  val TEST_MOCK_COMMIT_FILES_FAILURE: ConfigEntry[Boolean] =
    buildConf("celeborn.test.mockCommitFilesFailure")
      .internal
      .categories("test", "client", "worker")
      .doc("Fail commit files request for test")
      .version("0.3.2")
      .booleanConf
      .createWithDefault(false)

  val TEST_CLIENT_MOCK_SHUFFLE_LOST: ConfigEntry[Boolean] =
    buildConf("celeborn.test.client.mockShuffleLost")
      .internal
      .categories("test", "client")
      .doc("Mock shuffle lost.")
      .version("0.5.2")
      .internal
      .booleanConf
      .createWithDefault(false)

  val TEST_CLIENT_MOCK_SHUFFLE_LOST_SHUFFLE: ConfigEntry[Int] =
    buildConf("celeborn.test.client.mockShuffleLostShuffle")
      .internal
      .categories("test", "client")
      .doc("Mock shuffle lost for shuffle")
      .version("0.5.2")
      .internal
      .intConf
      .createWithDefault(0)

  val CLIENT_PUSH_REPLICATE_ENABLED: ConfigEntry[Boolean] =
    buildConf("celeborn.client.push.replicate.enabled")
      .withAlternative("celeborn.push.replicate.enabled")
      .categories("client")
      .doc("When true, Celeborn worker will replicate shuffle data to another Celeborn worker " +
        "asynchronously to ensure the pushed shuffle data won't be lost after the node failure. " +
        "It's recommended to set `false` when `HDFS` is enabled in `celeborn.storage.availableTypes`.")
      .version("0.3.0")
      .booleanConf
      .createWithDefault(false)

  val CLIENT_PUSH_BUFFER_INITIAL_SIZE: ConfigEntry[Long] =
    buildConf("celeborn.client.push.buffer.initial.size")
      .withAlternative("celeborn.push.buffer.initial.size")
      .categories("client")
      .version("0.3.0")
      .bytesConf(ByteUnit.BYTE)
      .createWithDefaultString("8k")

  val CLIENT_PUSH_BUFFER_MAX_SIZE: ConfigEntry[Long] =
    buildConf("celeborn.client.push.buffer.max.size")
      .withAlternative("celeborn.push.buffer.max.size")
      .categories("client")
      .version("0.3.0")
      .doc("Max size of reducer partition buffer memory for shuffle hash writer. The pushed " +
        "data will be buffered in memory before sending to Celeborn worker. For performance " +
        "consideration keep this buffer size higher than 32K. Example: If reducer amount is " +
        "2000, buffer size is 64K, then each task will consume up to `64KiB * 2000 = 125MiB` " +
        "heap memory.")
      .bytesConf(ByteUnit.BYTE)
      .createWithDefaultString("64k")

  val CLIENT_PUSH_QUEUE_CAPACITY: ConfigEntry[Int] =
    buildConf("celeborn.client.push.queue.capacity")
      .withAlternative("celeborn.push.queue.capacity")
      .categories("client")
      .version("0.3.0")
      .doc("Push buffer queue size for a task. The maximum memory is " +
        "`celeborn.client.push.buffer.max.size` * `celeborn.client.push.queue.capacity`, " +
        "default: 64KiB * 512 = 32MiB")
      .intConf
      .createWithDefault(512)

  val CLIENT_PUSH_MAX_REQS_IN_FLIGHT_TOTAL: ConfigEntry[Int] =
    buildConf("celeborn.client.push.maxReqsInFlight.total")
      .withAlternative("celeborn.push.maxReqsInFlight")
      .categories("client")
      .version("0.3.0")
      .doc("Amount of total Netty in-flight requests. The maximum memory is " +
        "`celeborn.client.push.maxReqsInFlight.total` * `celeborn.client.push.buffer.max.size` " +
        "* compression ratio(1 in worst case): 64KiB * 256 = 16MiB")
      .intConf
      .createWithDefault(256)

  val CLIENT_PUSH_MAX_REQS_IN_FLIGHT_PERWORKER: ConfigEntry[Int] =
    buildConf("celeborn.client.push.maxReqsInFlight.perWorker")
      .categories("client")
      .version("0.3.0")
      .doc(
        "Amount of Netty in-flight requests per worker. Default max memory of in flight requests " +
          " per worker is `celeborn.client.push.maxReqsInFlight.perWorker` * `celeborn.client.push.buffer.max.size` " +
          "* compression ratio(1 in worst case): 64KiB * 32 = 2MiB. The maximum memory will " +
          "not exceed `celeborn.client.push.maxReqsInFlight.total`.")
      .intConf
      .createWithDefault(32)

  val CLIENT_PUSH_MAX_REVIVE_TIMES: ConfigEntry[Int] =
    buildConf("celeborn.client.push.revive.maxRetries")
      .categories("client")
      .version("0.3.0")
      .doc("Max retry times for reviving when celeborn push data failed.")
      .intConf
      .createWithDefault(5)

  val CLIENT_PUSH_REVIVE_INTERVAL: ConfigEntry[Long] =
    buildConf("celeborn.client.push.revive.interval")
      .categories("client")
      .version("0.3.0")
      .doc("Interval for client to trigger Revive to LifecycleManager. The number of partitions in one Revive " +
        "request is `celeborn.client.push.revive.batchSize`.")
      .timeConf(TimeUnit.MILLISECONDS)
      .createWithDefaultString("100ms")

  val CLIENT_PUSH_REVIVE_BATCHSIZE: ConfigEntry[Int] =
    buildConf("celeborn.client.push.revive.batchSize")
      .categories("client")
      .version("0.3.0")
      .doc("Max number of partitions in one Revive request.")
      .intConf
      .createWithDefault(2048)

  val CLIENT_PUSH_EXCLUDE_WORKER_ON_FAILURE_ENABLED: ConfigEntry[Boolean] =
    buildConf("celeborn.client.push.excludeWorkerOnFailure.enabled")
      .categories("client")
      .doc("Whether to enable shuffle client-side push exclude workers on failures.")
      .version("0.3.0")
      .booleanConf
      .createWithDefault(false)

  val CLIENT_PUSH_LIMIT_STRATEGY: ConfigEntry[String] =
    buildConf("celeborn.client.push.limit.strategy")
      .categories("client")
      .doc("The strategy used to control the push speed. " +
        "Valid strategies are SIMPLE and SLOWSTART. The SLOWSTART strategy usually works with " +
        "congestion control mechanism on the worker side.")
      .version("0.3.0")
      .stringConf
      .transform(_.toUpperCase(Locale.ROOT))
      .checkValues(Set("SIMPLE", "SLOWSTART"))
      .createWithDefaultString("SIMPLE")

  val CLIENT_PUSH_SLOW_START_INITIAL_SLEEP_TIME: ConfigEntry[Long] =
    buildConf("celeborn.client.push.slowStart.initialSleepTime")
      .categories("client")
      .version("0.3.0")
      .doc(s"The initial sleep time if the current max in flight requests is 0")
      .timeConf(TimeUnit.MILLISECONDS)
      .createWithDefaultString("500ms")

  val CLIENT_PUSH_SLOW_START_MAX_SLEEP_TIME: ConfigEntry[Long] =
    buildConf("celeborn.client.push.slowStart.maxSleepTime")
      .categories("client")
      .version("0.3.0")
      .doc(s"If ${CLIENT_PUSH_LIMIT_STRATEGY.key} is set to SLOWSTART, push side will " +
        "take a sleep strategy for each batch of requests, this controls " +
        "the max sleep time if the max in flight requests limit is 1 for a long time")
      .timeConf(TimeUnit.MILLISECONDS)
      .createWithDefaultString("2s")

  val CLIENT_PUSH_DATA_TIMEOUT: ConfigEntry[Long] =
    buildConf("celeborn.client.push.timeout")
      .withAlternative("celeborn.push.data.timeout")
      .categories("client")
      .version("0.3.0")
      .doc(s"Timeout for a task to push data rpc message. This value should better be more than twice of `${PUSH_TIMEOUT_CHECK_INTERVAL.key}`")
      .timeConf(TimeUnit.MILLISECONDS)
      .checkValue(_ > 0, "Value must be positive!")
      .createWithDefaultString("120s")

  val TEST_CLIENT_PUSH_PRIMARY_DATA_TIMEOUT: ConfigEntry[Boolean] =
    buildConf("celeborn.test.worker.pushPrimaryDataTimeout")
      .withAlternative("celeborn.test.pushMasterDataTimeout")
      .internal
      .categories("test", "worker")
      .version("0.3.0")
      .doc("Whether to test push primary data timeout")
      .booleanConf
      .createWithDefault(false)

  val TEST_WORKER_PUSH_REPLICA_DATA_TIMEOUT: ConfigEntry[Boolean] =
    buildConf("celeborn.test.worker.pushReplicaDataTimeout")
      .internal
      .categories("test", "worker")
      .version("0.3.0")
      .doc("Whether to test push replica data timeout")
      .booleanConf
      .createWithDefault(false)

  val CLIENT_PUSH_LIMIT_IN_FLIGHT_TIMEOUT: OptionalConfigEntry[Long] =
    buildConf("celeborn.client.push.limit.inFlight.timeout")
      .withAlternative("celeborn.push.limit.inFlight.timeout")
      .categories("client")
      .doc("Timeout for netty in-flight requests to be done. " +
        s"Default value should be `${CLIENT_PUSH_DATA_TIMEOUT.key} * 2`.")
      .version("0.3.0")
      .timeConf(TimeUnit.MILLISECONDS)
      .createOptional

  val CLIENT_PUSH_LIMIT_IN_FLIGHT_SLEEP_INTERVAL: ConfigEntry[Long] =
    buildConf("celeborn.client.push.limit.inFlight.sleepInterval")
      .withAlternative("celeborn.push.limit.inFlight.sleepInterval")
      .categories("client")
      .doc("Sleep interval when check netty in-flight requests to be done.")
      .version("0.3.0")
      .timeConf(TimeUnit.MILLISECONDS)
      .createWithDefaultString("50ms")

  val CLIENT_PUSH_SORT_RANDOMIZE_PARTITION_ENABLED: ConfigEntry[Boolean] =
    buildConf("celeborn.client.push.sort.randomizePartitionId.enabled")
      .withAlternative("celeborn.push.sort.randomizePartitionId.enabled")
      .categories("client")
      .doc(
        "Whether to randomize partitionId in push sorter. If true, partitionId will be randomized " +
          "when sort data to avoid skew when push to worker")
      .version("0.3.0")
      .booleanConf
      .createWithDefault(false)

  val CLIENT_PUSH_RETRY_THREADS: ConfigEntry[Int] =
    buildConf("celeborn.client.push.retry.threads")
      .withAlternative("celeborn.push.retry.threads")
      .categories("client")
      .doc("Thread number to process shuffle re-send push data requests.")
      .version("0.3.0")
      .intConf
      .createWithDefault(8)

  val CLIENT_PUSH_TAKE_TASK_WAIT_INTERVAL: ConfigEntry[Long] =
    buildConf("celeborn.client.push.takeTaskWaitInterval")
      .categories("client")
      .doc("Wait interval if no task available to push to worker.")
      .version("0.3.0")
      .timeConf(TimeUnit.MILLISECONDS)
      .createWithDefaultString("50ms")

  val CLIENT_PUSH_TAKE_TASK_MAX_WAIT_ATTEMPTS: ConfigEntry[Int] =
    buildConf("celeborn.client.push.takeTaskMaxWaitAttempts")
      .categories("client")
      .doc("Max wait times if no task available to push to worker.")
      .version("0.3.0")
      .intConf
      .createWithDefault(1)

  val CLIENT_PUSH_SENDBUFFERPOOL_EXPIRETIMEOUT: ConfigEntry[Long] =
    buildConf("celeborn.client.push.sendBufferPool.expireTimeout")
      .categories("client")
      .doc("Timeout before clean up SendBufferPool. If SendBufferPool is idle for more than this time, " +
        "the send buffers and push tasks will be cleaned up.")
      .version("0.3.1")
      .timeConf(TimeUnit.MILLISECONDS)
      .createWithDefaultString("60s")

  val CLIENT_PUSH_SENDBUFFERPOOL_CHECKEXPIREINTERVAL: ConfigEntry[Long] =
    buildConf("celeborn.client.push.sendBufferPool.checkExpireInterval")
      .categories("client")
      .doc("Interval to check expire for send buffer pool. If the pool has been idle " +
        s"for more than `${CLIENT_PUSH_SENDBUFFERPOOL_EXPIRETIMEOUT.key}`, the pooled send buffers and push tasks will be cleaned up.")
      .version("0.3.1")
      .timeConf(TimeUnit.MILLISECONDS)
      .createWithDefaultString("30s")

  val TEST_CLIENT_RETRY_REVIVE: ConfigEntry[Boolean] =
    buildConf("celeborn.test.client.retryRevive")
      .withAlternative("celeborn.test.retryRevive")
      .internal
      .categories("test", "client")
      .doc("Fail push data and request for test")
      .version("0.3.0")
      .booleanConf
      .createWithDefault(false)

  val CLIENT_FETCH_TIMEOUT: ConfigEntry[Long] =
    buildConf("celeborn.client.fetch.timeout")
      .withAlternative("celeborn.fetch.timeout")
      .categories("client")
      .version("0.3.0")
      .doc("Timeout for a task to open stream and fetch chunk.")
      .timeConf(TimeUnit.MILLISECONDS)
      .createWithDefaultString("600s")

  val CLIENT_FETCH_BUFFER_SIZE: ConfigEntry[Long] =
    buildConf("celeborn.client.fetch.buffer.size")
      .categories("client")
      .version("0.4.0")
      .doc("Size of reducer partition buffer memory for shuffle reader. The fetched data " +
        "will be buffered in memory before consuming. For performance consideration keep " +
        s"this buffer size not less than `${CLIENT_PUSH_BUFFER_MAX_SIZE.key}`.")
      .bytesConf(ByteUnit.BYTE)
      .createWithDefaultString("64k")

  val PARTITION_READER_CHECKPOINT_ENABLED: ConfigEntry[Boolean] =
    buildConf("celeborn.client.partition.reader.checkpoint.enabled")
      .categories("client")
      .version("0.6.0")
      .doc("Whether or not checkpoint reads when re-creating a partition reader. Setting to true minimizes" +
        " the amount of unnecessary reads during partition read retries")
      .booleanConf
      .createWithDefault(false)

  val CLIENT_FETCH_MAX_REQS_IN_FLIGHT: ConfigEntry[Int] =
    buildConf("celeborn.client.fetch.maxReqsInFlight")
      .withAlternative("celeborn.fetch.maxReqsInFlight")
      .categories("client")
      .version("0.3.0")
      .doc("Amount of in-flight chunk fetch request.")
      .intConf
      .createWithDefault(3)

  val CLIENT_FETCH_MAX_RETRIES_FOR_EACH_REPLICA: ConfigEntry[Int] =
    buildConf("celeborn.client.fetch.maxRetriesForEachReplica")
      .withAlternative("celeborn.fetch.maxRetriesForEachReplica")
      .withAlternative("celeborn.fetch.maxRetries")
      .categories("client")
      .version("0.3.0")
      .doc("Max retry times of fetch chunk on each replica")
      .intConf
      .createWithDefault(3)

  val CLIENT_STAGE_RERUN_ENABLED: ConfigEntry[Boolean] =
    buildConf("celeborn.client.spark.stageRerun.enabled")
      .withAlternative("celeborn.client.spark.fetch.throwsFetchFailure")
      .categories("client")
      .version("0.4.0")
      .doc("Whether to enable stage rerun. If true, client throws FetchFailedException instead of CelebornIOException.")
      .booleanConf
      .createWithDefault(true)

  val CLIENT_FETCH_CLEAN_FAILED_SHUFFLE: ConfigEntry[Boolean] =
    buildConf("celeborn.client.spark.fetch.cleanFailedShuffle")
      .categories("client")
      .version("0.6.0")
      .doc("whether to clean those disk space occupied by shuffles which cannot be fetched")
      .booleanConf
      .createWithDefault(false)

  val CLIENT_FETCH_CLEAN_FAILED_SHUFFLE_INTERVAL: ConfigEntry[Long] =
    buildConf("celeborn.client.spark.fetch.cleanFailedShuffleInterval")
      .categories("client")
      .version("0.6.0")
      .doc("the interval to clean the failed-to-fetch shuffle files, only valid when" +
        s" ${CLIENT_FETCH_CLEAN_FAILED_SHUFFLE.key} is enabled")
      .timeConf(TimeUnit.MILLISECONDS)
      .createWithDefaultString("1s")

  val CLIENT_FETCH_EXCLUDE_WORKER_ON_FAILURE_ENABLED: ConfigEntry[Boolean] =
    buildConf("celeborn.client.fetch.excludeWorkerOnFailure.enabled")
      .categories("client")
      .doc("Whether to enable shuffle client-side fetch exclude workers on failure.")
      .version("0.3.0")
      .booleanConf
      .createWithDefault(false)

  val CLIENT_FETCH_EXCLUDED_WORKER_EXPIRE_TIMEOUT: ConfigEntry[Long] =
    buildConf("celeborn.client.fetch.excludedWorker.expireTimeout")
      .categories("client")
      .doc(
        "ShuffleClient is a static object, it will be used in the whole lifecycle of Executor, " +
          "We give a expire time for excluded workers to avoid a transient worker issues.")
      .version("0.3.0")
      .fallbackConf(CLIENT_EXCLUDED_WORKER_EXPIRE_TIMEOUT)

  val TEST_CLIENT_FETCH_FAILURE: ConfigEntry[Boolean] =
    buildConf("celeborn.test.client.fetchFailure")
      .withAlternative("celeborn.test.fetchFailure")
      .internal
      .categories("test", "client")
      .version("0.3.0")
      .doc("Whether to test fetch chunk failure")
      .booleanConf
      .createWithDefault(false)

  val SHUFFLE_RANGE_READ_FILTER_ENABLED: ConfigEntry[Boolean] =
    buildConf("celeborn.client.shuffle.rangeReadFilter.enabled")
      .withAlternative("celeborn.shuffle.rangeReadFilter.enabled")
      .categories("client")
      .version("0.2.0")
      .doc("If a spark application have skewed partition, this value can set to true to improve performance.")
      .booleanConf
      .createWithDefault(false)

  val SHUFFLE_PARTITION_TYPE: ConfigEntry[String] =
    buildConf("celeborn.client.shuffle.partition.type")
      .withAlternative("celeborn.shuffle.partition.type")
      .categories("client")
      .doc("Type of shuffle's partition.")
      .version("0.3.0")
      .stringConf
      .transform(_.toUpperCase(Locale.ROOT))
      .checkValues(Set(
        PartitionType.REDUCE.name,
        PartitionType.MAP.name,
        PartitionType.MAPGROUP.name))
      .createWithDefault(PartitionType.REDUCE.name)

  val SHUFFLE_PARTITION_SPLIT_THRESHOLD: ConfigEntry[Long] =
    buildConf("celeborn.client.shuffle.partitionSplit.threshold")
      .withAlternative("celeborn.shuffle.partitionSplit.threshold")
      .categories("client")
      .doc("Shuffle file size threshold, if file size exceeds this, trigger split.")
      .version("0.3.0")
      .bytesConf(ByteUnit.BYTE)
      .createWithDefaultString("1G")

  val SHUFFLE_PARTITION_SPLIT_MODE: ConfigEntry[String] =
    buildConf("celeborn.client.shuffle.partitionSplit.mode")
      .withAlternative("celeborn.shuffle.partitionSplit.mode")
      .categories("client")
      .doc("soft: the shuffle file size might be larger than split threshold. " +
        "hard: the shuffle file size will be limited to split threshold.")
      .version("0.3.0")
      .stringConf
      .transform(_.toUpperCase(Locale.ROOT))
      .checkValues(Set(PartitionSplitMode.SOFT.name, PartitionSplitMode.HARD.name))
      .createWithDefault(PartitionSplitMode.SOFT.name)

  val SHUFFLE_COMPRESSION_CODEC: ConfigEntry[String] =
    buildConf("celeborn.client.shuffle.compression.codec")
      .withAlternative("celeborn.shuffle.compression.codec")
      .withAlternative("remote-shuffle.job.compression.codec")
      .categories("client")
      .doc("The codec used to compress shuffle data. By default, Celeborn provides three codecs: `lz4`, `zstd`, `none`. " +
        "`none` means that shuffle compression is disabled. " +
        "Since Flink version 1.16, zstd is supported for Flink shuffle client.")
      .version("0.3.0")
      .stringConf
      .transform(_.toUpperCase(Locale.ROOT))
      .checkValues(Set(
        CompressionCodec.LZ4.name,
        CompressionCodec.ZSTD.name,
        CompressionCodec.NONE.name))
      .createWithDefault(CompressionCodec.LZ4.name)

  val SHUFFLE_DECOMPRESSION_LZ4_XXHASH_INSTANCE: OptionalConfigEntry[String] =
    buildConf("celeborn.client.shuffle.decompression.lz4.xxhash.instance")
      .categories("client")
      .doc("Decompression XXHash instance for Lz4. Available options: JNI, JAVASAFE, JAVAUNSAFE.")
      .version("0.3.2")
      .stringConf
      .transform(_.toUpperCase(Locale.ROOT))
      .checkValues(Set("JNI", "JAVASAFE", "JAVAUNSAFE"))
      .createOptional

  val SHUFFLE_COMPRESSION_ZSTD_LEVEL: ConfigEntry[Int] =
    buildConf("celeborn.client.shuffle.compression.zstd.level")
      .withAlternative("celeborn.shuffle.compression.zstd.level")
      .categories("client")
      .doc("Compression level for Zstd compression codec, its value should be an integer " +
        "between -5 and 22. Increasing the compression level will result in better compression " +
        "at the expense of more CPU and memory.")
      .version("0.3.0")
      .intConf
      .checkValue(
        value => value >= -5 && value <= 22,
        s"Compression level for Zstd compression codec should be an integer between -5 and 22.")
      .createWithDefault(1)

  val SHUFFLE_EXPIRED_CHECK_INTERVAL: ConfigEntry[Long] =
    buildConf("celeborn.client.shuffle.expired.checkInterval")
      .withAlternative("celeborn.shuffle.expired.checkInterval")
      .categories("client")
      .version("0.3.0")
      .doc("Interval for client to check expired shuffles.")
      .timeConf(TimeUnit.MILLISECONDS)
      .createWithDefaultString("60s")

  val CLIENT_SHUFFLE_MANAGER_PORT: ConfigEntry[Int] =
    buildConf("celeborn.client.shuffle.manager.port")
      .withAlternative("celeborn.shuffle.manager.port")
      .categories("client")
      .version("0.3.0")
      .doc("Port used by the LifecycleManager on the Driver.")
      .intConf
      .checkValue(
        (port: Int) => {
          if (port != 0) {
            logWarning(
              "The user specifies the port used by the LifecycleManager on the Driver, and its" +
                s" values is $port, which may cause port conflicts and startup failure.")
          }
          true
        },
        "")
      .createWithDefault(0)

  val CLIENT_BATCH_HANDLE_CHANGE_PARTITION_ENABLED: ConfigEntry[Boolean] =
    buildConf("celeborn.client.shuffle.batchHandleChangePartition.enabled")
      .withAlternative("celeborn.shuffle.batchHandleChangePartition.enabled")
      .categories("client")
      .internal
      .doc("When true, LifecycleManager will handle change partition request in batch. " +
        "Otherwise, LifecycleManager will process the requests one by one")
      .version("0.3.0")
      .booleanConf
      .createWithDefault(true)

  val CLIENT_BATCH_REMOVE_EXPIRED_SHUFFLE_ENABLED: ConfigEntry[Boolean] =
    buildConf("celeborn.client.shuffle.batchHandleRemoveExpiredShuffles.enabled")
      .categories("client")
      .version("0.6.0")
      .doc("Whether to batch remove expired shuffles. This is an optimization switch on removing expired shuffles.")
      .booleanConf
      .createWithDefault(false)

  val CLIENT_BATCH_HANDLE_CHANGE_PARTITION_BUCKETS: ConfigEntry[Int] =
    buildConf("celeborn.client.shuffle.batchHandleChangePartition.partitionBuckets")
      .categories("client")
      .doc("Max number of change partition requests which can be concurrently processed.")
      .version("0.5.0")
      .intConf
      .createWithDefault(256)

  val CLIENT_BATCH_HANDLE_CHANGE_PARTITION_THREADS: ConfigEntry[Int] =
    buildConf("celeborn.client.shuffle.batchHandleChangePartition.threads")
      .withAlternative("celeborn.shuffle.batchHandleChangePartition.threads")
      .categories("client")
      .doc("Threads number for LifecycleManager to handle change partition request in batch.")
      .version("0.3.0")
      .intConf
      .createWithDefault(8)

  val CLIENT_BATCH_HANDLE_CHANGE_PARTITION_INTERVAL: ConfigEntry[Long] =
    buildConf("celeborn.client.shuffle.batchHandleChangePartition.interval")
      .withAlternative("celeborn.shuffle.batchHandleChangePartition.interval")
      .categories("client")
      .doc("Interval for LifecycleManager to schedule handling change partition requests in batch.")
      .version("0.3.0")
      .timeConf(TimeUnit.MILLISECONDS)
      .createWithDefaultString("100ms")

  val CLIENT_BATCH_HANDLE_COMMIT_PARTITION_ENABLED: ConfigEntry[Boolean] =
    buildConf("celeborn.client.shuffle.batchHandleCommitPartition.enabled")
      .withAlternative("celeborn.shuffle.batchHandleCommitPartition.enabled")
      .categories("client")
      .internal
      .doc("When true, LifecycleManager will handle commit partition request in batch. " +
        "Otherwise, LifecycleManager won't commit partition before stage end")
      .version("0.3.0")
      .booleanConf
      .createWithDefault(true)

  val CLIENT_BATCH_HANDLE_COMMIT_PARTITION_THREADS: ConfigEntry[Int] =
    buildConf("celeborn.client.shuffle.batchHandleCommitPartition.threads")
      .withAlternative("celeborn.shuffle.batchHandleCommitPartition.threads")
      .categories("client")
      .doc("Threads number for LifecycleManager to handle commit partition request in batch.")
      .version("0.3.0")
      .intConf
      .createWithDefault(8)

  val CLIENT_BATCH_HANDLED_COMMIT_PARTITION_INTERVAL: ConfigEntry[Long] =
    buildConf("celeborn.client.shuffle.batchHandleCommitPartition.interval")
      .withAlternative("celeborn.shuffle.batchHandleCommitPartition.interval")
      .categories("client")
      .doc("Interval for LifecycleManager to schedule handling commit partition requests in batch.")
      .version("0.3.0")
      .timeConf(TimeUnit.MILLISECONDS)
      .createWithDefaultString("5s")

  val CLIENT_BATCH_HANDLE_RELEASE_PARTITION_ENABLED: ConfigEntry[Boolean] =
    buildConf("celeborn.client.shuffle.batchHandleReleasePartition.enabled")
      .categories("client")
      .internal
      .doc("When true, LifecycleManager will handle release partition request in batch. " +
        "Otherwise, LifecycleManager will process release partition request immediately")
      .version("0.3.0")
      .booleanConf
      .createWithDefault(true)

  val CLIENT_BATCH_HANDLE_RELEASE_PARTITION_THREADS: ConfigEntry[Int] =
    buildConf("celeborn.client.shuffle.batchHandleReleasePartition.threads")
      .categories("client")
      .doc("Threads number for LifecycleManager to handle release partition request in batch.")
      .version("0.3.0")
      .intConf
      .createWithDefault(8)

  val CLIENT_BATCH_HANDLED_RELEASE_PARTITION_INTERVAL: ConfigEntry[Long] =
    buildConf("celeborn.client.shuffle.batchHandleReleasePartition.interval")
      .categories("client")
      .doc(
        "Interval for LifecycleManager to schedule handling release partition requests in batch.")
      .version("0.3.0")
      .timeConf(TimeUnit.MILLISECONDS)
      .createWithDefaultString("5s")

  val CLIENT_REGISTER_SHUFFLE_MAX_RETRIES: ConfigEntry[Int] =
    buildConf("celeborn.client.registerShuffle.maxRetries")
      .withAlternative("celeborn.shuffle.register.maxRetries")
      .categories("client")
      .version("0.3.0")
      .doc("Max retry times for client to register shuffle.")
      .intConf
      .createWithDefault(3)

  val CLIENT_REGISTER_SHUFFLE_RETRY_WAIT: ConfigEntry[Long] =
    buildConf("celeborn.client.registerShuffle.retryWait")
      .withAlternative("celeborn.shuffle.register.retryWait")
      .categories("client")
      .version("0.3.0")
      .doc("Wait time before next retry if register shuffle failed.")
      .timeConf(TimeUnit.MILLISECONDS)
      .createWithDefaultString("3s")

  val CLIENT_RPC_RETRY_WAIT: ConfigEntry[Long] =
    buildConf("celeborn.client.rpc.retryWait")
      .categories("client")
      .version("0.5.4")
      .doc("Client-specified time to wait before next retry on RpcTimeoutException.")
      .timeConf(TimeUnit.MILLISECONDS)
      .createWithDefaultString("1s")

  val CLIENT_RESERVE_SLOTS_MAX_RETRIES: ConfigEntry[Int] =
    buildConf("celeborn.client.reserveSlots.maxRetries")
      .withAlternative("celeborn.slots.reserve.maxRetries")
      .categories("client")
      .version("0.3.0")
      .doc("Max retry times for client to reserve slots.")
      .intConf
      .createWithDefault(3)

  val CLIENT_RESERVE_SLOTS_RETRY_WAIT: ConfigEntry[Long] =
    buildConf("celeborn.client.reserveSlots.retryWait")
      .withAlternative("celeborn.slots.reserve.retryWait")
      .categories("client")
      .version("0.3.0")
      .doc("Wait time before next retry if reserve slots failed.")
      .timeConf(TimeUnit.MILLISECONDS)
      .createWithDefaultString("3s")

  val CLIENT_COMMIT_FILE_REQUEST_MAX_RETRY: ConfigEntry[Int] =
    buildConf("celeborn.client.requestCommitFiles.maxRetries")
      .categories("client")
      .doc("Max retry times for requestCommitFiles RPC.")
      .version("0.3.0")
      .intConf
      .checkValue(v => v > 0, "Value must be positive")
      .createWithDefault(4)

  val CLIENT_COMMIT_IGNORE_EXCLUDED_WORKERS: ConfigEntry[Boolean] =
    buildConf("celeborn.client.commitFiles.ignoreExcludedWorker")
      .categories("client")
      .version("0.3.0")
      .doc("When true, LifecycleManager will skip workers which are in the excluded list.")
      .booleanConf
      .createWithDefault(false)

  val CLIENT_SHUFFLE_DYNAMIC_RESOURCE_ENABLED: ConfigEntry[Boolean] =
    buildConf("celeborn.client.shuffle.dynamicResourceEnabled")
      .categories("client")
      .version("0.6.0")
      .doc("When enabled, the ChangePartitionManager will obtain candidate workers from the availableWorkers pool " +
        "during heartbeats when worker resource change.")
      .booleanConf
      .createWithDefault(false)

  val CLIENT_SHUFFLE_DYNAMIC_RESOURCE_FACTOR: ConfigEntry[Double] =
    buildConf("celeborn.client.shuffle.dynamicResourceFactor")
      .categories("client")
      .version("0.6.0")
      .doc("The ChangePartitionManager will check whether (unavailable workers / shuffle allocated workers) " +
        "is more than the factor before obtaining candidate workers from the requestSlots RPC response " +
        s"when `${CLIENT_SHUFFLE_DYNAMIC_RESOURCE_ENABLED.key}` set true")
      .doubleConf
      .checkValue(v => v >= 0.0 && v <= 1.0, "Should be in [0.0, 1.0].")
      .createWithDefault(0.5)

  val CLIENT_PUSH_STAGE_END_TIMEOUT: ConfigEntry[Long] =
    buildConf("celeborn.client.push.stageEnd.timeout")
      .withAlternative("celeborn.push.stageEnd.timeout")
      .categories("client")
      .doc(s"Timeout for waiting StageEnd. " +
        s"During this process, there are `${CLIENT_COMMIT_FILE_REQUEST_MAX_RETRY.key}` times for retry opportunities for committing files " +
        s"and 1 times for releasing slots request. User can customize this value according to your setting. " +
        s"By default, the value is the max timeout value `${NETWORK_IO_CONNECTION_TIMEOUT.key}`.")
      .version("0.3.0")
      .fallbackConf(NETWORK_IO_CONNECTION_TIMEOUT)

  val CLIENT_RESERVE_SLOTS_RPC_TIMEOUT: ConfigEntry[Long] =
    buildConf("celeborn.client.rpc.reserveSlots.askTimeout")
      .categories("client")
      .version("0.3.0")
      .doc("Timeout for LifecycleManager request reserve slots.")
      .fallbackConf(RPC_ASK_TIMEOUT)

  val CLIENT_RPC_REGISTER_SHUFFLE_ASK_TIMEOUT: ConfigEntry[Long] =
    buildConf("celeborn.client.rpc.registerShuffle.askTimeout")
      .withAlternative("celeborn.rpc.registerShuffle.askTimeout")
      .categories("client")
      .version("0.3.0")
      .doc(s"Timeout for ask operations during register shuffle. " +
        s"During this process, there are two times for retry opportunities for requesting slots, " +
        s"one request for establishing a connection with Worker and " +
        s"`${CLIENT_RESERVE_SLOTS_MAX_RETRIES.key}` times for retry opportunities for reserving slots. " +
        s"User can customize this value according to your setting.")
      .fallbackConf(RPC_ASK_TIMEOUT)

  val CLIENT_RPC_REQUEST_PARTITION_LOCATION_ASK_TIMEOUT: ConfigEntry[Long] =
    buildConf("celeborn.client.rpc.requestPartition.askTimeout")
      .categories("client")
      .version("0.2.0")
      .doc(s"Timeout for ask operations during requesting change partition location, such as reviving or splitting partition. " +
        s"During this process, there are `${CLIENT_RESERVE_SLOTS_MAX_RETRIES.key}` times for retry opportunities for reserving slots. " +
        s"User can customize this value according to your setting.")
      .fallbackConf(RPC_ASK_TIMEOUT)

  val CLIENT_RPC_GET_REDUCER_FILE_GROUP_ASK_TIMEOUT: ConfigEntry[Long] =
    buildConf("celeborn.client.rpc.getReducerFileGroup.askTimeout")
      .categories("client")
      .version("0.2.0")
      .doc(s"Timeout for ask operations during getting reducer file group information. " +
        s"During this process, there are `${CLIENT_COMMIT_FILE_REQUEST_MAX_RETRY.key}` times for retry opportunities for committing files " +
        s"and 1 times for releasing slots request. User can customize this value according to your setting.")
      .fallbackConf(RPC_ASK_TIMEOUT)

  val CLIENT_RPC_COMMIT_FILES_ASK_TIMEOUT: ConfigEntry[Long] =
    buildConf("celeborn.client.rpc.commitFiles.askTimeout")
      .categories("client")
      .version("0.4.1")
      .doc("Timeout for CommitHandler commit files.")
      .fallbackConf(RPC_ASK_TIMEOUT)

  val CLIENT_RPC_CACHE_SIZE: ConfigEntry[Int] =
    buildConf("celeborn.client.rpc.cache.size")
      .withAlternative("celeborn.rpc.cache.size")
      .categories("client")
      .version("0.3.0")
      .doc("The max cache items count for rpc cache.")
      .intConf
      .createWithDefault(256)

  val CLIENT_RPC_CACHE_CONCURRENCY_LEVEL: ConfigEntry[Int] =
    buildConf("celeborn.client.rpc.cache.concurrencyLevel")
      .withAlternative("celeborn.rpc.cache.concurrencyLevel")
      .categories("client")
      .version("0.3.0")
      .doc("The number of write locks to update rpc cache.")
      .intConf
      .createWithDefault(32)

  val CLIENT_RPC_CACHE_EXPIRE_TIME: ConfigEntry[Long] =
    buildConf("celeborn.client.rpc.cache.expireTime")
      .withAlternative("celeborn.rpc.cache.expireTime")
      .categories("client")
      .version("0.3.0")
      .doc("The time before a cache item is removed.")
      .timeConf(TimeUnit.MILLISECONDS)
      .createWithDefaultString("15s")

  val CLIENT_RPC_SHARED_THREADS: ConfigEntry[Int] =
    buildConf("celeborn.client.rpc.shared.threads")
      .categories("client")
      .version("0.3.2")
      .doc("Number of shared rpc threads in LifecycleManager.")
      .intConf
      .createWithDefault(16)

  val CLIENT_RPC_MAX_RETIRES: ConfigEntry[Int] =
    buildConf("celeborn.client.rpc.maxRetries")
      .categories("client")
      .version("0.3.2")
      .doc("Max RPC retry times in client.")
      .intConf
      .createWithDefault(3)

  val CLIENT_RESERVE_SLOTS_RACKAWARE_ENABLED: ConfigEntry[Boolean] =
    buildConf("celeborn.client.reserveSlots.rackaware.enabled")
      .withAlternative("celeborn.client.reserveSlots.rackware.enabled")
      .categories("client")
      .version("0.3.1")
      .doc("Whether need to place different replicates on different racks when allocating slots.")
      .booleanConf
      .createWithDefault(false)

  val CLIENT_SLOT_ASSIGN_MAX_WORKERS: ConfigEntry[Int] =
    buildConf("celeborn.client.slot.assign.maxWorkers")
      .categories("client")
      .version("0.3.1")
      .doc("Max workers that slots of one shuffle can be allocated on. Will choose the smaller positive one " +
        s"from Master side and Client side, see `${CelebornConf.MASTER_SLOT_ASSIGN_MAX_WORKERS.key}`.")
      .intConf
      .createWithDefault(10000)

  val CLIENT_CLOSE_IDLE_CONNECTIONS: ConfigEntry[Boolean] =
    buildConf("celeborn.client.closeIdleConnections")
      .categories("client")
      .doc("Whether client will close idle connections.")
      .version("0.3.0")
      .booleanConf
      .createWithDefault(true)

  val CLIENT_PUSH_DYNAMIC_WRITE_MODE_ENABLED: ConfigEntry[Boolean] =
    buildConf("celeborn.client.spark.push.dynamicWriteMode.enabled")
      .categories("client")
      .doc("Whether to dynamically switch push write mode based on conditions.If true, " +
        s"shuffle mode will be only determined by partition count")
      .version("0.5.0")
      .booleanConf
      .createWithDefault(false)

  val CLIENT_PUSH_DYNAMIC_WRITE_MODE_PARTITION_NUM_THRESHOLD: ConfigEntry[Int] =
    buildConf("celeborn.client.spark.push.dynamicWriteMode.partitionNum.threshold")
      .categories("client")
      .doc(s"Threshold of shuffle partition number for dynamically switching push writer mode. " +
        s"When the shuffle partition number is greater than this value, " +
        s"use the sort-based shuffle writer for memory efficiency; " +
        s"otherwise use the hash-based shuffle writer for speed. " +
        s"This configuration only takes effect when ${CLIENT_PUSH_DYNAMIC_WRITE_MODE_ENABLED.key} is true.")
      .version("0.5.0")
      .intConf
      .createWithDefault(2000)

  val CLIENT_SHUFFLE_GET_REDUCER_FILE_GROUP_BROADCAST_ENABLED =
    buildConf("celeborn.client.spark.shuffle.getReducerFileGroup.broadcast.enabled")
      .categories("client")
      .doc(
        "Whether to leverage Spark broadcast mechanism to send the GetReducerFileGroupResponse. " +
          "If the response size is large and Spark executor number is large, the Spark driver network " +
          "may be exhausted because each executor will pull the response from the driver. With broadcasting " +
          "GetReducerFileGroupResponse, it prevents the driver from being the bottleneck in sending out multiple " +
          "copies of the GetReducerFileGroupResponse (one per executor).")
      .version("0.6.0")
      .booleanConf
      .createWithDefault(false)

  val CLIENT_SHUFFLE_GET_REDUCER_FILE_GROUP_BROADCAST_MINI_SIZE =
    buildConf("celeborn.client.spark.shuffle.getReducerFileGroup.broadcast.miniSize")
      .categories("client")
      .doc("The size at which we use Broadcast to send the GetReducerFileGroupResponse to the executors.")
      .version("0.6.0")
      .bytesConf(ByteUnit.BYTE)
      .createWithDefaultString("512k")

  val SPARK_SHUFFLE_WRITER_MODE: ConfigEntry[String] =
    buildConf("celeborn.client.spark.shuffle.writer")
      .withAlternative("celeborn.shuffle.writer")
      .categories("client")
      .doc(s"Celeborn supports the following kind of shuffle writers. 1. hash: hash-based shuffle writer " +
        s"works fine when shuffle partition count is normal; 2. sort: sort-based shuffle writer works fine " +
        s"when memory pressure is high or shuffle partition count is huge. " +
        s"This configuration only takes effect when ${CLIENT_PUSH_DYNAMIC_WRITE_MODE_ENABLED.key} is false.")
      .version("0.3.0")
      .stringConf
      .transform(_.toUpperCase(Locale.ROOT))
      .checkValues(Set(ShuffleMode.HASH.name, ShuffleMode.SORT.name))
      .createWithDefault(ShuffleMode.HASH.name)

  val CLIENT_PUSH_UNSAFEROW_FASTWRITE_ENABLED: ConfigEntry[Boolean] =
    buildConf("celeborn.client.spark.push.unsafeRow.fastWrite.enabled")
      .categories("client")
      .version("0.2.2")
      .doc("This is Celeborn's optimization on UnsafeRow for Spark and it's true by default. " +
        "If you have changed UnsafeRow's memory layout set this to false.")
      .booleanConf
      .createWithDefault(true)

  val CHECK_WORKER_ENABLED: ConfigEntry[Boolean] =
    buildConf("celeborn.client.shuffle.checkWorker.enabled")
      .withAlternative("celeborn.client.spark.shuffle.checkWorker.enabled")
      .categories("client")
      .doc("When true, before registering shuffle, LifecycleManager should check " +
        "if current cluster have available workers, if cluster don't have available " +
        "workers, fallback to default shuffle.")
      .version("0.5.0")
      .booleanConf
      .createWithDefault(true)

  val SPARK_SHUFFLE_FALLBACK_POLICY: ConfigEntry[String] =
    buildConf("celeborn.client.spark.shuffle.fallback.policy")
      .categories("client")
      .version("0.5.0")
      .doc("Celeborn supports the following kind of fallback policies. " +
        s"1. ${FallbackPolicy.ALWAYS.name}: always use spark built-in shuffle implementation; " +
        s"2. ${FallbackPolicy.AUTO.name}: prefer to use celeborn shuffle implementation, and fallback to use spark " +
        "built-in shuffle implementation based on certain factors, e.g. availability of enough workers and quota, " +
        "shuffle partition number; " +
        s"3. ${FallbackPolicy.NEVER.name}: always use celeborn shuffle implementation, and fail fast when it it is " +
        "concluded that fallback is required based on factors above.")
      .stringConf
      .transform(_.toUpperCase(Locale.ROOT))
      .checkValues(Set(
        FallbackPolicy.ALWAYS.name,
        FallbackPolicy.AUTO.name,
        FallbackPolicy.NEVER.name))
      .createWithDefault(FallbackPolicy.AUTO.name)

  val SPARK_SHUFFLE_FORCE_FALLBACK_ENABLED: ConfigEntry[Boolean] =
    buildConf("celeborn.client.spark.shuffle.forceFallback.enabled")
      .withAlternative("celeborn.shuffle.forceFallback.enabled")
      .categories("client")
      .version("0.3.0")
      .doc("Always use spark built-in shuffle implementation. This configuration is deprecated, " +
        s"consider configuring `${CelebornConf.SPARK_SHUFFLE_FALLBACK_POLICY.key}` instead.")
      .booleanConf
      .createWithDefault(false)

  val SPARK_SHUFFLE_FALLBACK_PARTITION_THRESHOLD: ConfigEntry[Long] =
    buildConf("celeborn.client.spark.shuffle.fallback.numPartitionsThreshold")
      .withAlternative("celeborn.shuffle.forceFallback.numPartitionsThreshold")
      .withAlternative("celeborn.client.spark.shuffle.forceFallback.numPartitionsThreshold")
      .categories("client")
      .version("0.5.0")
      .doc("Celeborn will only accept shuffle of partition number lower than this configuration value. " +
        s"This configuration only takes effect when `${CelebornConf.SPARK_SHUFFLE_FALLBACK_POLICY.key}` " +
        s"is `${FallbackPolicy.AUTO.name}`.")
      .longConf
      .createWithDefault(Int.MaxValue)

  val FLINK_SHUFFLE_FALLBACK_POLICY: ConfigEntry[String] =
    buildConf("celeborn.client.flink.shuffle.fallback.policy")
      .categories("client")
      .version("0.6.0")
      .doc("Celeborn supports the following kind of fallback policies. " +
        s"1. ${FallbackPolicy.ALWAYS.name}: always use flink built-in shuffle implementation; " +
        s"2. ${FallbackPolicy.AUTO.name}: prefer to use celeborn shuffle implementation, and fallback to use flink " +
        "built-in shuffle implementation based on certain factors, e.g. availability of enough workers and quota; " +
        s"3. ${FallbackPolicy.NEVER.name}: always use celeborn shuffle implementation, and fail fast when it it is " +
        "concluded that fallback is required based on factors above.")
      .stringConf
      .transform(_.toUpperCase(Locale.ROOT))
      .checkValues(Set(
        FallbackPolicy.ALWAYS.name,
        FallbackPolicy.AUTO.name,
        FallbackPolicy.NEVER.name))
      .createWithDefault(FallbackPolicy.AUTO.name)

  val CLIENT_PUSH_SORT_MEMORY_THRESHOLD: ConfigEntry[Long] =
    buildConf("celeborn.client.spark.push.sort.memory.threshold")
      .withAlternative("celeborn.push.sortMemory.threshold")
      .categories("client")
      .doc("When SortBasedPusher use memory over the threshold, will trigger push data.")
      .version("0.3.0")
      .bytesConf(ByteUnit.BYTE)
      .createWithDefaultString("64m")

  val CLIENT_PUSH_SORT_USE_ADAPTIVE_MEMORY_THRESHOLD: ConfigEntry[Boolean] =
    buildConf("celeborn.client.spark.push.sort.memory.useAdaptiveThreshold")
      .categories("client")
      .doc("Adaptively adjust sort-based shuffle writer's memory threshold")
      .version("0.5.0")
      .booleanConf
      .createWithDefault(false)

  val CLIENT_PUSH_SORT_SMALL_PUSH_TOLERATE_FACTOR: ConfigEntry[Double] =
    buildConf("celeborn.client.spark.push.sort.memory.smallPushTolerateFactor")
      .categories("client")
      .doc(s"Only be in effect when ${CLIENT_PUSH_SORT_USE_ADAPTIVE_MEMORY_THRESHOLD.key} is" +
        " turned on. The larger this value is, the more aggressive Celeborn will enlarge the " +
        " Sort-based Shuffle writer's memory threshold. Specifically, this config controls when to" +
        " enlarge the sort shuffle writer's memory threshold. With N bytes data in memory and V as" +
        " the value of this config, if the number of pushes, C," +
        " when using sort based shuffle writer C >= (1 + V) * C' where C' is the number of pushes" +
        " if we were using hash based writer, we will enlarge the memory threshold by 2X.")
      .version("0.5.0")
      .doubleConf
      .checkValue(v => v >= 0.0, "Value must be no less than 0")
      .createWithDefault(0.2)

  val CLIENT_PUSH_SORT_MAX_MEMORY_FACTOR: ConfigEntry[Double] =
    buildConf("celeborn.client.spark.push.sort.memory.maxMemoryFactor")
      .categories("client")
      .doc(
        "the max portion of executor memory which can be used for SortBasedWriter buffer (only" +
          s" valid when ${CLIENT_PUSH_SORT_USE_ADAPTIVE_MEMORY_THRESHOLD.key} is enabled")
      .version("0.5.0")
      .doubleConf
      .checkValue(v => v > 0.0 && v <= 1.0, "Value must be between 0 and 1 (inclusive)")
      .createWithDefault(0.4)

  val CLIENT_APPLICATION_UUID_SUFFIX_ENABLED: ConfigEntry[Boolean] =
    buildConf("celeborn.client.application.uuidSuffix.enabled")
      .categories("client")
      .version("0.6.0")
      .doc("Whether to add UUID suffix for application id for unique. When `true`, add UUID suffix for unique application id. Currently, this only applies to Spark and MR.")
      .booleanConf
      .createWithDefault(false)

  val TEST_ALTERNATIVE: OptionalConfigEntry[String] =
    buildConf("celeborn.test.alternative.key")
      .withAlternative("celeborn.test.alternative.deprecatedKey")
      .categories("test")
      .internal
      .version("0.3.0")
      .stringConf
      .createOptional

  val METRICS_CONF: OptionalConfigEntry[String] =
    buildConf("celeborn.metrics.conf")
      .categories("metrics")
      .doc("Custom metrics configuration file path. Default use `metrics.properties` in classpath.")
      .version("0.3.0")
      .stringConf
      .createOptional

  val METRICS_ENABLED: ConfigEntry[Boolean] =
    buildConf("celeborn.metrics.enabled")
      .categories("metrics")
      .doc("When true, enable metrics system.")
      .version("0.2.0")
      .booleanConf
      .createWithDefault(true)

  val METRICS_SAMPLE_RATE: ConfigEntry[Double] =
    buildConf("celeborn.metrics.sample.rate")
      .categories("metrics")
      .doc("It controls if Celeborn collect timer metrics for some operations. Its value should be in [0.0, 1.0].")
      .version("0.2.0")
      .doubleConf
      .checkValue(v => v >= 0.0 && v <= 1.0, "Should be in [0.0, 1.0].")
      .createWithDefault(1.0)

  val METRICS_SLIDING_WINDOW_SIZE: ConfigEntry[Int] =
    buildConf("celeborn.metrics.timer.slidingWindow.size")
      .categories("metrics")
      .doc("The sliding window size of timer metric.")
      .version("0.2.0")
      .intConf
      .createWithDefault(4096)

  val METRICS_COLLECT_CRITICAL_ENABLED: ConfigEntry[Boolean] =
    buildConf("celeborn.metrics.collectPerfCritical.enabled")
      .categories("metrics")
      .doc("It controls whether to collect metrics which may affect performance. When enable, Celeborn collects them.")
      .version("0.2.0")
      .booleanConf
      .createWithDefault(false)

  val METRICS_CAPACITY: ConfigEntry[Int] =
    buildConf("celeborn.metrics.capacity")
      .categories("metrics")
      .doc("The maximum number of metrics which a source can use to generate output strings.")
      .version("0.2.0")
      .intConf
      .createWithDefault(4096)

  val METRICS_EXTRA_LABELS: ConfigEntry[Seq[String]] =
    buildConf("celeborn.metrics.extraLabels")
      .categories("metrics")
      .doc("If default metric labels are not enough, extra metric labels can be customized. " +
        "Labels' pattern is: `<label1_key>=<label1_value>[,<label2_key>=<label2_value>]*`; e.g. `env=prod,version=1`")
      .version("0.3.0")
      .stringConf
      .toSequence
      .checkValue(
        labels => labels.map(_ => Try(Utils.parseMetricLabels(_))).forall(_.isSuccess),
        "Allowed pattern is: `<label1_key>:<label1_value>[,<label2_key>:<label2_value>]*`")
      .createWithDefault(Seq.empty)

  val METRICS_WORKER_APP_TOP_RESOURCE_CONSUMPTION_COUNT: ConfigEntry[Int] =
    buildConf("celeborn.metrics.worker.app.topResourceConsumption.count")
      .categories("metrics")
      .doc("Size for top items about top resource consumption applications list of worker. " +
        "The top resource consumption is determined by sum of diskBytesWritten and hdfsBytesWritten. " +
        "The top resource consumption count prevents the total number of metrics from exceeding the metrics capacity. " +
        "Note: This will add applicationId as label which is considered as a high cardinality label, " +
        "be careful enabling it on metrics systems that are not optimized for high cardinality columns.")
      .version("0.6.0")
      .intConf
      .createWithDefault(0)

  val METRICS_WORKER_APP_TOP_RESOURCE_CONSUMPTION_BYTES_WRITTEN_THRESHOLD: ConfigEntry[Long] =
    buildConf("celeborn.metrics.worker.app.topResourceConsumption.bytesWrittenThreshold")
      .categories("metrics")
      .doc("Threshold of bytes written for top resource consumption applications list of worker. " +
        "The application which has bytes written less than this threshold will not be included " +
        "in the top resource consumption list, including diskBytesWritten and hdfsBytesWritten.")
      .version("0.6.0")
      .bytesConf(ByteUnit.BYTE)
      .createWithDefault(0)

  val METRICS_WORKER_PAUSE_SPENT_TIME_FORCE_APPEND_THRESHOLD: ConfigEntry[Int] =
    buildConf("celeborn.metrics.worker.pauseSpentTime.forceAppend.threshold")
      .categories("metrics")
      .doc("Force append worker pause spent time even if worker still in pause serving state. " +
        "Help user can find worker pause spent time increase, when worker always been pause state.")
      .intConf
      .createWithDefault(10)

  val METRICS_PROMETHEUS_PATH: ConfigEntry[String] =
    buildConf("celeborn.metrics.prometheus.path")
      .categories("metrics")
      .doc("URI context path of prometheus metrics HTTP server.")
      .version("0.4.0")
      .stringConf
      .checkValue(path => path.startsWith("/"), "Context path must start with '/'")
      .createWithDefault("/metrics/prometheus")

  val METRICS_JSON_PATH: ConfigEntry[String] =
    buildConf("celeborn.metrics.json.path")
      .categories("metrics")
      .doc("URI context path of json metrics HTTP server.")
      .version("0.4.0")
      .stringConf
      .checkValue(path => path.startsWith("/"), "Context path must start with '/'")
      .createWithDefault("/metrics/json")

  val METRICS_JSON_PRETTY_ENABLED: ConfigEntry[Boolean] =
    buildConf("celeborn.metrics.json.pretty.enabled")
      .categories("metrics")
      .doc("When true, view metrics in json pretty format")
      .version("0.4.0")
      .booleanConf
      .createWithDefault(true)

  val METRICS_WORKER_APP_LEVEL_ENABLED: ConfigEntry[Boolean] =
    buildConf("celeborn.metrics.worker.appLevel.enabled")
      .categories("metrics")
      .doc("When true, enable worker application level metrics. Note: applicationId is " +
        "considered as a high cardinality label, be careful enabling it on metrics systems " +
        "that are not optimized for high cardinality columns.")
      .version("0.6.0")
      .booleanConf
      .createWithDefault(true)

  val IDENTITY_PROVIDER: ConfigEntry[String] =
    buildConf("celeborn.identity.provider")
      .withAlternative("celeborn.quota.identity.provider")
      .categories("client")
      .doc(s"IdentityProvider class name. Default class is " +
        s"`${classOf[DefaultIdentityProvider].getName}`. " +
        s"Optional values: " +
        s"${classOf[HadoopBasedIdentityProvider].getName} user name will be obtained by UserGroupInformation.getUserName; " +
        s"${classOf[DefaultIdentityProvider].getName} user name and tenant id are default values or user-specific values.")
      .version("0.6.0")
      .stringConf
      .createWithDefault(classOf[DefaultIdentityProvider].getName)

  val USER_SPECIFIC_TENANT: ConfigEntry[String] =
    buildConf("celeborn.identity.user-specific.tenant")
      .withAlternative("celeborn.quota.identity.user-specific.tenant")
      .categories("client")
      .doc(s"Tenant id if ${IDENTITY_PROVIDER.key} is ${classOf[DefaultIdentityProvider].getName}.")
      .version("0.6.0")
      .stringConf
      .createWithDefault(IdentityProvider.DEFAULT_TENANT_ID)

  val USER_SPECIFIC_USERNAME: ConfigEntry[String] =
    buildConf("celeborn.identity.user-specific.userName")
      .withAlternative("celeborn.quota.identity.user-specific.userName")
      .categories("client")
      .doc(s"User name if ${IDENTITY_PROVIDER.key} is ${classOf[DefaultIdentityProvider].getName}.")
      .version("0.6.0")
      .stringConf
      .createWithDefault(IdentityProvider.DEFAULT_USERNAME)

  val QUOTA_ENABLED: ConfigEntry[Boolean] =
    buildConf("celeborn.quota.enabled")
      .categories("quota", "master", "client")
      .doc(
        "When Master side sets to true, the master will enable to check the quota via QuotaManager. " +
          "When Client side sets to true, LifecycleManager will request Master side to check " +
          "whether the current user has enough quota before registration of shuffle. " +
          "Fallback to the default shuffle service when Master side checks that " +
          "there is no enough quota for current user.")
      .version("0.2.0")
      .booleanConf
      .createWithDefault(true)

  val CLUSTER_QUOTA_ENABLED: ConfigEntry[Boolean] =
    buildConf("celeborn.quota.cluster.enabled")
      .categories("quota", "master")
      .doc("Whether to enable cluster-level quota.")
      .version("0.6.0")
      .booleanConf
      .createWithDefault(true)

  val TENANT_QUOTA_ENABLED: ConfigEntry[Boolean] =
    buildConf("celeborn.quota.tenant.enabled")
      .categories("quota", "master")
      .doc("Whether to enable tenant-level quota.")
      .version("0.6.0")
      .booleanConf
      .createWithDefault(true)

  val USER_QUOTA_ENABLED: ConfigEntry[Boolean] =
    buildConf("celeborn.quota.user.enabled")
      .categories("quota", "master")
      .doc("Whether to enable user-level quota.")
      .version("0.6.0")
      .booleanConf
      .createWithDefault(true)

  val CONTAINER_INFO_PROVIDER: ConfigEntry[String] =
    buildConf("celeborn.container.info.provider")
      .categories("master", "worker")
      .doc(s"ContainerInfoProvider class name. Default class is " +
        s"`org.apache.celeborn.server.common.container.DefaultContainerInfoProvider`. ")
      .version("0.6.0")
      .stringConf
      .createWithDefault("org.apache.celeborn.server.common.container.DefaultContainerInfoProvider")

  val QUOTA_TENANT_DISK_BYTES_WRITTEN: ConfigEntry[Long] =
    buildConf("celeborn.quota.tenant.diskBytesWritten")
      .categories("quota")
      .dynamic
      .doc("Tenant level quota dynamic configuration for written disk bytes.")
      .version("0.5.0")
      .bytesConf(ByteUnit.BYTE)
      .createWithDefault(Long.MaxValue)

  val QUOTA_TENANT_DISK_FILE_COUNT: ConfigEntry[Long] =
    buildConf("celeborn.quota.tenant.diskFileCount")
      .categories("quota")
      .dynamic
      .doc("Tenant level quota dynamic configuration for written disk file count.")
      .version("0.5.0")
      .longConf
      .createWithDefault(Long.MaxValue)

  val QUOTA_TENANT_HDFS_BYTES_WRITTEN: ConfigEntry[Long] =
    buildConf("celeborn.quota.tenant.hdfsBytesWritten")
      .categories("quota")
      .dynamic
      .doc("Tenant level quota dynamic configuration for written hdfs bytes.")
      .version("0.5.0")
      .bytesConf(ByteUnit.BYTE)
      .createWithDefault(Long.MaxValue)

  val QUOTA_TENANT_HDFS_FILE_COUNT: ConfigEntry[Long] =
    buildConf("celeborn.quota.tenant.hdfsFileCount")
      .categories("quota")
      .dynamic
      .doc("Tenant level quota dynamic configuration for written hdfs file count.")
      .version("0.5.0")
      .longConf
      .createWithDefault(Long.MaxValue)

  val QUOTA_INTERRUPT_SHUFFLE_ENABLED: ConfigEntry[Boolean] =
    buildConf("celeborn.quota.interruptShuffle.enabled")
      .categories("quota", "client")
      .version("0.6.0")
      .doc("Whether to enable interrupt shuffle when quota exceeds.")
      .booleanConf
      .createWithDefault(false)

  val COLUMNAR_SHUFFLE_ENABLED: ConfigEntry[Boolean] =
    buildConf("celeborn.columnarShuffle.enabled")
      .withAlternative("celeborn.columnar.shuffle.enabled")
      .categories("columnar-shuffle")
      .version("0.2.0")
      .doc("Whether to enable columnar-based shuffle.")
      .booleanConf
      .createWithDefault(false)

  val COLUMNAR_SHUFFLE_BATCH_SIZE: ConfigEntry[Int] =
    buildConf("celeborn.columnarShuffle.batch.size")
      .withAlternative("celeborn.columnar.shuffle.batch.size")
      .categories("columnar-shuffle")
      .version("0.3.0")
      .doc("Vector batch size for columnar shuffle.")
      .intConf
      .checkValue(v => v > 0, "Value must be positive")
      .createWithDefault(10000)

  val COLUMNAR_SHUFFLE_OFF_HEAP_ENABLED: ConfigEntry[Boolean] =
    buildConf("celeborn.columnarShuffle.offHeap.enabled")
      .withAlternative("celeborn.columnar.offHeap.enabled")
      .categories("columnar-shuffle")
      .version("0.3.0")
      .doc("Whether to use off heap columnar vector.")
      .booleanConf
      .createWithDefault(false)

  val COLUMNAR_SHUFFLE_DICTIONARY_ENCODING_ENABLED: ConfigEntry[Boolean] =
    buildConf("celeborn.columnarShuffle.encoding.dictionary.enabled")
      .withAlternative("celeborn.columnar.shuffle.encoding.dictionary.enabled")
      .categories("columnar-shuffle")
      .version("0.3.0")
      .doc("Whether to use dictionary encoding for columnar-based shuffle data.")
      .booleanConf
      .createWithDefault(false)

  val COLUMNAR_SHUFFLE_DICTIONARY_ENCODING_MAX_FACTOR: ConfigEntry[Double] =
    buildConf("celeborn.columnarShuffle.encoding.dictionary.maxFactor")
      .withAlternative("celeborn.columnar.shuffle.encoding.dictionary.maxFactor")
      .categories("columnar-shuffle")
      .version("0.3.0")
      .doc("Max factor for dictionary size. The max dictionary size is " +
        s"`min(${Utils.bytesToString(Short.MaxValue)}, ${COLUMNAR_SHUFFLE_BATCH_SIZE.key} * " +
        s"celeborn.columnar.shuffle.encoding.dictionary.maxFactor)`.")
      .doubleConf
      .createWithDefault(0.3)

  val COLUMNAR_SHUFFLE_CODEGEN_ENABLED: ConfigEntry[Boolean] =
    buildConf("celeborn.columnarShuffle.codegen.enabled")
      .withAlternative("celeborn.columnar.shuffle.codegen.enabled")
      .categories("columnar-shuffle")
      .version("0.3.0")
      .doc("Whether to use codegen for columnar-based shuffle.")
      .booleanConf
      .createWithDefault(false)

  val CLIENT_NUM_CONCURRENT_READINGS: ConfigEntry[Int] =
    buildConf("celeborn.client.flink.inputGate.concurrentReadings")
      .withAlternative("remote-shuffle.job.concurrent-readings-per-gate")
      .categories("client")
      .version("0.3.0")
      .doc("Max concurrent reading channels for a input gate.")
      .intConf
      .createWithDefault(Int.MaxValue)

  val CLIENT_MEMORY_PER_RESULT_PARTITION: ConfigEntry[Long] =
    buildConf("celeborn.client.flink.resultPartition.memory")
      .withAlternative("remote-shuffle.job.memory-per-partition")
      .categories("client")
      .version("0.3.0")
      .doc("Memory reserved for a result partition.")
      .bytesConf(ByteUnit.BYTE)
      .createWithDefaultString("64m")

  val CLIENT_MEMORY_PER_INPUT_GATE: ConfigEntry[Long] =
    buildConf("celeborn.client.flink.inputGate.memory")
      .withAlternative("remote-shuffle.job.memory-per-gate")
      .categories("client")
      .version("0.3.0")
      .doc("Memory reserved for a input gate.")
      .bytesConf(ByteUnit.BYTE)
      .createWithDefaultString("32m")

  val CLIENT_INPUT_GATE_SUPPORT_FLOATING_BUFFER: ConfigEntry[Boolean] =
    buildConf("celeborn.client.flink.inputGate.supportFloatingBuffer")
      .withAlternative("remote-shuffle.job.support-floating-buffer-per-input-gate")
      .categories("client")
      .version("0.3.0")
      .doc("Whether to support floating buffer in Flink input gates.")
      .booleanConf
      .createWithDefault(true)

  val CLIENT_DATA_COMPRESSION_ENABLED: ConfigEntry[Boolean] =
    buildConf("celeborn.client.flink.compression.enabled")
      .withAlternative("remote-shuffle.job.enable-data-compression")
      .categories("client")
      .version("0.3.0")
      .doc("Whether to compress data in Flink plugin.")
      .booleanConf
      .createWithDefault(true)

  val CLIENT_RESULT_PARTITION_SUPPORT_FLOATING_BUFFER: ConfigEntry[Boolean] =
    buildConf("celeborn.client.flink.resultPartition.supportFloatingBuffer")
      .withAlternative("remote-shuffle.job.support-floating-buffer-per-output-gate")
      .categories("client")
      .version("0.3.0")
      .doc("Whether to support floating buffer for result partitions.")
      .booleanConf
      .createWithDefault(true)

  val CLIENT_MR_PUSH_DATA_MAX: ConfigEntry[Long] =
    buildConf("celeborn.client.mr.pushData.max")
      .categories("client")
      .version("0.4.0")
      .doc("Max size for a push data sent from mr client.")
      .bytesConf(ByteUnit.BYTE)
      .checkValue(nVal => nVal < 2147483548, "Max size for a push data should be less than 2GB-20.")
      .createWithDefaultString("32m")

  val ACTIVE_STORAGE_TYPES: ConfigEntry[String] =
    buildConf("celeborn.storage.availableTypes")
      .withAlternative("celeborn.storage.activeTypes")
      .categories("master", "worker", "client")
      .version("0.3.0")
      .doc(
        "Enabled storages. Available options: MEMORY,HDD,SSD,HDFS,S3,OSS. Note: HDD and SSD would be treated as identical.")
      .stringConf
      .transform(_.toUpperCase(Locale.ROOT))
      .checkValue(p => p.split(",").map(StorageInfo.validate).reduce(_ && _), "")
      .createWithDefault("HDD")

  val READ_LOCAL_SHUFFLE_FILE: ConfigEntry[Boolean] =
    buildConf("celeborn.client.readLocalShuffleFile.enabled")
      .categories("client")
      .version("0.3.1")
      .doc("Enable read local shuffle file for clusters that co-deployed with yarn node manager.")
      .booleanConf
      .createWithDefault(false)

  val READ_LOCAL_SHUFFLE_THREADS: ConfigEntry[Int] =
    buildConf("celeborn.client.readLocalShuffleFile.threads")
      .categories("client")
      .version("0.3.1")
      .doc("Threads count for read local shuffle file.")
      .intConf
      .createWithDefault(4)

  val READ_STREAM_CREATOR_POOL_THREADS: ConfigEntry[Int] =
    buildConf("celeborn.client.eagerlyCreateInputStream.threads")
      .categories("client")
      .version("0.3.1")
      .doc("Threads count for streamCreatorPool in CelebornShuffleReader.")
      .intConf
      .createWithDefault(32)

  val CLIENT_CHUNK_PREFETCH_ENABLED: ConfigEntry[Boolean] =
    buildConf("celeborn.client.chunk.prefetch.enabled")
      .categories("client")
      .doc("Whether to enable chunk prefetch when creating CelebornInputStream.")
      .version("0.5.1")
      .booleanConf
      .createWithDefault(false)

  val CLIENT_INPUTSTREAM_CREATION_WINDOW: ConfigEntry[Int] =
    buildConf("celeborn.client.inputStream.creation.window")
      .categories("client")
      .doc("Window size that CelebornShuffleReader pre-creates CelebornInputStreams, for coalesced scenario " +
        "where multiple Partitions are read")
      .version("0.5.1")
      .intConf
      .createWithDefault(16)

  val MAX_DEFAULT_NETTY_THREADS: ConfigEntry[Int] =
    buildConf("celeborn.io.maxDefaultNettyThreads")
      .categories("network")
      .doc("Max default netty threads")
      .version("0.3.2")
      .intConf
      .createWithDefault(64)

  val HDFS_STORAGE_KERBEROS_PRINCIPAL: OptionalConfigEntry[String] =
    buildConf("celeborn.storage.hdfs.kerberos.principal")
      .categories("master", "worker")
      .version("0.3.2")
      .doc("Kerberos principal for HDFS storage connection.")
      .stringConf
      .createOptional

  val HDFS_STORAGE_KERBEROS_KEYTAB: OptionalConfigEntry[String] =
    buildConf("celeborn.storage.hdfs.kerberos.keytab")
      .categories("master", "worker")
      .version("0.3.2")
      .doc("Kerberos keytab file path for HDFS storage connection.")
      .stringConf
      .createOptional

  val DYNAMIC_CONFIG_STORE_BACKEND: OptionalConfigEntry[String] =
    buildConf("celeborn.dynamicConfig.store.backend")
      .categories("master", "worker")
      .doc(
        "Store backend for dynamic config service. The store backend can be specified in two ways:" +
          " - Using the short name of the store backend defined in the implementation of `ConfigStore#getName` " +
          "whose return value can be mapped to the corresponding backend implementation. Available options: FS, DB." +
          " - Using the service class name of the store backend implementation. " +
          "If not provided, it means that dynamic configuration is disabled.")
      .version("0.4.0")
      .stringConf
      .createOptional

  val DYNAMIC_CONFIG_REFRESH_INTERVAL: ConfigEntry[Long] =
    buildConf("celeborn.dynamicConfig.refresh.interval")
      .categories("master", "worker")
      .version("0.4.0")
      .doc("Interval for refreshing the corresponding dynamic config periodically.")
      .timeConf(TimeUnit.MILLISECONDS)
      .createWithDefaultString("120s")

  val DYNAMIC_CONFIG_STORE_FS_PATH: OptionalConfigEntry[String] =
    buildConf("celeborn.dynamicConfig.store.fs.path")
      .categories("master", "worker")
      .version("0.5.0")
      .doc(
        "The path of dynamic config file for fs store backend. The file format should be yaml. " +
          "The default path is `${CELEBORN_CONF_DIR}/dynamicConfig.yaml`.")
      .stringConf
      .createOptional

  val DYNAMIC_CONFIG_STORE_DB_FETCH_PAGE_SIZE: ConfigEntry[Int] =
    buildConf("celeborn.dynamicConfig.store.db.fetch.pageSize")
      .categories("master", "worker")
      .version("0.5.0")
      .doc("The page size for db store to query configurations.")
      .intConf
      .createWithDefaultString("1000")

  val DYNAMIC_CONFIG_STORE_DB_HIKARI_DRIVER_CLASS_NAME: ConfigEntry[String] =
    buildConf("celeborn.dynamicConfig.store.db.hikari.driverClassName")
      .categories("master", "worker")
      .version("0.5.0")
      .doc("The jdbc driver class name of db store backend.")
      .stringConf
      .createWithDefaultString("")

  val DYNAMIC_CONFIG_STORE_DB_HIKARI_JDBC_URL: ConfigEntry[String] =
    buildConf("celeborn.dynamicConfig.store.db.hikari.jdbcUrl")
      .categories("master", "worker")
      .version("0.5.0")
      .doc("The jdbc url of db store backend.")
      .stringConf
      .createWithDefaultString("")

  val DYNAMIC_CONFIG_STORE_DB_HIKARI_USERNAME: ConfigEntry[String] =
    buildConf("celeborn.dynamicConfig.store.db.hikari.username")
      .categories("master", "worker")
      .version("0.5.0")
      .doc("The username of db store backend.")
      .stringConf
      .createWithDefaultString("")

  val DYNAMIC_CONFIG_STORE_DB_HIKARI_PASSWORD: ConfigEntry[String] =
    buildConf("celeborn.dynamicConfig.store.db.hikari.password")
      .categories("master", "worker")
      .version("0.5.0")
      .doc("The password of db store backend.")
      .stringConf
      .createWithDefaultString("")

  val DYNAMIC_CONFIG_STORE_DB_HIKARI_CONNECTION_TIMEOUT: ConfigEntry[Long] =
    buildConf("celeborn.dynamicConfig.store.db.hikari.connectionTimeout")
      .categories("master", "worker")
      .version("0.5.0")
      .doc("The connection timeout that a client will wait for a connection from the pool for db store backend.")
      .timeConf(TimeUnit.MILLISECONDS)
      .createWithDefaultString("30s")

  val DYNAMIC_CONFIG_STORE_DB_HIKARI_IDLE_TIMEOUT: ConfigEntry[Long] =
    buildConf("celeborn.dynamicConfig.store.db.hikari.idleTimeout")
      .categories("master", "worker")
      .version("0.5.0")
      .doc("The idle timeout that a connection is allowed to sit idle in the pool for db store backend.")
      .timeConf(TimeUnit.MILLISECONDS)
      .createWithDefaultString("600s")

  val DYNAMIC_CONFIG_STORE_DB_HIKARI_MAX_LIFETIME: ConfigEntry[Long] =
    buildConf("celeborn.dynamicConfig.store.db.hikari.maxLifetime")
      .categories("master", "worker")
      .version("0.5.0")
      .doc("The maximum lifetime of a connection in the pool for db store backend.")
      .timeConf(TimeUnit.MILLISECONDS)
      .createWithDefaultString("1800s")

  val DYNAMIC_CONFIG_STORE_DB_HIKARI_MAXIMUM_POOL_SIZE: ConfigEntry[Int] =
    buildConf("celeborn.dynamicConfig.store.db.hikari.maximumPoolSize")
      .categories("master", "worker")
      .version("0.5.0")
      .doc("The maximum pool size of db store backend.")
      .intConf
      .createWithDefaultString("2")

  val REGISTER_SHUFFLE_FILTER_EXCLUDED_WORKER_ENABLED: ConfigEntry[Boolean] =
    buildConf("celeborn.client.shuffle.register.filterExcludedWorker.enabled")
      .categories("client")
      .version("0.4.0")
      .doc("Whether to filter excluded worker when register shuffle.")
      .booleanConf
      .createWithDefault(false)

  val REVISE_LOST_SHUFFLES_ENABLED: ConfigEntry[Boolean] =
    buildConf("celeborn.client.shuffle.reviseLostShuffles.enabled")
      .categories("client")
      .version("0.6.0")
      .doc("Whether to revise lost shuffles.")
      .booleanConf
      .createWithDefault(false)

  val PARTITION_CONNECTION_EXCEPTION_ENABLED: ConfigEntry[Boolean] =
    buildConf("celeborn.client.flink.partitionConnectionException.enabled")
      .categories("client")
      .version("0.6.0")
      .doc("If enabled, `org.apache.flink.runtime.io.network.partition.consumer.PartitionConnectionException` " +
        "would be thrown when RemoteBufferStreamReader finds that the current exception is about connection " +
        "failure, then Flink can be aware of the lost Celeborn server side nodes and be able to re-compute affected data.")
      .booleanConf
      .createWithDefault(false)

  val NETWORK_IO_SASL_TIMEOUT: ConfigEntry[Long] =
    buildConf("celeborn.<module>.io.saslTimeout")
      .categories("network")
      .doc("Timeout for a single round trip of auth message exchange, in milliseconds.")
      .version("0.5.0")
      .timeConf(TimeUnit.MILLISECONDS)
      .createWithDefaultString("30s")

  val INTERNAL_PORT_ENABLED: ConfigEntry[Boolean] =
    buildConf("celeborn.internal.port.enabled")
      .categories("master", "worker")
      .version("0.5.0")
      .doc("Whether to create a internal port on Masters/Workers for " +
        "inter-Masters/Workers communication. This is beneficial when SASL authentication " +
        "is enforced for all interactions between clients and Celeborn Services, but the services " +
        "can exchange messages without being subject to SASL authentication.")
      .booleanConf
      .createWithDefault(false)

  val AUTH_ENABLED: ConfigEntry[Boolean] =
    buildConf("celeborn.auth.enabled")
      .categories("auth")
      .version("0.5.0")
      .doc("Whether to enable authentication. Authentication will be enabled only when " +
        s"${INTERNAL_PORT_ENABLED.key} is enabled as well.")
      .booleanConf
      .createWithDefault(false)

  val MASTER_INTERNAL_PORT: ConfigEntry[Int] =
    buildConf("celeborn.master.internal.port")
      .categories("master")
      .version("0.5.0")
      .doc(
        "Internal port on the master where both workers and other master nodes connect.")
      .intConf
      .checkValue(p => p >= 1024 && p < 65535, "Invalid port")
      .createWithDefault(8097)

  val HA_MASTER_NODE_INTERNAL_PORT: ConfigEntry[Int] =
    buildConf("celeborn.master.ha.node.<id>.internal.port")
      .categories("ha")
      .doc(
        "Internal port for the workers and other masters to bind to a master node <id> in HA mode.")
      .version("0.5.0")
      .intConf
      .checkValue(p => p >= 1024 && p < 65535, "Invalid port")
      .createWithDefault(8097)

  val MASTER_INTERNAL_ENDPOINTS: ConfigEntry[Seq[String]] =
    buildConf("celeborn.master.internal.endpoints")
      .categories("worker")
      .doc("Endpoints of master nodes just for celeborn workers to connect, allowed pattern " +
        "is: `<host1>:<port1>[,<host2>:<port2>]*`, e.g. `clb1:8097,clb2:8097,clb3:8097`. " +
        "If the port is omitted, 8097 will be used.")
      .version("0.5.0")
      .stringConf
      .toSequence
      .checkValue(
        endpoints => endpoints.map(_ => Try(Utils.parseHostPort(_))).forall(_.isSuccess),
        "Allowed pattern is: `<host1>:<port1>[,<host2>:<port2>]*`")
      .createWithDefaultString(s"<localhost>:8097")

  val RACKRESOLVER_REFRESH_INTERVAL: ConfigEntry[Long] =
    buildConf("celeborn.master.rackResolver.refresh.interval")
      .categories("master")
      .version("0.5.0")
      .doc("Interval for refreshing the node rack information periodically.")
      .timeConf(TimeUnit.MILLISECONDS)
      .createWithDefaultString("30s")

  val WORKER_INTERNAL_PORT: ConfigEntry[Int] =
    buildConf("celeborn.worker.internal.port")
      .categories("worker")
      .doc("Internal server port on the Worker where the master nodes connect.")
      .version("0.5.0")
      .intConf
      .createWithDefault(0)

  val MASTER_SEND_APPLICATION_META_THREADS: ConfigEntry[Int] =
    buildConf("celeborn.master.send.applicationMeta.threads")
      .categories("master")
      .doc("Number of threads used by the Master to send ApplicationMeta to Workers.")
      .version("0.5.0")
      .intConf
      .checkValue(_ > 0, "number of threads should be positive")
      .createWithDefault(8)

  val WORKER_APPLICATION_REGISTRY_CACHE_SIZE: ConfigEntry[Int] =
    buildConf("celeborn.worker.applicationRegistry.cache.size")
      .categories("worker", "auth")
      .doc("Cache size of the application registry on Workers.")
      .version("0.5.0")
      .intConf
      .createWithDefault(10000)

  val CLIENT_ADAPTIVE_OPTIMIZE_SKEWED_PARTITION_READ_ENABLED: ConfigEntry[Boolean] =
    buildConf("celeborn.client.adaptive.optimizeSkewedPartitionRead.enabled")
      .categories("client")
      .version("0.6.0")
      .doc("If this is true, Celeborn will adaptively split skewed partitions instead of reading them by Spark map " +
        "range. Please note that this feature requires the `Celeborn-Optimize-Skew-Partitions-spark3_3.patch`. ")
      .booleanConf
      .createWithDefault(false)

  //  SSL Configs

  val SSL_ENABLED: ConfigEntry[Boolean] =
    buildConf("celeborn.ssl.<module>.enabled")
      .categories("network", "ssl")
      .version("0.5.0")
      .doc("Enables SSL for securing wire traffic.")
      .booleanConf
      .createWithDefault(false)

  val SSL_PROTOCOL: ConfigEntry[String] =
    buildConf("celeborn.ssl.<module>.protocol")
      .categories("network", "ssl")
      .version("0.5.0")
      .doc("TLS protocol to use.<br/> The protocol must be supported by JVM.<br/> The reference " +
        "list of protocols can be found in the \"Additional JSSE Standard Names\" section of " +
        "the Java security guide. For Java 11, for example, the list can be found " +
        "[here](https://docs.oracle.com/en/java/javase/11/docs/specs/" +
        "security/standard-names.html#additional-jsse-standard-names)")
      .stringConf
      // TLSv1.3 requires specific java version, defaulting to v1.2
      .createWithDefault("TLSv1.2")

  val SSL_ENABLED_CIPHERS: OptionalConfigEntry[String] =
    buildConf("celeborn.ssl.<module>.enabledAlgorithms")
      .categories("network", "ssl")
      .version("0.5.0")
      .doc("A comma-separated list of ciphers. The " +
        "specified ciphers must be supported by JVM.<br/>The reference list of protocols " +
        "can be found in the \"JSSE Cipher Suite Names\" section of the Java security guide. " +
        "The list for Java 11, for example, can be found at " +
        "[this page](https://docs.oracle.com/en/java/javase/11/docs/specs/security/" +
        "standard-names.html#jsse-cipher-suite-names)<br/>Note: If not set, the default " +
        "cipher suite for the JRE will be used")
      .stringConf
      .createOptional

  val SSL_KEY_STORE: OptionalConfigEntry[String] =
    buildConf("celeborn.ssl.<module>.keyStore")
      .categories("network", "ssl")
      .version("0.5.0")
      .doc("Path to the key store file.<br/> The path can be absolute or relative to the " +
        "directory in which the process is started.")
      .stringConf
      .createOptional

  val SSL_KEY_STORE_PASSWORD: OptionalConfigEntry[String] =
    buildConf("celeborn.ssl.<module>.keyStorePassword")
      .categories("network", "ssl")
      .version("0.5.0")
      .doc("Password to the key store.")
      .stringConf
      .createOptional

  val SSL_TRUST_STORE: OptionalConfigEntry[String] =
    buildConf("celeborn.ssl.<module>.trustStore")
      .categories("network", "ssl")
      .version("0.5.0")
      .doc("Path to the trust store file.<br/> The path can be absolute or relative to the " +
        "directory in which the process is started.")
      .stringConf
      .createOptional

  val SSL_TRUST_STORE_PASSWORD: OptionalConfigEntry[String] =
    buildConf("celeborn.ssl.<module>.trustStorePassword")
      .categories("network", "ssl")
      .version("0.5.0")
      .doc("Password for the trust store.")
      .stringConf
      .createOptional

  val SSL_TRUST_STORE_RELOADING_ENABLED: ConfigEntry[Boolean] =
    buildConf("celeborn.ssl.<module>.trustStoreReloadingEnabled")
      .categories("network", "ssl")
      .version("0.5.0")
      .doc("Whether the trust store should be reloaded periodically.<br/> This setting is " +
        "mostly only useful for Celeborn services (masters, workers), and not applications.")
      .booleanConf
      .createWithDefault(false)

  val SSL_TRUST_STORE_RELOAD_INTERVAL_MS: ConfigEntry[Long] =
    buildConf("celeborn.ssl.<module>.trustStoreReloadIntervalMs")
      .categories("network", "ssl")
      .version("0.5.0")
      .doc("The interval at which the trust store should be reloaded (in milliseconds), when " +
        "enabled. This setting is mostly only useful for server components, not applications.")
      .timeConf(TimeUnit.MILLISECONDS)
      // We treat this as an int, so validate
      .checkValue(
        p => p > 0 && p <= Int.MaxValue,
        s"Invalid trustStoreReloadIntervalMs, must be a position number upto ${Int.MaxValue}")
      .createWithDefaultString("10s")

  val MAX_SSL_ENCRYPTED_BLOCK_SIZE: ConfigEntry[Long] =
    buildConf("celeborn.ssl.<module>.maxEncryptedBlockSize")
      .categories("network", "ssl")
      .version("0.5.0")
      .internal
      .doc("The max size when chunking the stream with SSL")
      .bytesConf(ByteUnit.BYTE)
      // We treat this as an int, so validate
      .checkValue(
        p => p > 0 && p <= Int.MaxValue,
        s"Invalid maxEncryptedBlockSize, must be a position number upto ${Int.MaxValue}")
      .createWithDefaultString("64k")

  val AUTO_SSL_ENABLED: ConfigEntry[Boolean] =
    buildConf("celeborn.ssl.<module>.autoSslEnabled")
      .categories("network", "ssl")
      .version("0.5.0")
      .internal
      .doc("Enable auto ssl for encrypted communication between lifecyclemanager and " +
        "executors.<br/><br/> This is applicable only for " +
        s"${TransportModuleConstants.RPC_APP_MODULE} module and ignored for " +
        "others. Additionally if truststore or keystore are present, this config is " +
        "ignored.<br/><br/>Lifecyclemanager generates a self-signed certificate, which is " +
        "used for SSL. Given use of self-signed certificate, auto ssl only provides over the wire encryption")
      .booleanConf
      .createWithDefault(false)

  val SSL_HANDSHAKE_TIMEOUT_MS: ConfigEntry[Long] =
    buildConf("celeborn.ssl.<module>.sslHandshakeTimeoutMs")
      .categories("network", "ssl")
      .version("0.5.4")
      .doc("The timeout for the SSL handshake (in milliseconds). The default value is set to " +
        s"the current Netty default. This is applicable for `${TransportModuleConstants.RPC_APP_MODULE}` " +
        s"and `${TransportModuleConstants.RPC_SERVICE_MODULE}` modules")
      .timeConf(TimeUnit.MILLISECONDS)
      .checkValue(
        p => p > 0 && p <= Int.MaxValue,
        s"Invalid sslHandshakeTimeoutMs, must be a position number upto ${Int.MaxValue}")
      .createWithDefaultString("10s")

  val SECRET_REDACTION_PATTERN =
    buildConf("celeborn.redaction.regex")
      .categories("master", "worker")
      .doc("Regex to decide which Celeborn configuration properties and environment variables in " +
        "master and worker environments contain sensitive information. When this regex matches " +
        "a property key or value, the value is redacted from the logging.")
      .version("0.5.0")
      .regexConf
      .createWithDefault("(?i)secret|password|token|access[.]key".r)

  val LOG_CELEBORN_CONF_ENABLED: ConfigEntry[Boolean] =
    buildConf("celeborn.logConf.enabled")
      .categories("master", "worker")
      .version("0.5.0")
      .doc("When `true`, log the CelebornConf for debugging purposes.")
      .booleanConf
      .createWithDefault(false)

  val TAGS_ENABLED: ConfigEntry[Boolean] =
    buildConf("celeborn.tags.enabled")
      .categories("master")
      .doc("Whether to enable tags for workers.")
      .version("0.6.0")
      .booleanConf
      .createWithDefault(true)

  val TAGS_EXPR: ConfigEntry[String] =
    buildConf("celeborn.tags.tagsExpr")
      .categories("master", "client")
      .version("0.6.0")
      .doc("Expression to filter workers by tags. The expression is a comma-separated list of " +
        "tags. The expression is evaluated as a logical AND of all tags. For example, " +
        "`prod,high-io` filters workers that have both the `prod` and `high-io` tags.")
      .dynamic
      .stringConf
      .createWithDefault("")

  val PREFER_CLIENT_TAGS_EXPR: ConfigEntry[Boolean] =
    buildConf("celeborn.tags.preferClientTagsExpr")
      .categories("master")
      .doc("When `true`, prefer the tags expression provided by the client over the tags " +
        "expression provided by the master.")
      .dynamic
      .version("0.6.0")
      .booleanConf
      .createWithDefault(false)

  val MASTER_EXCLUDE_WORKER_UNHEALTHY_DISK_RATIO_THRESHOLD: ConfigEntry[Double] =
    buildConf("celeborn.master.excludeWorker.unhealthyDiskRatioThreshold")
      .categories("master")
      .version("0.6.0")
      .doc("Max ratio of unhealthy disks for excluding worker, when unhealthy disk is larger than max unhealthy count, master will exclude worker." +
        " If this value is set to 1, master will exclude worker of which disks are all unhealthy.")
      .doubleConf
      .checkValue(v => v > 0.0 && v <= 1.0, "Should be in (0.0, 1.0].")
      .createWithDefault(1)

  val QUOTA_CLUSTER_DISK_BYTES_WRITTEN: ConfigEntry[Long] =
    buildConf("celeborn.quota.cluster.diskBytesWritten")
      .categories("quota")
      .dynamic
      .doc("Cluster level quota dynamic configuration for written disk bytes.")
      .version("0.6.0")
      .bytesConf(ByteUnit.BYTE)
      .createWithDefault(Long.MaxValue)

  val QUOTA_CLUSTER_DISK_FILE_COUNT: ConfigEntry[Long] =
    buildConf("celeborn.quota.cluster.diskFileCount")
      .categories("quota")
      .dynamic
      .doc("Cluster level quota dynamic configuration for written disk file count.")
      .version("0.6.0")
      .longConf
      .createWithDefault(Long.MaxValue)

  val QUOTA_CLUSTER_HDFS_BYTES_WRITTEN: ConfigEntry[Long] =
    buildConf("celeborn.quota.cluster.hdfsBytesWritten")
      .categories("quota")
      .dynamic
      .doc("Cluster level quota dynamic configuration for written hdfs bytes.")
      .version("0.6.0")
      .bytesConf(ByteUnit.BYTE)
      .createWithDefault(Long.MaxValue)

  val QUOTA_CLUSTER_HDFS_FILE_COUNT: ConfigEntry[Long] =
    buildConf("celeborn.quota.cluster.hdfsFileCount")
      .categories("quota")
      .dynamic
      .doc("Cluster level quota dynamic configuration for written hdfs file count.")
      .version("0.6.0")
      .longConf
      .createWithDefault(Long.MaxValue)

  val QUOTA_USER_DISK_BYTES_WRITTEN: ConfigEntry[Long] =
    buildConf("celeborn.quota.user.diskBytesWritten")
      .categories("quota")
      .dynamic
      .doc("User level quota dynamic configuration for written disk bytes.")
      .version("0.6.0")
      .bytesConf(ByteUnit.BYTE)
      .createWithDefault(Long.MaxValue)

  val QUOTA_USER_DISK_FILE_COUNT: ConfigEntry[Long] =
    buildConf("celeborn.quota.user.diskFileCount")
      .categories("quota")
      .dynamic
      .doc("User level quota dynamic configuration for written disk file count.")
      .version("0.6.0")
      .longConf
      .createWithDefault(Long.MaxValue)

  val QUOTA_USER_HDFS_BYTES_WRITTEN: ConfigEntry[Long] =
    buildConf("celeborn.quota.user.hdfsBytesWritten")
      .categories("quota")
      .dynamic
      .doc("User level quota dynamic configuration for written hdfs bytes.")
      .version("0.6.0")
      .bytesConf(ByteUnit.BYTE)
      .createWithDefault(Long.MaxValue)

  val QUOTA_USER_HDFS_FILE_COUNT: ConfigEntry[Long] =
    buildConf("celeborn.quota.user.hdfsFileCount")
      .categories("quota")
      .dynamic
      .doc("User level quota dynamic configuration for written hdfs file count.")
      .version("0.6.0")
      .longConf
      .createWithDefault(Long.MaxValue)

  val MASTER_RESOURCE_CONSUMPTION_METRICS_ENABLED: ConfigEntry[Boolean] =
    buildConf("celeborn.master.userResourceConsumption.metrics.enabled")
      .categories("master")
      .doc("Whether to enable resource consumption metrics.")
      .version("0.6.0")
      .booleanConf
      .createWithDefaultString("false")
}<|MERGE_RESOLUTION|>--- conflicted
+++ resolved
@@ -650,7 +650,10 @@
     get(MAX_CHUNKS_BEING_TRANSFERRED)
   }
 
-<<<<<<< HEAD
+  def channelHeartbeatInterval(module: String): Long = {
+    getTransportConfTimeAsMs(module, CHANNEL_HEARTBEAT_INTERVAL)
+  }
+
   def clientHeartbeatInterval(module: String): Long = {
     getTransportConfTimeAsMs(module, CHANNEL_HEARTBEAT_INTERVAL, fallbackWithoutModule = true)
   }
@@ -661,10 +664,6 @@
 
   def closeIdleConnections(module: String): Boolean = {
     getTransportConfBoolean(module, CHANNEL_CLOSE_IDLE_CONNECTIONS, fallbackWithoutModule = true)
-=======
-  def channelHeartbeatInterval(module: String): Long = {
-    getTransportConfTimeAsMs(module, CHANNEL_HEARTBEAT_INTERVAL)
->>>>>>> b4473077
   }
 
   def pushDataTimeoutCheckerThreads(module: String): Int = {
