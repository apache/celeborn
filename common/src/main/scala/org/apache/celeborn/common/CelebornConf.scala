--- conflicted
+++ resolved
@@ -3499,7 +3499,6 @@
       .doc("Whether to use codegen for columnar-based shuffle.")
       .booleanConf
       .createWithDefault(false)
-<<<<<<< HEAD
 
   val CLIENT_PUSH_UNSAFEROW_FASTWRITE_ENABLED: ConfigEntry[Boolean] =
     buildConf("celeborn.push.unsafeRow.fastWrite.enabled")
@@ -3583,6 +3582,4 @@
       .booleanConf
       .createWithDefault(true)
 
-=======
->>>>>>> 56007281
 }