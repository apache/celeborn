/*
 * Licensed to the Apache Software Foundation (ASF) under one or more
 * contributor license agreements.  See the NOTICE file distributed with
 * this work for additional information regarding copyright ownership.
 * The ASF licenses this file to You under the Apache License, Version 2.0
 * (the "License"); you may not use this file except in compliance with
 * the License.  You may obtain a copy of the License at
 *
 *    http://www.apache.org/licenses/LICENSE-2.0
 *
 * Unless required by applicable law or agreed to in writing, software
 * distributed under the License is distributed on an "AS IS" BASIS,
 * WITHOUT WARRANTIES OR CONDITIONS OF ANY KIND, either express or implied.
 * See the License for the specific language governing permissions and
 * limitations under the License.
 */

package org.apache.celeborn.common

import java.io.IOException
import java.util.{Collection => JCollection, Collections, HashMap => JHashMap, Locale, Map => JMap}
import java.util.concurrent.TimeUnit

import scala.collection.JavaConverters._
import scala.collection.mutable
import scala.concurrent.duration._
import scala.util.Try

import org.apache.celeborn.common.identity.{DefaultIdentityProvider, IdentityProvider}
import org.apache.celeborn.common.internal.Logging
import org.apache.celeborn.common.internal.config._
import org.apache.celeborn.common.network.util.ByteUnit
import org.apache.celeborn.common.protocol._
import org.apache.celeborn.common.protocol.StorageInfo.Type
import org.apache.celeborn.common.protocol.StorageInfo.Type.{HDD, SSD}
import org.apache.celeborn.common.quota.DefaultQuotaManager
import org.apache.celeborn.common.rpc.RpcTimeout
import org.apache.celeborn.common.util.{JavaUtils, Utils}

class CelebornConf(loadDefaults: Boolean) extends Cloneable with Logging with Serializable {

  import CelebornConf._

  /** Create a CelebornConf that loads defaults from system properties and the classpath */
  def this() = this(true)

  private val settings = JavaUtils.newConcurrentHashMap[String, String]()

  @transient private lazy val reader: ConfigReader = {
    val _reader = new ConfigReader(new CelebornConfigProvider(settings))
    _reader.bindEnv(new ConfigProvider {
      override def get(key: String): Option[String] = Option(getenv(key))
    })
    _reader
  }

  private def loadFromMap(props: Map[String, String], silent: Boolean): Unit =
    settings.synchronized {
      // Load any celeborn.* system properties
      for ((key, value) <- props if key.startsWith("celeborn.")) {
        set(key, value, silent)
      }
      this
    }

  if (loadDefaults) {
    loadFromMap(Utils.getSystemProperties, false)
  }

  /** Set a configuration variable. */
  def set(key: String, value: String): CelebornConf = {
    set(key, value, false)
  }

  private[celeborn] def set(key: String, value: String, silent: Boolean): CelebornConf = {
    if (key == null) {
      throw new NullPointerException("null key")
    }
    if (value == null) {
      throw new NullPointerException(s"null value for $key")
    }
    if (!silent) {
      logDeprecationWarning(key)
    }
    requireDefaultValueOfRemovedConf(key, value)
    settings.put(key, value)
    this
  }

  def set[T](entry: ConfigEntry[T], value: T): CelebornConf = {
    set(entry.key, entry.stringConverter(value))
    this
  }

  def set[T](entry: OptionalConfigEntry[T], value: T): CelebornConf = {
    set(entry.key, entry.rawStringConverter(value))
    this
  }

  /** Set multiple parameters together */
  def setAll(settings: Traversable[(String, String)]): CelebornConf = {
    settings.foreach { case (k, v) => set(k, v) }
    this
  }

  /** Set a parameter if it isn't already configured */
  def setIfMissing(key: String, value: String): CelebornConf = {
    requireDefaultValueOfRemovedConf(key, value)
    if (settings.putIfAbsent(key, value) == null) {
      logDeprecationWarning(key)
    }
    this
  }

  def setIfMissing[T](entry: ConfigEntry[T], value: T): CelebornConf = {
    setIfMissing(entry.key, entry.stringConverter(value))
  }

  def setIfMissing[T](entry: OptionalConfigEntry[T], value: T): CelebornConf = {
    setIfMissing(entry.key, entry.rawStringConverter(value))
  }

  /** Remove a parameter from the configuration */
  def unset(key: String): CelebornConf = {
    settings.remove(key)
    this
  }

  def unset(entry: ConfigEntry[_]): CelebornConf = {
    unset(entry.key)
  }

  def clear(): Unit = {
    settings.clear()
  }

  /** Get a parameter; throws a NoSuchElementException if it's not set */
  def get(key: String): String = {
    getOption(key).getOrElse(throw new NoSuchElementException(key))
  }

  /** Get a parameter, falling back to a default if not set */
  def get(key: String, defaultValue: String): String = {
    getOption(key).getOrElse(defaultValue)
  }

  def get[T](entry: ConfigEntry[T]): T = {
    entry.readFrom(reader)
  }

  /**
   * Get a time parameter as seconds; throws a NoSuchElementException if it's not set. If no
   * suffix is provided then seconds are assumed.
   * @throws java.util.NoSuchElementException If the time parameter is not set
   * @throws NumberFormatException            If the value cannot be interpreted as seconds
   */
  def getTimeAsSeconds(key: String): Long = catchIllegalValue(key) {
    Utils.timeStringAsSeconds(get(key))
  }

  /**
   * Get a time parameter as seconds, falling back to a default if not set. If no
   * suffix is provided then seconds are assumed.
   * @throws NumberFormatException If the value cannot be interpreted as seconds
   */
  def getTimeAsSeconds(key: String, defaultValue: String): Long = catchIllegalValue(key) {
    Utils.timeStringAsSeconds(get(key, defaultValue))
  }

  /**
   * Get a time parameter as milliseconds; throws a NoSuchElementException if it's not set. If no
   * suffix is provided then milliseconds are assumed.
   * @throws java.util.NoSuchElementException If the time parameter is not set
   * @throws NumberFormatException If the value cannot be interpreted as milliseconds
   */
  def getTimeAsMs(key: String): Long = catchIllegalValue(key) {
    Utils.timeStringAsMs(get(key))
  }

  /**
   * Get a time parameter as milliseconds, falling back to a default if not set. If no
   * suffix is provided then milliseconds are assumed.
   * @throws NumberFormatException If the value cannot be interpreted as milliseconds
   */
  def getTimeAsMs(key: String, defaultValue: String): Long = catchIllegalValue(key) {
    Utils.timeStringAsMs(get(key, defaultValue))
  }

  /**
   * Get a size parameter as bytes; throws a NoSuchElementException if it's not set. If no
   * suffix is provided then bytes are assumed.
   * @throws java.util.NoSuchElementException If the size parameter is not set
   * @throws NumberFormatException If the value cannot be interpreted as bytes
   */
  def getSizeAsBytes(key: String): Long = catchIllegalValue(key) {
    Utils.byteStringAsBytes(get(key))
  }

  /**
   * Get a size parameter as bytes, falling back to a default if not set. If no
   * suffix is provided then bytes are assumed.
   * @throws NumberFormatException If the value cannot be interpreted as bytes
   */
  def getSizeAsBytes(key: String, defaultValue: String): Long = catchIllegalValue(key) {
    Utils.byteStringAsBytes(get(key, defaultValue))
  }

  /**
   * Get a size parameter as bytes, falling back to a default if not set.
   * @throws NumberFormatException If the value cannot be interpreted as bytes
   */
  def getSizeAsBytes(key: String, defaultValue: Long): Long = catchIllegalValue(key) {
    Utils.byteStringAsBytes(get(key, defaultValue + "B"))
  }

  /**
   * Get a size parameter as Kibibytes; throws a NoSuchElementException if it's not set. If no
   * suffix is provided then Kibibytes are assumed.
   * @throws java.util.NoSuchElementException If the size parameter is not set
   * @throws NumberFormatException If the value cannot be interpreted as Kibibytes
   */
  def getSizeAsKb(key: String): Long = catchIllegalValue(key) {
    Utils.byteStringAsKb(get(key))
  }

  /**
   * Get a size parameter as Kibibytes, falling back to a default if not set. If no
   * suffix is provided then Kibibytes are assumed.
   * @throws NumberFormatException If the value cannot be interpreted as Kibibytes
   */
  def getSizeAsKb(key: String, defaultValue: String): Long = catchIllegalValue(key) {
    Utils.byteStringAsKb(get(key, defaultValue))
  }

  /**
   * Get a size parameter as Mebibytes; throws a NoSuchElementException if it's not set. If no
   * suffix is provided then Mebibytes are assumed.
   * @throws java.util.NoSuchElementException If the size parameter is not set
   * @throws NumberFormatException If the value cannot be interpreted as Mebibytes
   */
  def getSizeAsMb(key: String): Long = catchIllegalValue(key) {
    Utils.byteStringAsMb(get(key))
  }

  /**
   * Get a size parameter as Mebibytes, falling back to a default if not set. If no
   * suffix is provided then Mebibytes are assumed.
   * @throws NumberFormatException If the value cannot be interpreted as Mebibytes
   */
  def getSizeAsMb(key: String, defaultValue: String): Long = catchIllegalValue(key) {
    Utils.byteStringAsMb(get(key, defaultValue))
  }

  /**
   * Get a size parameter as Gibibytes; throws a NoSuchElementException if it's not set. If no
   * suffix is provided then Gibibytes are assumed.
   * @throws java.util.NoSuchElementException If the size parameter is not set
   * @throws NumberFormatException If the value cannot be interpreted as Gibibytes
   */
  def getSizeAsGb(key: String): Long = catchIllegalValue(key) {
    Utils.byteStringAsGb(get(key))
  }

  /**
   * Get a size parameter as Gibibytes, falling back to a default if not set. If no
   * suffix is provided then Gibibytes are assumed.
   * @throws NumberFormatException If the value cannot be interpreted as Gibibytes
   */
  def getSizeAsGb(key: String, defaultValue: String): Long = catchIllegalValue(key) {
    Utils.byteStringAsGb(get(key, defaultValue))
  }

  /** Get a parameter as an Option */
  def getOption(key: String): Option[String] = {
    Option(settings.get(key)).orElse(getDeprecatedConfig(key, settings))
  }

  /** Get an optional value, applying variable substitution. */
  private[celeborn] def getWithSubstitution(key: String): Option[String] = {
    getOption(key).map(reader.substitute)
  }

  /** Get all parameters as a list of pairs */
  def getAll: Array[(String, String)] = {
    settings.entrySet().asScala.map(x => (x.getKey, x.getValue)).toArray
  }

  /**
   * Get all parameters that start with `prefix`
   */
  def getAllWithPrefix(prefix: String): Array[(String, String)] = {
    getAll.filter { case (k, v) => k.startsWith(prefix) }
      .map { case (k, v) => (k.substring(prefix.length), v) }
  }

  /**
   * Get a parameter as an integer, falling back to a default if not set
   * @throws NumberFormatException If the value cannot be interpreted as an integer
   */
  def getInt(key: String, defaultValue: Int): Int = catchIllegalValue(key) {
    getOption(key).map(_.toInt).getOrElse(defaultValue)
  }

  /**
   * Get a parameter as a long, falling back to a default if not set
   * @throws NumberFormatException If the value cannot be interpreted as a long
   */
  def getLong(key: String, defaultValue: Long): Long = catchIllegalValue(key) {
    getOption(key).map(_.toLong).getOrElse(defaultValue)
  }

  /**
   * Get a parameter as a double, falling back to a default if not ste
   * @throws NumberFormatException If the value cannot be interpreted as a double
   */
  def getDouble(key: String, defaultValue: Double): Double = catchIllegalValue(key) {
    getOption(key).map(_.toDouble).getOrElse(defaultValue)
  }

  /**
   * Get a parameter as a boolean, falling back to a default if not set
   * @throws IllegalArgumentException If the value cannot be interpreted as a boolean
   */
  def getBoolean(key: String, defaultValue: Boolean): Boolean = catchIllegalValue(key) {
    getOption(key).map(_.toBoolean).getOrElse(defaultValue)
  }

  /** Does the configuration contain a given parameter? */
  def contains(key: String): Boolean = {
    settings.containsKey(key) ||
    configsWithAlternatives.get(key).toSeq.flatten.exists { alt => contains(alt.key) }
  }

  private[celeborn] def contains(entry: ConfigEntry[_]): Boolean = contains(entry.key)

  /** Copy this object */
  override def clone: CelebornConf = {
    val cloned = new CelebornConf(false)
    settings.entrySet().asScala.foreach { e =>
      cloned.set(e.getKey, e.getValue, true)
    }
    cloned
  }

  /**
   * By using this instead of System.getenv(), environment variables can be mocked
   * in unit tests.
   */
  private[celeborn] def getenv(name: String): String = System.getenv(name)

  /**
   * Wrapper method for get() methods which require some specific value format. This catches
   * any [[NumberFormatException]] or [[IllegalArgumentException]] and re-raises it with the
   * incorrectly configured key in the exception message.
   */
  private def catchIllegalValue[T](key: String)(getValue: => T): T = {
    try {
      getValue
    } catch {
      case e: NumberFormatException =>
        // NumberFormatException doesn't have a constructor that takes a cause for some reason.
        throw new NumberFormatException(s"Illegal value for config key $key: ${e.getMessage}")
          .initCause(e)
      case e: IllegalArgumentException =>
        throw new IllegalArgumentException(s"Illegal value for config key $key: ${e.getMessage}", e)
    }
  }

  // //////////////////////////////////////////////////////
  //                      Network                        //
  // //////////////////////////////////////////////////////
  def bindPreferIP: Boolean = get(NETWORK_BIND_PREFER_IP)
  def portMaxRetries: Int = get(PORT_MAX_RETRY)
  def networkTimeout: RpcTimeout =
    new RpcTimeout(get(NETWORK_TIMEOUT).milli, NETWORK_TIMEOUT.key)
  def networkConnectTimeout: RpcTimeout =
    new RpcTimeout(get(NETWORK_CONNECT_TIMEOUT).milli, NETWORK_CONNECT_TIMEOUT.key)
  def rpcIoThreads: Option[Int] = get(RPC_IO_THREAD)
  def rpcConnectThreads: Int = get(RPC_CONNECT_THREADS)
  def rpcLookupTimeout: RpcTimeout =
    new RpcTimeout(get(RPC_LOOKUP_TIMEOUT).milli, RPC_LOOKUP_TIMEOUT.key)
  def rpcAskTimeout: RpcTimeout =
    new RpcTimeout(get(RPC_ASK_TIMEOUT).milli, RPC_ASK_TIMEOUT.key)
  def rpcDispatcherNumThreads(availableCores: Int): Int =
    get(RPC_DISPATCHER_THREADS).getOrElse(availableCores)
  def networkIoMode(module: String): String = {
    val key = NETWORK_IO_MODE.key.replace("<module>", module)
    get(key, NETWORK_IO_MODE.defaultValue.get)
  }

  def networkIoPreferDirectBufs(module: String): Boolean = {
    val key = NETWORK_IO_PREFER_DIRECT_BUFS.key.replace("<module>", module)
    getBoolean(key, NETWORK_IO_PREFER_DIRECT_BUFS.defaultValue.get)
  }

  def networkIoConnectTimeoutMs(module: String): Int = {
    val key = NETWORK_IO_CONNECT_TIMEOUT.key.replace("<module>", module)
    getTimeAsMs(key, s"${networkConnectTimeout.duration.toMillis}ms").toInt
  }

  def networkIoConnectionTimeoutMs(module: String): Int = {
    val key = NETWORK_IO_CONNECTION_TIMEOUT.key.replace("<module>", module)
    getTimeAsMs(key, s"${networkTimeout.duration.toMillis}ms").toInt
  }

  def networkIoNumConnectionsPerPeer(module: String): Int = {
    val key = NETWORK_IO_NUM_CONNECTIONS_PER_PEER.key.replace("<module>", module)
    getInt(key, NETWORK_IO_NUM_CONNECTIONS_PER_PEER.defaultValue.get)
  }

  def networkIoBacklog(module: String): Int = {
    val key = NETWORK_IO_BACKLOG.key.replace("<module>", module)
    getInt(key, NETWORK_IO_BACKLOG.defaultValue.get)
  }

  def networkIoServerThreads(module: String): Int = {
    val key = NETWORK_IO_SERVER_THREADS.key.replace("<module>", module)
    getInt(key, NETWORK_IO_SERVER_THREADS.defaultValue.get)
  }

  def networkIoClientThreads(module: String): Int = {
    val key = NETWORK_IO_CLIENT_THREADS.key.replace("<module>", module)
    getInt(key, NETWORK_IO_CLIENT_THREADS.defaultValue.get)
  }

  def networkIoReceiveBuf(module: String): Int = {
    val key = NETWORK_IO_RECEIVE_BUFFER.key.replace("<module>", module)
    getSizeAsBytes(key, NETWORK_IO_RECEIVE_BUFFER.defaultValueString).toInt
  }

  def networkIoSendBuf(module: String): Int = {
    val key = NETWORK_IO_SEND_BUFFER.key.replace("<module>", module)
    getSizeAsBytes(key, NETWORK_IO_SEND_BUFFER.defaultValueString).toInt
  }

  def networkIoMaxRetries(module: String): Int = {
    val key = NETWORK_IO_MAX_RETRIES.key.replace("<module>", module)
    getInt(key, NETWORK_IO_MAX_RETRIES.defaultValue.get)
  }

  def networkIoRetryWaitMs(module: String): Int = {
    val key = NETWORK_IO_RETRY_WAIT.key.replace("<module>", module)
    getTimeAsMs(key, NETWORK_IO_RETRY_WAIT.defaultValueString).toInt
  }

  def networkIoMemoryMapBytes(module: String): Int = {
    val key = NETWORK_IO_STORAGE_MEMORY_MAP_THRESHOLD.key.replace("<module>", module)
    getSizeAsBytes(key, NETWORK_IO_STORAGE_MEMORY_MAP_THRESHOLD.defaultValueString).toInt
  }

  def networkIoLazyFileDescriptor(module: String): Boolean = {
    val key = NETWORK_IO_LAZY_FD.key.replace("<module>", module)
    getBoolean(key, NETWORK_IO_LAZY_FD.defaultValue.get)
  }

  def networkIoVerboseMetrics(module: String): Boolean = {
    val key = NETWORK_VERBOSE_METRICS.key.replace("<module>", module)
    getBoolean(key, NETWORK_VERBOSE_METRICS.defaultValue.get)
  }

  def networkShareMemoryAllocator: Boolean = get(NETWORK_MEMORY_ALLOCATOR_SHARE)

  def networkMemoryAllocatorAllowCache: Boolean =
    get(NETWORK_MEMORY_ALLOCATOR_ALLOW_CACHE)

  def networkAllocatorArenas: Int = get(NETWORK_MEMORY_ALLOCATOR_ARENAS).getOrElse(Math.max(
    Runtime.getRuntime.availableProcessors(),
    2))

  def networkAllocatorVerboseMetric: Boolean = get(NETWORK_MEMORY_ALLOCATOR_VERBOSE_METRIC)

  def shuffleIoMaxChunksBeingTransferred: Option[Long] = {
    get(MAX_CHUNKS_BEING_TRANSFERRED)
  }

  def clientHeartbeatInterval(module: String): Long = {
    val key = CHANNEL_HEARTBEAT_INTERVAL.key.replace("<module>", module)
    getTimeAsMs(key, CHANNEL_HEARTBEAT_INTERVAL.defaultValueString)
  }

  def pushDataTimeoutCheckerThreads(module: String): Int = {
    val key = PUSH_TIMEOUT_CHECK_THREADS.key.replace("<module>", module)
    getInt(key, PUSH_TIMEOUT_CHECK_THREADS.defaultValue.get)
  }

  def pushDataTimeoutCheckInterval(module: String): Long = {
    val key = PUSH_TIMEOUT_CHECK_INTERVAL.key.replace("<module>", module)
    getTimeAsMs(key, PUSH_TIMEOUT_CHECK_INTERVAL.defaultValueString)
  }

  def fetchDataTimeoutCheckerThreads(module: String): Int = {
    val key = FETCH_TIMEOUT_CHECK_THREADS.key.replace("<module>", module)
    getInt(key, FETCH_TIMEOUT_CHECK_THREADS.defaultValue.get)
  }

  def fetchDataTimeoutCheckInterval(module: String): Long = {
    val key = FETCH_TIMEOUT_CHECK_INTERVAL.key.replace("<module>", module)
    getTimeAsMs(key, FETCH_TIMEOUT_CHECK_INTERVAL.defaultValueString)
  }

  // //////////////////////////////////////////////////////
  //                      Master                         //
  // //////////////////////////////////////////////////////
  def masterSlotAssignPolicy: SlotsAssignPolicy =
    SlotsAssignPolicy.valueOf(get(MASTER_SLOT_ASSIGN_POLICY))

  def hasHDFSStorage: Boolean =
    get(ACTIVE_STORAGE_TYPES).contains(StorageInfo.Type.HDFS.name()) && get(HDFS_DIR).isDefined
  def masterSlotAssignLoadAwareDiskGroupNum: Int = get(MASTER_SLOT_ASSIGN_LOADAWARE_DISKGROUP_NUM)
  def masterSlotAssignLoadAwareDiskGroupGradient: Double =
    get(MASTER_SLOT_ASSIGN_LOADAWARE_DISKGROUP_GRADIENT)
  def masterSlotAssignLoadAwareFlushTimeWeight: Double =
    get(MASTER_SLOT_ASSIGN_LOADAWARE_FLUSHTIME_WEIGHT)
  def masterSlotAssignLoadAwareFetchTimeWeight: Double =
    get(MASTER_SLOT_ASSIGN_LOADAWARE_FETCHTIME_WEIGHT)
  def masterSlotAssignExtraSlots: Int = get(MASTER_SLOT_ASSIGN_EXTRA_SLOTS)
  def masterSlotAssignMaxWorkers: Int = get(MASTER_SLOT_ASSIGN_MAX_WORKERS)
  def initialEstimatedPartitionSize: Long = get(ESTIMATED_PARTITION_SIZE_INITIAL_SIZE)
  def estimatedPartitionSizeUpdaterInitialDelay: Long =
    get(ESTIMATED_PARTITION_SIZE_UPDATE_INITIAL_DELAY)
  def estimatedPartitionSizeForEstimationUpdateInterval: Long =
    get(ESTIMATED_PARTITION_SIZE_UPDATE_INTERVAL)
  def masterResourceConsumptionInterval: Long = get(MASTER_RESOURCE_CONSUMPTION_INTERVAL)

  // //////////////////////////////////////////////////////
  //               Address && HA && RATIS                //
  // //////////////////////////////////////////////////////
  def masterEndpoints: Array[String] =
    get(MASTER_ENDPOINTS).toArray.map { endpoint =>
      Utils.parseHostPort(endpoint.replace("<localhost>", Utils.localHostName(this))) match {
        case (host, 0) => s"$host:${HA_MASTER_NODE_PORT.defaultValue.get}"
        case (host, port) => s"$host:$port"
      }
    }

  def masterClientRpcAskTimeout: RpcTimeout =
    new RpcTimeout(get(MASTER_CLIENT_RPC_ASK_TIMEOUT).milli, MASTER_CLIENT_RPC_ASK_TIMEOUT.key)

  def masterClientMaxRetries: Int = get(MASTER_CLIENT_MAX_RETRIES)

  def masterHost: String = get(MASTER_HOST).replace("<localhost>", Utils.localHostName(this))

  def masterPort: Int = get(MASTER_PORT)

  def haEnabled: Boolean = get(HA_ENABLED)

  def haMasterNodeId: Option[String] = get(HA_MASTER_NODE_ID)

  def haMasterNodeIds: Array[String] = {
    def extractPrefix(original: String, stop: String): String = {
      val i = original.indexOf(stop)
      assert(i >= 0, s"$original does not contain $stop")
      original.substring(0, i)
    }

    val nodeConfPrefix = extractPrefix(HA_MASTER_NODE_HOST.key, "<id>")
    val nodeIds = getAllWithPrefix(nodeConfPrefix)
      .map(_._1)
      .filterNot(_.equals("id"))
      .map(k => extractPrefix(k, "."))
      .distinct

    // CELEBORN-638: compatible with `celeborn.ha.master.*`, expect to remove before 0.4.0
    val legacyNodeConfPrefix = extractPrefix(HA_MASTER_NODE_HOST.alternatives.head._1, "<id>")
    val legacyNodeIds = getAllWithPrefix(legacyNodeConfPrefix)
      .map(_._1)
      .filterNot(_.equals("id"))
      .map(k => extractPrefix(k, "."))
      .distinct
    (nodeIds ++ legacyNodeIds).distinct
  }

  def haMasterNodeHost(nodeId: String): String = {
    val key = HA_MASTER_NODE_HOST.key.replace("<id>", nodeId)
    val legacyKey = HA_MASTER_NODE_HOST.alternatives.head._1.replace("<id>", nodeId)
    get(key, get(legacyKey, Utils.localHostName(this)))
  }

  def haMasterNodePort(nodeId: String): Int = {
    val key = HA_MASTER_NODE_PORT.key.replace("<id>", nodeId)
    val legacyKey = HA_MASTER_NODE_PORT.alternatives.head._1.replace("<id>", nodeId)
    getInt(key, getInt(legacyKey, HA_MASTER_NODE_PORT.defaultValue.get))
  }

  def haMasterRatisHost(nodeId: String): String = {
    val key = HA_MASTER_NODE_RATIS_HOST.key.replace("<id>", nodeId)
    val legacyKey = HA_MASTER_NODE_RATIS_HOST.alternatives.head._1.replace("<id>", nodeId)
    get(key, get(legacyKey, haMasterNodeHost(nodeId)))
  }

  def haMasterRatisPort(nodeId: String): Int = {
    val key = HA_MASTER_NODE_RATIS_PORT.key.replace("<id>", nodeId)
    val legacyKey = HA_MASTER_NODE_RATIS_PORT.alternatives.head._1.replace("<id>", nodeId)
    getInt(key, getInt(legacyKey, HA_MASTER_NODE_RATIS_PORT.defaultValue.get))
  }

  def haMasterRatisRpcType: String = get(HA_MASTER_RATIS_RPC_TYPE)
  def haMasterRatisStorageDir: String = get(HA_MASTER_RATIS_STORAGE_DIR)
  def haMasterRatisLogSegmentSizeMax: Long = get(HA_MASTER_RATIS_LOG_SEGMENT_SIZE_MAX)
  def haMasterRatisLogPreallocatedSize: Long = get(HA_MASTER_RATIS_LOG_PREALLOCATED_SIZE)
  def haMasterRatisLogAppenderQueueNumElements: Int =
    get(HA_MASTER_RATIS_LOG_APPENDER_QUEUE_NUM_ELEMENTS)
  def haMasterRatisLogAppenderQueueBytesLimit: Long =
    get(HA_MASTER_RATIS_LOG_APPENDER_QUEUE_BYTE_LIMIT)
  def haMasterRatisLogPurgeGap: Int = get(HA_MASTER_RATIS_LOG_PURGE_GAP)
  def haMasterRatisLogInstallSnapshotEnabled: Boolean =
    get(HA_MASTER_RATIS_LOG_INSTALL_SNAPSHOT_ENABLED)
  def haMasterRatisRpcRequestTimeout: Long = get(HA_MASTER_RATIS_RPC_REQUEST_TIMEOUT)
  def haMasterRatisRetryCacheExpiryTime: Long = get(HA_MASTER_RATIS_SERVER_RETRY_CACHE_EXPIRY_TIME)
  def haMasterRatisRpcTimeoutMin: Long = get(HA_MASTER_RATIS_RPC_TIMEOUT_MIN)
  def haMasterRatisRpcTimeoutMax: Long = get(HA_MASTER_RATIS_RPC_TIMEOUT_MAX)
  def haMasterRatisFirstElectionTimeoutMin: Long = get(HA_MASTER_RATIS_FIRSTELECTION_TIMEOUT_MIN)
  def haMasterRatisFristElectionTimeoutMax: Long = get(HA_MASTER_RATIS_FIRSTELECTION_TIMEOUT_MAX)
  def haMasterRatisNotificationNoLeaderTimeout: Long =
    get(HA_MASTER_RATIS_NOTIFICATION_NO_LEADER_TIMEOUT)
  def haMasterRatisRpcSlownessTimeout: Long = get(HA_MASTER_RATIS_RPC_SLOWNESS_TIMEOUT)
  def haMasterRatisRoleCheckInterval: Long = get(HA_MASTER_RATIS_ROLE_CHECK_INTERVAL)
  def haMasterRatisSnapshotAutoTriggerEnabled: Boolean =
    get(HA_MASTER_RATIS_SNAPSHOT_AUTO_TRIGGER_ENABLED)
  def haMasterRatisSnapshotAutoTriggerThreshold: Long =
    get(HA_MASTER_RATIS_SNAPSHOT_AUTO_TRIGGER_THRESHOLD)
  def haMasterRatisSnapshotRetentionFileNum: Int = get(HA_MASTER_RATIS_SNAPSHOT_RETENTION_FILE_NUM)

  // //////////////////////////////////////////////////////
  //                      Worker                         //
  // //////////////////////////////////////////////////////
  def workerRpcPort: Int = get(WORKER_RPC_PORT)
  def workerPushPort: Int = get(WORKER_PUSH_PORT)
  def workerFetchPort: Int = get(WORKER_FETCH_PORT)
  def workerReplicatePort: Int = get(WORKER_REPLICATE_PORT)
  def workerPushIoThreads: Option[Int] = get(WORKER_PUSH_IO_THREADS)
  def workerFetchIoThreads: Option[Int] = get(WORKER_FETCH_IO_THREADS)
  def workerReplicateIoThreads: Option[Int] = get(WORKER_REPLICATE_IO_THREADS)
  def registerWorkerTimeout: Long = get(WORKER_REGISTER_TIMEOUT)
  def workerWorkingDir: String = get(WORKER_WORKING_DIR)
  def workerCloseIdleConnections: Boolean = get(WORKER_CLOSE_IDLE_CONNECTIONS)
  def workerReplicateFastFailDuration: Long = get(WORKER_REPLICATE_FAST_FAIL_DURATION)
  def workerReplicateRandomConnectionEnabled: Boolean =
    get(WORKER_REPLICATE_RANDOM_CONNECTION_ENABLED)
  def workerCheckFileCleanMaxRetries: Int = get(WORKER_CHECK_FILE_CLEAN_MAX_RETRIES)
  def workerCheckFileCleanTimeout: Long = get(WORKER_CHECK_FILE_CLEAN_TIMEOUT)
  def workerHeartbeatTimeout: Long = get(WORKER_HEARTBEAT_TIMEOUT)
  def workerReplicateThreads: Int = get(WORKER_REPLICATE_THREADS)
  def workerCommitThreads: Int =
    if (hasHDFSStorage) Math.max(128, get(WORKER_COMMIT_THREADS)) else get(WORKER_COMMIT_THREADS)
  def workerShuffleCommitTimeout: Long = get(WORKER_SHUFFLE_COMMIT_TIMEOUT)
  def minPartitionSizeToEstimate: Long = get(ESTIMATED_PARTITION_SIZE_MIN_SIZE)
  def partitionSorterSortPartitionTimeout: Long = get(PARTITION_SORTER_SORT_TIMEOUT)
  def partitionSorterReservedMemoryPerPartition: Long =
    get(WORKER_PARTITION_SORTER_PER_PARTITION_RESERVED_MEMORY)
  def partitionSorterThreads: Int =
    get(PARTITION_SORTER_THREADS).getOrElse(Runtime.getRuntime.availableProcessors)
  def workerPushHeartbeatEnabled: Boolean = get(WORKER_PUSH_HEARTBEAT_ENABLED)
  def workerPushMaxComponents: Int = get(WORKER_PUSH_COMPOSITEBUFFER_MAXCOMPONENTS)
  def workerFetchHeartbeatEnabled: Boolean = get(WORKER_FETCH_HEARTBEAT_ENABLED)
  def workerPartitionSplitEnabled: Boolean = get(WORKER_PARTITION_SPLIT_ENABLED)
  def workerActiveConnectionMax: Option[Long] = get(WORKER_ACTIVE_CONNECTION_MAX)

  // //////////////////////////////////////////////////////
  //                 Metrics System                      //
  // //////////////////////////////////////////////////////
  def metricsConf: Option[String] = get(METRICS_CONF)
  def metricsSystemEnable: Boolean = get(METRICS_ENABLED)
  def metricsSampleRate: Double = get(METRICS_SAMPLE_RATE)
  def metricsSlidingWindowSize: Int = get(METRICS_SLIDING_WINDOW_SIZE)
  def metricsCollectCriticalEnabled: Boolean = get(METRICS_COLLECT_CRITICAL_ENABLED)
  def metricsCapacity: Int = get(METRICS_CAPACITY)
  def masterPrometheusMetricHost: String =
    get(MASTER_PROMETHEUS_HOST).replace("<localhost>", Utils.localHostName(this))
  def masterPrometheusMetricPort: Int = get(MASTER_PROMETHEUS_PORT)
  def workerPrometheusMetricHost: String =
    get(WORKER_PROMETHEUS_HOST).replace("<localhost>", Utils.localHostName(this))
  def workerPrometheusMetricPort: Int = get(WORKER_PROMETHEUS_PORT)
  def metricsExtraLabels: Map[String, String] =
    get(METRICS_EXTRA_LABELS).map(Utils.parseMetricLabels).toMap
  def metricsAppTopDiskUsageCount: Int = get(METRICS_APP_TOP_DISK_USAGE_COUNT)
  def metricsAppTopDiskUsageWindowSize: Int = get(METRICS_APP_TOP_DISK_USAGE_WINDOW_SIZE)
  def metricsAppTopDiskUsageInterval: Long = get(METRICS_APP_TOP_DISK_USAGE_INTERVAL)

  // //////////////////////////////////////////////////////
  //                      Quota                         //
  // //////////////////////////////////////////////////////
  def quotaEnabled: Boolean = get(QUOTA_ENABLED)
  def quotaIdentityProviderClass: String = get(QUOTA_IDENTITY_PROVIDER)
  def quotaManagerClass: String = get(QUOTA_MANAGER)
  def quotaConfigurationPath: Option[String] = get(QUOTA_CONFIGURATION_PATH)
  def quotaUserSpecificTenant: String = get(QUOTA_USER_SPECIFIC_TENANT)
  def quotaUserSpecificUserName: String = get(QUOTA_USER_SPECIFIC_USERNAME)

  // //////////////////////////////////////////////////////
  //                      Client                         //
  // //////////////////////////////////////////////////////
  def clientCloseIdleConnections: Boolean = get(CLIENT_CLOSE_IDLE_CONNECTIONS)
  def clientRegisterShuffleMaxRetry: Int = get(CLIENT_REGISTER_SHUFFLE_MAX_RETRIES)
  def clientRegisterShuffleRetryWaitMs: Long = get(CLIENT_REGISTER_SHUFFLE_RETRY_WAIT)
  def clientReserveSlotsRackAwareEnabled: Boolean = get(CLIENT_RESERVE_SLOTS_RACKAWARE_ENABLED)
  def clientReserveSlotsMaxRetries: Int = get(CLIENT_RESERVE_SLOTS_MAX_RETRIES)
  def clientReserveSlotsRetryWait: Long = get(CLIENT_RESERVE_SLOTS_RETRY_WAIT)
  def clientRequestCommitFilesMaxRetries: Int = get(CLIENT_COMMIT_FILE_REQUEST_MAX_RETRY)
  def clientCommitFilesIgnoreExcludedWorkers: Boolean = get(CLIENT_COMMIT_IGNORE_EXCLUDED_WORKERS)
  def clientRpcMaxParallelism: Int = get(CLIENT_RPC_MAX_PARALLELISM)
  def appHeartbeatTimeoutMs: Long = get(APPLICATION_HEARTBEAT_TIMEOUT)
  def hdfsExpireDirsTimeoutMS: Long = get(HDFS_EXPIRE_DIRS_TIMEOUT)
  def appHeartbeatIntervalMs: Long = get(APPLICATION_HEARTBEAT_INTERVAL)
  def clientCheckedUseAllocatedWorkers: Boolean = get(CLIENT_CHECKED_USE_ALLOCATED_WORKERS)
  def clientExcludedWorkerExpireTimeout: Long = get(CLIENT_EXCLUDED_WORKER_EXPIRE_TIMEOUT)
  def clientExcludeReplicaOnFailureEnabled: Boolean =
    get(CLIENT_EXCLUDE_PEER_WORKER_ON_FAILURE_ENABLED)

  // //////////////////////////////////////////////////////
  //               Shuffle Compression                   //
  // //////////////////////////////////////////////////////
  def shuffleCompressionCodec: CompressionCodec =
    CompressionCodec.valueOf(get(SHUFFLE_COMPRESSION_CODEC))
  def shuffleCompressionZstdCompressLevel: Int = get(SHUFFLE_COMPRESSION_ZSTD_LEVEL)

  // //////////////////////////////////////////////////////
  //                Shuffle Client RPC                   //
  // //////////////////////////////////////////////////////
  def clientRpcCacheSize: Int = get(CLIENT_RPC_CACHE_SIZE)
  def clientRpcCacheConcurrencyLevel: Int = get(CLIENT_RPC_CACHE_CONCURRENCY_LEVEL)
  def clientRpcReserveSlotsRpcTimeout: RpcTimeout =
    new RpcTimeout(
      get(CLIENT_RESERVE_SLOTS_RPC_TIMEOUT).milli,
      CLIENT_RESERVE_SLOTS_RPC_TIMEOUT.key)

  def clientRpcRegisterShuffleRpcAskTimeout: RpcTimeout =
    new RpcTimeout(
      get(CLIENT_RPC_REGISTER_SHUFFLE_RPC_ASK_TIMEOUT).milli,
      CLIENT_RPC_REGISTER_SHUFFLE_RPC_ASK_TIMEOUT.key)

  def clientRpcRequestPartitionLocationRpcAskTimeout: RpcTimeout =
    new RpcTimeout(
      get(CLIENT_RPC_REQUEST_PARTITION_LOCATION_RPC_ASK_TIMEOUT).milli,
      CLIENT_RPC_REQUEST_PARTITION_LOCATION_RPC_ASK_TIMEOUT.key)

  def clientRpcGetReducerFileGroupRpcAskTimeout: RpcTimeout =
    new RpcTimeout(
      get(CLIENT_RPC_GET_REDUCER_FILE_GROUP_RPC_ASK_TIMEOUT).milli,
      CLIENT_RPC_GET_REDUCER_FILE_GROUP_RPC_ASK_TIMEOUT.key)

  // //////////////////////////////////////////////////////
  //               Shuffle Client Fetch                  //
  // //////////////////////////////////////////////////////
  def clientFetchTimeoutMs: Long = get(CLIENT_FETCH_TIMEOUT)
  def clientFetchMaxReqsInFlight: Int = get(CLIENT_FETCH_MAX_REQS_IN_FLIGHT)
  def clientFetchMaxRetriesForEachReplica: Int = get(CLIENT_FETCH_MAX_RETRIES_FOR_EACH_REPLICA)
  def clientFetchExcludeWorkerOnFailureEnabled: Boolean =
    get(CLIENT_FETCH_EXCLUDE_WORKER_ON_FAILURE_ENABLED)
  def clientFetchExcludedWorkerExpireTimeout: Long =
    get(CLIENT_FETCH_EXCLUDED_WORKER_EXPIRE_TIMEOUT)

  // //////////////////////////////////////////////////////
  //               Shuffle Client Push                   //
  // //////////////////////////////////////////////////////
  def clientPushReplicateEnabled: Boolean = get(CLIENT_PUSH_REPLICATE_ENABLED)
  def clientPushBufferInitialSize: Int = get(CLIENT_PUSH_BUFFER_INITIAL_SIZE).toInt
  def clientPushBufferMaxSize: Int = get(CLIENT_PUSH_BUFFER_MAX_SIZE).toInt
  def clientPushQueueCapacity: Int = get(CLIENT_PUSH_QUEUE_CAPACITY)
  def clientPushExcludeWorkerOnFailureEnabled: Boolean =
    get(CLIENT_PUSH_EXCLUDE_WORKER_ON_FAILURE_ENABLED)
  def clientPushMaxReqsInFlightPerWorker: Int = get(CLIENT_PUSH_MAX_REQS_IN_FLIGHT_PERWORKER)
  def clientPushMaxReqsInFlightTotal: Int = get(CLIENT_PUSH_MAX_REQS_IN_FLIGHT_TOTAL)
  def clientPushMaxReviveTimes: Int = get(CLIENT_PUSH_MAX_REVIVE_TIMES)
  def clientPushReviveInterval: Long = get(CLIENT_PUSH_REVIVE_INTERVAL)
  def clientPushReviveBatchSize: Int = get(CLIENT_PUSH_REVIVE_BATCHSIZE)
  def clientPushSortMemoryThreshold: Long = get(CLIENT_PUSH_SORT_MEMORY_THRESHOLD)
  def clientPushSortPipelineEnabled: Boolean = get(CLIENT_PUSH_SORT_PIPELINE_ENABLED)
  def clientPushSortRandomizePartitionIdEnabled: Boolean =
    get(CLIENT_PUSH_SORT_RANDOMIZE_PARTITION_ENABLED)
  def clientPushRetryThreads: Int = get(CLIENT_PUSH_RETRY_THREADS)
  def clientPushStageEndTimeout: Long = get(CLIENT_PUSH_STAGE_END_TIMEOUT)
  def clientPushUnsafeRowFastWrite: Boolean = get(CLIENT_PUSH_UNSAFEROW_FASTWRITE_ENABLED)
  def clientRpcCacheExpireTime: Long = get(CLIENT_RPC_CACHE_EXPIRE_TIME)
  def pushDataTimeoutMs: Long = get(CLIENT_PUSH_DATA_TIMEOUT)
  def clientPushLimitStrategy: String = get(CLIENT_PUSH_LIMIT_STRATEGY)
  def clientPushSlowStartInitialSleepTime: Long = get(CLIENT_PUSH_SLOW_START_INITIAL_SLEEP_TIME)
  def clientSlotAssignMaxWorkers: Int = get(CLIENT_SLOT_ASSIGN_MAX_WORKERS)
  def clientPushSlowStartMaxSleepMills: Long = get(CLIENT_PUSH_SLOW_START_MAX_SLEEP_TIME)
  def clientPushLimitInFlightTimeoutMs: Long =
    if (clientPushReplicateEnabled) {
      get(CLIENT_PUSH_LIMIT_IN_FLIGHT_TIMEOUT).getOrElse(
        pushDataTimeoutMs * clientPushMaxReviveTimes * 4)
    } else {
      get(CLIENT_PUSH_LIMIT_IN_FLIGHT_TIMEOUT).getOrElse(
        pushDataTimeoutMs * clientPushMaxReviveTimes * 2)
    }
  def clientPushLimitInFlightSleepDeltaMs: Long = get(CLIENT_PUSH_LIMIT_IN_FLIGHT_SLEEP_INTERVAL)
  def clientPushSplitPartitionThreads: Int = get(CLIENT_PUSH_SPLIT_PARTITION_THREADS)
  def clientPushTakeTaskWaitIntervalMs: Long = get(CLIENT_PUSH_TAKE_TASK_WAIT_INTERVAL)
  def clientPushTakeTaskMaxWaitAttempts: Int = get(CLIENT_PUSH_TAKE_TASK_MAX_WAIT_ATTEMPTS)
  def clientPushSendBufferPoolExpireTimeout: Long = get(CLIENT_PUSH_SENDBUFFERPOOL_EXPIRETIMEOUT)
  def clientPushSendBufferPoolExpireCheckInterval: Long =
    get(CLIENT_PUSH_SENDBUFFERPOOL_CHECKEXPIREINTERVAL)

  // //////////////////////////////////////////////////////
  //                   Client Shuffle                    //
  // //////////////////////////////////////////////////////
  def shuffleWriterMode: ShuffleMode = ShuffleMode.valueOf(get(SPARK_SHUFFLE_WRITER_MODE))
  def shufflePartitionType: PartitionType = PartitionType.valueOf(get(SHUFFLE_PARTITION_TYPE))
  def shuffleRangeReadFilterEnabled: Boolean = get(SHUFFLE_RANGE_READ_FILTER_ENABLED)
  def shuffleForceFallbackEnabled: Boolean = get(SPARK_SHUFFLE_FORCE_FALLBACK_ENABLED)
  def shuffleForceFallbackPartitionThreshold: Long =
    get(SPARK_SHUFFLE_FORCE_FALLBACK_PARTITION_THRESHOLD)
  def shuffleExpiredCheckIntervalMs: Long = get(SHUFFLE_EXPIRED_CHECK_INTERVAL)
  def shuffleManagerPort: Int = get(CLIENT_SHUFFLE_MANAGER_PORT)
  def shuffleChunkSize: Long = get(SHUFFLE_CHUNK_SIZE)
  def dfsReadChunkSize: Long = get(CLIENT_FETCH_DFS_READ_CHUNK_SIZE)
  def shufflePartitionSplitMode: PartitionSplitMode =
    PartitionSplitMode.valueOf(get(SHUFFLE_PARTITION_SPLIT_MODE))
  def shufflePartitionSplitThreshold: Long = get(SHUFFLE_PARTITION_SPLIT_THRESHOLD)
  def batchHandleChangePartitionEnabled: Boolean = get(CLIENT_BATCH_HANDLE_CHANGE_PARTITION_ENABLED)
  def batchHandleChangePartitionNumThreads: Int = get(CLIENT_BATCH_HANDLE_CHANGE_PARTITION_THREADS)
  def batchHandleChangePartitionRequestInterval: Long =
    get(CLIENT_BATCH_HANDLE_CHANGE_PARTITION_INTERVAL)
  def batchHandleCommitPartitionEnabled: Boolean = get(CLIENT_BATCH_HANDLE_COMMIT_PARTITION_ENABLED)
  def batchHandleCommitPartitionNumThreads: Int = get(CLIENT_BATCH_HANDLE_COMMIT_PARTITION_THREADS)
  def batchHandleCommitPartitionRequestInterval: Long =
    get(CLIENT_BATCH_HANDLED_COMMIT_PARTITION_INTERVAL)
  def batchHandleReleasePartitionEnabled: Boolean =
    get(CLIENT_BATCH_HANDLE_RELEASE_PARTITION_ENABLED)
  def batchHandleReleasePartitionNumThreads: Int =
    get(CLIENT_BATCH_HANDLE_RELEASE_PARTITION_THREADS)
  def batchHandleReleasePartitionRequestInterval: Long =
    get(CLIENT_BATCH_HANDLED_RELEASE_PARTITION_INTERVAL)
  def enableReadLocalShuffleFile: Boolean = get(READ_LOCAL_SHUFFLE_FILE)
  def readLocalShuffleThreads: Int = get(READ_LOCAL_SHUFFLE_THREADS)

  // //////////////////////////////////////////////////////
  //                       Worker                        //
  // //////////////////////////////////////////////////////

  /**
   * @return workingDir, usable space, flusher thread count, disk type
   *         check more details at CONFIGURATION_GUIDE.md
   */
  def workerBaseDirs: Seq[(String, Long, Int, Type)] = {
    // I assume there is no disk is bigger than 1 PB in recent days.
    val defaultMaxCapacity = Utils.byteStringAsBytes("1PB")
    get(WORKER_STORAGE_DIRS).map { storageDirs: Seq[String] =>
      storageDirs.map { str =>
        var maxCapacity = defaultMaxCapacity
        var diskType = HDD
        var flushThread = get(WORKER_FLUSHER_THREADS)
        val (dir, attributes) = str.split(":").toList match {
          case _dir :: tail => (_dir, tail)
          case nil => throw new IllegalArgumentException(s"Illegal storage dir: $nil")
        }
        var flushThreadsDefined = false
        attributes.foreach {
          case capacityStr if capacityStr.toLowerCase.startsWith("capacity=") =>
            maxCapacity = Utils.byteStringAsBytes(capacityStr.split("=")(1))
          case diskTypeStr if diskTypeStr.toLowerCase.startsWith("disktype=") =>
            diskType = Type.valueOf(diskTypeStr.split("=")(1))
            if (diskType == Type.MEMORY) {
              throw new IOException(s"Invalid diskType: $diskType")
            }
            if (!flushThreadsDefined) {
              flushThread = diskType match {
                case HDD => workerHddFlusherThreads
                case SSD => workerSsdFlusherThreads
                case _ => flushThread
              }
            }
          case threadCountStr if threadCountStr.toLowerCase.startsWith("flushthread=") =>
            flushThread = threadCountStr.split("=")(1).toInt
            flushThreadsDefined = true
          case illegal =>
            throw new IllegalArgumentException(s"Illegal attribute: $illegal")
        }
        (dir, maxCapacity, flushThread, diskType)
      }
    }.getOrElse {
      if (!hasHDFSStorage) {
        val prefix = workerStorageBaseDirPrefix
        val number = workerStorageBaseDirNumber
        (1 to number).map { i =>
          (s"$prefix$i", defaultMaxCapacity, workerHddFlusherThreads, HDD)
        }
      } else {
        Seq.empty
      }
    }
  }

  def partitionSplitMinimumSize: Long = get(WORKER_PARTITION_SPLIT_MIN_SIZE)
  def partitionSplitMaximumSize: Long = get(WORKER_PARTITION_SPLIT_MAX_SIZE)

  def hdfsDir: String = {
    get(HDFS_DIR).map {
      hdfsDir =>
        if (!Utils.isHdfsPath(hdfsDir)) {
          log.error(s"${HDFS_DIR.key} configuration is wrong $hdfsDir. Disable HDFS support.")
          ""
        } else {
          hdfsDir
        }
    }.getOrElse("")
  }

  def workerStorageBaseDirPrefix: String = get(WORKER_STORAGE_BASE_DIR_PREFIX)
  def workerStorageBaseDirNumber: Int = get(WORKER_STORAGE_BASE_DIR_COUNT)
  def creditStreamThreadsPerMountpoint: Int = get(WORKER_BUFFERSTREAM_THREADS_PER_MOUNTPOINT)
  def workerDirectMemoryRatioForReadBuffer: Double = get(WORKER_DIRECT_MEMORY_RATIO_FOR_READ_BUFFER)
  def partitionReadBuffersMin: Int = get(WORKER_PARTITION_READ_BUFFERS_MIN)
  def partitionReadBuffersMax: Int = get(WORKER_PARTITION_READ_BUFFERS_MAX)
  def readBufferAllocationWait: Long = get(WORKER_READBUFFER_ALLOCATIONWAIT)
  def readBufferTargetRatio: Double = get(WORKER_READBUFFER_TARGET_RATIO)
  def readBufferTargetUpdateInterval: Long = get(WORKER_READBUFFER_TARGET_UPDATE_INTERVAL)
  def readBufferTargetNotifyThreshold: Long = get(WORKER_READBUFFER_TARGET_NOTIFY_THRESHOLD)
  def readBuffersToTriggerReadMin: Int = get(WORKER_READBUFFERS_TOTRIGGERREAD_MIN)

  // //////////////////////////////////////////////////////
  //                   Decommission                      //
  // //////////////////////////////////////////////////////
  def workerDecommissionCheckInterval: Long = get(WORKER_DECOMMISSION_CHECK_INTERVAL)
  def workerDecommissionForceExitTimeout: Long = get(WORKER_DECOMMISSION_FORCE_EXIT_TIMEOUT)

  // //////////////////////////////////////////////////////
  //            Graceful Shutdown & Recover              //
  // //////////////////////////////////////////////////////
  def workerGracefulShutdown: Boolean = get(WORKER_GRACEFUL_SHUTDOWN_ENABLED)
  def workerGracefulShutdownTimeoutMs: Long = get(WORKER_GRACEFUL_SHUTDOWN_TIMEOUT)
  def workerGracefulShutdownCheckSlotsFinishedInterval: Long =
    get(WORKER_CHECK_SLOTS_FINISHED_INTERVAL)
  def workerGracefulShutdownCheckSlotsFinishedTimeoutMs: Long =
    get(WORKER_CHECK_SLOTS_FINISHED_TIMEOUT)
  def workerGracefulShutdownRecoverPath: String = get(WORKER_GRACEFUL_SHUTDOWN_RECOVER_PATH)
  def workerGracefulShutdownPartitionSorterCloseAwaitTimeMs: Long =
    get(WORKER_PARTITION_SORTER_SHUTDOWN_TIMEOUT)
  def workerGracefulShutdownFlusherShutdownTimeoutMs: Long = get(WORKER_FLUSHER_SHUTDOWN_TIMEOUT)
  def workerGracefulShutdownSaveCommittedFileInfoInterval: Long =
    get(WORKER_GRACEFUL_SHUTDOWN_SAVE_COMMITTED_FILEINFO_INTERVAL)
  def workerGracefulShutdownSaveCommittedFileInfoSync: Boolean =
    get(WORKER_GRACEFUL_SHUTDOWN_SAVE_COMMITTED_FILEINFO_SYNC)

  // //////////////////////////////////////////////////////
  //                      Flusher                        //
  // //////////////////////////////////////////////////////
  def workerFlusherBufferSize: Long = get(WORKER_FLUSHER_BUFFER_SIZE)
  def workerHdfsFlusterBufferSize: Long = get(WORKER_HDFS_FLUSHER_BUFFER_SIZE)
  def workerWriterCloseTimeoutMs: Long = get(WORKER_WRITER_CLOSE_TIMEOUT)
  def workerHddFlusherThreads: Int = get(WORKER_FLUSHER_HDD_THREADS)
  def workerSsdFlusherThreads: Int = get(WORKER_FLUSHER_SSD_THREADS)
  def workerHdfsFlusherThreads: Int = get(WORKER_FLUSHER_HDFS_THREADS)
  def workerCreateWriterMaxAttempts: Int = get(WORKER_WRITER_CREATE_MAX_ATTEMPTS)

  // //////////////////////////////////////////////////////
  //                    Disk Monitor                     //
  // //////////////////////////////////////////////////////
  def workerDiskTimeSlidingWindowSize: Int = get(WORKER_DISKTIME_SLIDINGWINDOW_SIZE)
  def workerDiskTimeSlidingWindowMinFlushCount: Int =
    get(WORKER_DISKTIME_SLIDINGWINDOW_MINFLUSHCOUNT)
  def workerDiskTimeSlidingWindowMinFetchCount: Int =
    get(WORKER_DISKTIME_SLIDINGWINDOW_MINFETCHCOUNT)
  def workerDiskReserveSize: Long = get(WORKER_DISK_RESERVE_SIZE)
  def workerDiskMonitorEnabled: Boolean = get(WORKER_DISK_MONITOR_ENABLED)
  def workerDiskMonitorCheckList: Seq[String] = get(WORKER_DISK_MONITOR_CHECKLIST)
  def workerDiskMonitorCheckInterval: Long = get(WORKER_DISK_MONITOR_CHECK_INTERVAL)
  def workerDiskMonitorSysBlockDir: String = get(WORKER_DISK_MONITOR_SYS_BLOCK_DIR)
  def workerDiskMonitorNotifyErrorThreshold: Int = get(WORKER_DISK_MONITOR_NOTIFY_ERROR_THRESHOLD)
  def workerDiskMonitorNotifyErrorExpireTimeout: Long =
    get(WORKER_DISK_MONITOR_NOTIFY_ERROR_EXPIRE_TIMEOUT)
  def workerDiskMonitorStatusCheckTimeout: Long = get(WORKER_DEVICE_STATUS_CHECK_TIMEOUT)

  // //////////////////////////////////////////////////////
  //                  Memory Manager                     //
  // //////////////////////////////////////////////////////
  def workerDirectMemoryRatioToPauseReceive: Double = get(WORKER_DIRECT_MEMORY_RATIO_PAUSE_RECEIVE)
  def workerDirectMemoryRatioToPauseReplicate: Double =
    get(WORKER_DIRECT_MEMORY_RATIO_PAUSE_REPLICATE)
  def workerDirectMemoryRatioToResume: Double = get(WORKER_DIRECT_MEMORY_RATIO_RESUME)
  def partitionSorterDirectMemoryRatioThreshold: Double =
    get(PARTITION_SORTER_DIRECT_MEMORY_RATIO_THRESHOLD)
  def workerDirectMemoryPressureCheckIntervalMs: Long = get(WORKER_DIRECT_MEMORY_CHECK_INTERVAL)
  def workerDirectMemoryReportIntervalSecond: Long = get(WORKER_DIRECT_MEMORY_REPORT_INTERVAL)
  def workerDirectMemoryTrimChannelWaitInterval: Long =
    get(WORKER_DIRECT_MEMORY_TRIM_CHANNEL_WAIT_INTERVAL)
  def workerDirectMemoryTrimFlushWaitInterval: Long =
    get(WORKER_DIRECT_MEMORY_TRIM_FLUSH_WAIT_INTERVAL)
  def workerDirectMemoryRatioForShuffleStorage: Double =
    get(WORKER_DIRECT_MEMORY_RATIO_FOR_SHUFFLE_STORAGE)

  // //////////////////////////////////////////////////////
  //                  Rate Limit controller              //
  // //////////////////////////////////////////////////////
  def workerCongestionControlEnabled: Boolean = get(WORKER_CONGESTION_CONTROL_ENABLED)
  def workerCongestionControlSampleTimeWindowSeconds: Long =
    get(WORKER_CONGESTION_CONTROL_SAMPLE_TIME_WINDOW)
  // TODO related to `WORKER_DIRECT_MEMORY_RATIO_PAUSE_RECEIVE`,
  // `WORKER_DIRECT_MEMORY_RATIO_PAUSE_REPLICATE`and `WORKER_DIRECT_MEMORY_RATIO_RESUME`,
  // we'd better refine the logic among them
  def workerCongestionControlLowWatermark: Option[Long] =
    get(WORKER_CONGESTION_CONTROL_LOW_WATERMARK)
  def workerCongestionControlHighWatermark: Option[Long] =
    get(WORKER_CONGESTION_CONTROL_HIGH_WATERMARK)
  def workerCongestionControlUserInactiveIntervalMs: Long =
    get(WORKER_CONGESTION_CONTROL_USER_INACTIVE_INTERVAL)

  // //////////////////////////////////////////////////////
  //                 Columnar Shuffle                    //
  // //////////////////////////////////////////////////////
  def columnarShuffleEnabled: Boolean = get(COLUMNAR_SHUFFLE_ENABLED)
  def columnarShuffleBatchSize: Int = get(COLUMNAR_SHUFFLE_BATCH_SIZE)
  def columnarShuffleOffHeapEnabled: Boolean = get(COLUMNAR_SHUFFLE_OFF_HEAP_ENABLED)
  def columnarShuffleDictionaryEnabled: Boolean = get(COLUMNAR_SHUFFLE_DICTIONARY_ENCODING_ENABLED)
  def columnarShuffleDictionaryMaxFactor: Double =
    get(COLUMNAR_SHUFFLE_DICTIONARY_ENCODING_MAX_FACTOR)

  def columnarShuffleCodeGenEnabled: Boolean = get(COLUMNAR_SHUFFLE_CODEGEN_ENABLED)

  // //////////////////////////////////////////////////////
  //                      test                           //
  // //////////////////////////////////////////////////////
  def testFetchFailure: Boolean = get(TEST_CLIENT_FETCH_FAILURE)
  def testRetryCommitFiles: Boolean = get(TEST_CLIENT_RETRY_COMMIT_FILE)
  def testPushPrimaryDataTimeout: Boolean = get(TEST_CLIENT_PUSH_PRIMARY_DATA_TIMEOUT)
  def testPushReplicaDataTimeout: Boolean = get(TEST_WORKER_PUSH_REPLICA_DATA_TIMEOUT)
  def testRetryRevive: Boolean = get(TEST_CLIENT_RETRY_REVIVE)
  def testAlternative: String = get(TEST_ALTERNATIVE.key, "celeborn")
  def clientFlinkMemoryPerResultPartitionMin: Long = get(CLIENT_MEMORY_PER_RESULT_PARTITION_MIN)
  def clientFlinkMemoryPerResultPartition: Long = get(CLIENT_MEMORY_PER_RESULT_PARTITION)
  def clientFlinkMemoryPerInputGateMin: Long = get(CLIENT_MEMORY_PER_INPUT_GATE_MIN)
  def clientFlinkMemoryPerInputGate: Long = get(CLIENT_MEMORY_PER_INPUT_GATE)
  def clientFlinkNumConcurrentReading: Int = get(CLIENT_NUM_CONCURRENT_READINGS)
  def clientFlinkInputGateSupportFloatingBuffer: Boolean =
    get(CLIENT_INPUT_GATE_SUPPORT_FLOATING_BUFFER)
  def clientFlinkResultPartitionSupportFloatingBuffer: Boolean =
    get(CLIENT_RESULT_PARTITION_SUPPORT_FLOATING_BUFFER)
  def clientFlinkDataCompressionEnabled: Boolean = get(CLIENT_DATA_COMPRESSION_ENABLED)
  def clientShufflePartitionSplitEnabled = get(CLIENT_SHUFFLE_PARTITION_SPLIT_ENABLED)
}

object CelebornConf extends Logging {

  /**
   * Holds information about keys that have been deprecated and do not have a replacement.
   *
   * @param key                The deprecated key.
   * @param version            The version in which the key was deprecated.
   * @param deprecationMessage Message to include in the deprecation warning.
   */
  private case class DeprecatedConfig(
      key: String,
      version: String,
      deprecationMessage: String)

  /**
   * Information about an alternate configuration key that has been deprecated.
   *
   * @param key         The deprecated config key.
   * @param version     The version in which the key was deprecated.
   * @param translation A translation function for converting old config values into new ones.
   */
  private case class AlternateConfig(
      key: String,
      version: String,
      translation: String => String = null)

  /**
   * Holds information about keys that have been removed.
   *
   * @param key          The removed config key.
   * @param version      The version in which key was removed.
   * @param defaultValue The default config value. It can be used to notice
   *                     users that they set non-default value to an already removed config.
   * @param comment      Additional info regarding to the removed config.
   */
  case class RemovedConfig(key: String, version: String, defaultValue: String, comment: String)

  /**
   * Maps deprecated config keys to information about the deprecation.
   *
   * The extra information is logged as a warning when the config is present in the user's
   * configuration.
   */
  private val deprecatedConfigs: Map[String, DeprecatedConfig] = {
    val configs = Seq(
      DeprecatedConfig("none", "1.0", "None"))

    Map(configs.map { cfg => (cfg.key -> cfg) }: _*)
  }

  /**
   * The map contains info about removed SQL configs. Keys are SQL config names,
   * map values contain extra information like the version in which the config was removed,
   * config's default value and a comment.
   *
   * Please, add a removed configuration property here only when it affects behaviours.
   * By this, it makes migrations to new versions painless.
   */
  val removedConfigs: Map[String, RemovedConfig] = {
    val masterEndpointsTips = "The behavior is controlled by `celeborn.master.endpoints` now, " +
      "please check the documentation for details."
    val configs = Seq(
      RemovedConfig("rss.ha.master.hosts", "0.2.0", null, masterEndpointsTips),
      RemovedConfig("rss.ha.service.id", "0.2.0", "rss", "configuration key removed."),
      RemovedConfig("rss.ha.nodes.rss", "0.2.0", "1,2,3,", "configuration key removed."))
    Map(configs.map { cfg => cfg.key -> cfg }: _*)
  }

  /**
   * Maps a current config key to alternate keys that were used in previous version.
   *
   * The alternates are used in the order defined in this map. If deprecated configs are
   * present in the user's configuration, a warning is logged.
   */
  private val configsWithAlternatives = mutable.Map[String, Seq[AlternateConfig]](
    "none" -> Seq(
      AlternateConfig("none", "1.0")))

  /**
   * A view of `configsWithAlternatives` that makes it more efficient to look up deprecated
   * config keys.
   *
   * Maps the deprecated config name to a 2-tuple (new config name, alternate config info).
   */
  private val allAlternatives: Map[String, (String, AlternateConfig)] = {
    configsWithAlternatives.keys.flatMap { key =>
      configsWithAlternatives(key).map { cfg => (cfg.key -> (key -> cfg)) }
    }.toMap
  }

  private def addDeprecatedConfig(entry: ConfigEntry[_], alt: (String, String => String)): Unit = {
    configsWithAlternatives.put(
      entry.key,
      configsWithAlternatives.getOrElse(entry.key, Seq.empty) :+ AlternateConfig(
        alt._1,
        entry.version,
        alt._2))
  }

  /**
   * Looks for available deprecated keys for the given config option, and return the first
   * value available.
   */
  def getDeprecatedConfig(key: String, conf: JMap[String, String]): Option[String] = {
    configsWithAlternatives.get(key).flatMap { alts =>
      alts.collectFirst {
        case alt if conf.containsKey(alt.key) =>
          val value = conf.get(alt.key)
          if (alt.translation != null) alt.translation(value) else value
      }
    }
  }

  private def requireDefaultValueOfRemovedConf(key: String, value: String): Unit = {
    removedConfigs.get(key).foreach {
      case RemovedConfig(configName, version, defaultValue, comment) =>
        if (value != defaultValue) {
          throw new IllegalArgumentException(
            s"The config '$configName' was removed in v$version. $comment")
        }
    }
  }

  /**
   * Logs a warning message if the given config key is deprecated.
   */
  private def logDeprecationWarning(key: String): Unit = {
    deprecatedConfigs.get(key).foreach { cfg =>
      logWarning(
        s"The configuration key '$key' has been deprecated in v${cfg.version} and " +
          s"may be removed in the future. ${cfg.deprecationMessage}")
      return
    }

    allAlternatives.get(key).foreach { case (newKey, cfg) =>
      logWarning(
        s"The configuration key '$key' has been deprecated in v${cfg.version} and " +
          s"may be removed in the future. Please use the new key '$newKey' instead.")
      return
    }
  }

  private[this] val confEntriesUpdateLock = new Object

  @volatile
  private[celeborn] var confEntries: JMap[String, ConfigEntry[_]] = Collections.emptyMap()

  private def register(entry: ConfigEntry[_]): Unit = confEntriesUpdateLock.synchronized {
    require(
      !confEntries.containsKey(entry.key),
      s"Duplicate CelebornConfigEntry. ${entry.key} has been registered")
    val updatedMap = new JHashMap[String, ConfigEntry[_]](confEntries)
    updatedMap.put(entry.key, entry)
    confEntries = updatedMap

    entry.alternatives.foreach(addDeprecatedConfig(entry, _))
  }

  private[celeborn] def unregister(entry: ConfigEntry[_]): Unit =
    confEntriesUpdateLock.synchronized {
      val updatedMap = new JHashMap[String, ConfigEntry[_]](confEntries)
      updatedMap.remove(entry.key)
      confEntries = updatedMap

      configsWithAlternatives.remove(entry.key)
    }

  private[celeborn] def getConfigEntry(key: String): ConfigEntry[_] = {
    confEntries.get(key)
  }

  private[celeborn] def getConfigEntries: JCollection[ConfigEntry[_]] = {
    confEntries.values()
  }

  private[celeborn] def containsConfigEntry(entry: ConfigEntry[_]): Boolean = {
    getConfigEntry(entry.key) == entry
  }

  private[celeborn] def containsConfigKey(key: String): Boolean = {
    confEntries.containsKey(key)
  }

  private def buildConf(key: String): ConfigBuilder = ConfigBuilder(key).onCreate(register)

  val NETWORK_BIND_PREFER_IP: ConfigEntry[Boolean] =
    buildConf("celeborn.network.bind.preferIpAddress")
      .categories("network")
      .version("0.3.0")
      .doc("When `ture`, prefer to use IP address, otherwise FQDN. This configuration only " +
        "takes effects when the bind hostname is not set explicitly, in such case, Celeborn " +
        "will find the first non-loopback address to bind.")
      .booleanConf
      .createWithDefault(true)

  val NETWORK_TIMEOUT: ConfigEntry[Long] =
    buildConf("celeborn.network.timeout")
      .categories("network")
      .version("0.2.0")
      .doc("Default timeout for network operations.")
      .timeConf(TimeUnit.MILLISECONDS)
      .createWithDefaultString("240s")

  val NETWORK_CONNECT_TIMEOUT: ConfigEntry[Long] =
    buildConf("celeborn.network.connect.timeout")
      .categories("network")
      .doc("Default socket connect timeout.")
      .version("0.2.0")
      .timeConf(TimeUnit.MILLISECONDS)
      .createWithDefaultString("10s")

  val NETWORK_MEMORY_ALLOCATOR_ALLOW_CACHE: ConfigEntry[Boolean] =
    buildConf("celeborn.network.memory.allocator.allowCache")
      .categories("network")
      .internal
      .version("0.3.1")
      .doc("When false, globally disable thread-local cache in the shared PooledByteBufAllocator.")
      .booleanConf
      .createWithDefault(false)

  val NETWORK_MEMORY_ALLOCATOR_SHARE: ConfigEntry[Boolean] =
    buildConf("celeborn.network.memory.allocator.share")
      .categories("network")
      .internal
      .version("0.3.0")
      .doc("Whether to share memory allocator.")
      .booleanConf
      .createWithDefault(true)

  val NETWORK_MEMORY_ALLOCATOR_ARENAS: OptionalConfigEntry[Int] =
    buildConf("celeborn.network.memory.allocator.numArenas")
      .categories("network")
      .version("0.3.0")
      .doc("Number of arenas for pooled memory allocator. Default value is Runtime.getRuntime.availableProcessors, min value is 2.")
      .intConf
      .createOptional

  val NETWORK_MEMORY_ALLOCATOR_VERBOSE_METRIC: ConfigEntry[Boolean] =
    buildConf("celeborn.network.memory.allocator.verbose.metric")
      .categories("network")
      .version("0.3.0")
      .doc("Weather to enable verbose metric for pooled allocator.")
      .booleanConf
      .createWithDefault(false)

  val PORT_MAX_RETRY: ConfigEntry[Int] =
    buildConf("celeborn.port.maxRetries")
      .categories("network")
      .doc("When port is occupied, we will retry for max retry times.")
      .version("0.2.0")
      .intConf
      .createWithDefault(1)

  val RPC_IO_THREAD: OptionalConfigEntry[Int] =
    buildConf("celeborn.rpc.io.threads")
      .categories("network")
      .doc("Netty IO thread number of NettyRpcEnv to handle RPC request. " +
        "The default threads number is the number of runtime available processors.")
      .version("0.2.0")
      .intConf
      .createOptional

  val RPC_CONNECT_THREADS: ConfigEntry[Int] =
    buildConf("celeborn.rpc.connect.threads")
      .categories("network")
      .version("0.2.0")
      .intConf
      .createWithDefault(64)

  val RPC_LOOKUP_TIMEOUT: ConfigEntry[Long] =
    buildConf("celeborn.rpc.lookupTimeout")
      .categories("network")
      .version("0.2.0")
      .doc("Timeout for RPC lookup operations.")
      .timeConf(TimeUnit.MILLISECONDS)
      .createWithDefaultString("30s")

  val RPC_ASK_TIMEOUT: ConfigEntry[Long] =
    buildConf("celeborn.rpc.askTimeout")
      .categories("network")
      .version("0.2.0")
      .doc("Timeout for RPC ask operations. " +
        "It's recommended to set at least `240s` when `HDFS` is enabled in `celeborn.storage.activeTypes`")
      .timeConf(TimeUnit.MILLISECONDS)
      .createWithDefaultString("60s")

  val RPC_DISPATCHER_THREADS: OptionalConfigEntry[Int] =
    buildConf("celeborn.rpc.dispatcher.threads")
      .withAlternative("celeborn.rpc.dispatcher.numThreads")
      .categories("network")
      .doc("Threads number of message dispatcher event loop")
      .version("0.3.0")
      .intConf
      .createOptional

  val NETWORK_IO_MODE: ConfigEntry[String] =
    buildConf("celeborn.<module>.io.mode")
      .categories("network")
      .doc("Netty EventLoopGroup backend, available options: NIO, EPOLL.")
      .stringConf
      .transform(_.toUpperCase)
      .checkValues(Set("NIO", "EPOLL"))
      .createWithDefault("NIO")

  val NETWORK_IO_PREFER_DIRECT_BUFS: ConfigEntry[Boolean] =
    buildConf("celeborn.<module>.io.preferDirectBufs")
      .categories("network")
      .doc("If true, we will prefer allocating off-heap byte buffers within Netty.")
      .booleanConf
      .createWithDefault(true)

  val NETWORK_IO_CONNECT_TIMEOUT: ConfigEntry[Long] =
    buildConf("celeborn.<module>.io.connectTimeout")
      .categories("network")
      .doc("Socket connect timeout.")
      .fallbackConf(NETWORK_CONNECT_TIMEOUT)

  val NETWORK_IO_CONNECTION_TIMEOUT: ConfigEntry[Long] =
    buildConf("celeborn.<module>.io.connectionTimeout")
      .categories("network")
      .doc("Connection active timeout.")
      .fallbackConf(NETWORK_TIMEOUT)

  val NETWORK_IO_NUM_CONNECTIONS_PER_PEER: ConfigEntry[Int] =
    buildConf("celeborn.<module>.io.numConnectionsPerPeer")
      .categories("network")
      .doc("Number of concurrent connections between two nodes.")
      .intConf
      .createWithDefault(2)

  val NETWORK_IO_BACKLOG: ConfigEntry[Int] =
    buildConf("celeborn.<module>.io.backLog")
      .categories("network")
      .doc(
        "Requested maximum length of the queue of incoming connections. Default 0 for no backlog.")
      .intConf
      .createWithDefault(0)

  val NETWORK_IO_SERVER_THREADS: ConfigEntry[Int] =
    buildConf("celeborn.<module>.io.serverThreads")
      .categories("network")
      .doc("Number of threads used in the server thread pool. Default to 0, which is 2x#cores.")
      .intConf
      .createWithDefault(0)

  val NETWORK_IO_CLIENT_THREADS: ConfigEntry[Int] =
    buildConf("celeborn.<module>.io.clientThreads")
      .categories("network")
      .doc("Number of threads used in the client thread pool. Default to 0, which is 2x#cores.")
      .intConf
      .createWithDefault(0)

  val NETWORK_IO_RECEIVE_BUFFER: ConfigEntry[Long] =
    buildConf("celeborn.<module>.io.receiveBuffer")
      .categories("network")
      .doc("Receive buffer size (SO_RCVBUF). Note: the optimal size for receive buffer and send buffer " +
        "should be latency * network_bandwidth. Assuming latency = 1ms, network_bandwidth = 10Gbps " +
        "buffer size should be ~ 1.25MB.")
      .version("0.2.0")
      .bytesConf(ByteUnit.BYTE)
      .createWithDefault(0)

  val NETWORK_IO_SEND_BUFFER: ConfigEntry[Long] =
    buildConf("celeborn.<module>.io.sendBuffer")
      .categories("network")
      .doc("Send buffer size (SO_SNDBUF).")
      .version("0.2.0")
      .bytesConf(ByteUnit.BYTE)
      .createWithDefault(0)

  val NETWORK_IO_MAX_RETRIES: ConfigEntry[Int] =
    buildConf("celeborn.<module>.io.maxRetries")
      .categories("network")
      .doc(
        "Max number of times we will try IO exceptions (such as connection timeouts) per request. " +
          "If set to 0, we will not do any retries.")
      .intConf
      .createWithDefault(3)

  val NETWORK_IO_RETRY_WAIT: ConfigEntry[Long] =
    buildConf("celeborn.<module>.io.retryWait")
      .categories("network")
      .doc("Time that we will wait in order to perform a retry after an IOException. " +
        "Only relevant if maxIORetries > 0.")
      .version("0.2.0")
      .timeConf(TimeUnit.MILLISECONDS)
      .createWithDefaultString("5s")

  val NETWORK_IO_LAZY_FD: ConfigEntry[Boolean] =
    buildConf("celeborn.<module>.io.lazyFD")
      .categories("network")
      .doc("Whether to initialize FileDescriptor lazily or not. If true, file descriptors are created only " +
        "when data is going to be transferred. This can reduce the number of open files.")
      .booleanConf
      .createWithDefault(true)

  val NETWORK_VERBOSE_METRICS: ConfigEntry[Boolean] =
    buildConf("celeborn.<module>.io.enableVerboseMetrics")
      .categories("network")
      .doc("Whether to track Netty memory detailed metrics. If true, the detailed metrics of Netty " +
        "PoolByteBufAllocator will be gotten, otherwise only general memory usage will be tracked.")
      .booleanConf
      .createWithDefault(false)

  val NETWORK_IO_STORAGE_MEMORY_MAP_THRESHOLD: ConfigEntry[Long] =
    buildConf("celeborn.<module>.storage.memoryMapThreshold")
      .withAlternative("celeborn.storage.memoryMapThreshold")
      .categories("network")
      .internal
      .doc("Minimum size of a block that we should start using memory map rather than reading in through " +
        "normal IO operations. This prevents Celeborn from memory mapping very small blocks. In general, " +
        "memory mapping has high overhead for blocks close to or below the page size of the OS.")
      .version("0.3.0")
      .bytesConf(ByteUnit.BYTE)
      .createWithDefaultString("2m")

  val MAX_CHUNKS_BEING_TRANSFERRED: OptionalConfigEntry[Long] =
    buildConf("celeborn.shuffle.io.maxChunksBeingTransferred")
      .categories("network")
      .doc("The max number of chunks allowed to be transferred at the same time on shuffle service. Note " +
        "that new incoming connections will be closed when the max number is hit. The client will retry " +
        "according to the shuffle retry configs (see `celeborn.<module>.io.maxRetries` and " +
        "`celeborn.<module>.io.retryWait`), if those limits are reached the task will fail with fetch failure.")
      .version("0.2.0")
      .longConf
      .createOptional

  val PUSH_TIMEOUT_CHECK_INTERVAL: ConfigEntry[Long] =
    buildConf("celeborn.<module>.push.timeoutCheck.interval")
      .categories("network")
      .doc("Interval for checking push data timeout. " +
        s"If setting <module> to `${TransportModuleConstants.DATA_MODULE}`, " +
        s"it works for shuffle client push data and should be configured on client side. " +
        s"If setting <module> to `${TransportModuleConstants.REPLICATE_MODULE}`, " +
        s"it works for worker replicate data to peer worker and should be configured on worker side.")
      .version("0.3.0")
      .timeConf(TimeUnit.MILLISECONDS)
      .createWithDefaultString("5s")

  val PUSH_TIMEOUT_CHECK_THREADS: ConfigEntry[Int] =
    buildConf("celeborn.<module>.push.timeoutCheck.threads")
      .categories("network")
      .doc("Threads num for checking push data timeout. " +
        s"If setting <module> to `${TransportModuleConstants.DATA_MODULE}`, " +
        s"it works for shuffle client push data and should be configured on client side. " +
        s"If setting <module> to `${TransportModuleConstants.REPLICATE_MODULE}`, " +
        s"it works for worker replicate data to peer worker and should be configured on worker side.")
      .version("0.3.0")
      .intConf
      .createWithDefault(4)

  val FETCH_TIMEOUT_CHECK_INTERVAL: ConfigEntry[Long] =
    buildConf("celeborn.<module>.fetch.timeoutCheck.interval")
      .categories("network")
      .doc("Interval for checking fetch data timeout. " +
        s"It only support setting <module> to `${TransportModuleConstants.DATA_MODULE}` " +
        s"since it works for shuffle client fetch data and should be configured on client side.")
      .version("0.3.0")
      .timeConf(TimeUnit.MILLISECONDS)
      .createWithDefaultString("5s")

  val FETCH_TIMEOUT_CHECK_THREADS: ConfigEntry[Int] =
    buildConf("celeborn.<module>.fetch.timeoutCheck.threads")
      .categories("network")
      .doc("Threads num for checking fetch data timeout. " +
        s"It only support setting <module> to `${TransportModuleConstants.DATA_MODULE}` " +
        s"since it works for shuffle client fetch data and should be configured on client side.")
      .version("0.3.0")
      .intConf
      .createWithDefault(4)

  val CHANNEL_HEARTBEAT_INTERVAL: ConfigEntry[Long] =
    buildConf("celeborn.<module>.heartbeat.interval")
      .withAlternative("celeborn.client.heartbeat.interval")
      .categories("network")
      .version("0.3.0")
      .doc("The heartbeat interval between worker and client. " +
        s"If setting <module> to `${TransportModuleConstants.DATA_MODULE}`, " +
        s"it works for shuffle client push and fetch data and should be configured on client side. " +
        s"If setting <module> to `${TransportModuleConstants.REPLICATE_MODULE}`, " +
        s"it works for worker replicate data to peer worker and should be configured on worker side.")
      .timeConf(TimeUnit.MILLISECONDS)
      .createWithDefaultString("60s")

  val MASTER_ENDPOINTS: ConfigEntry[Seq[String]] =
    buildConf("celeborn.master.endpoints")
      .categories("client", "worker")
      .doc("Endpoints of master nodes for celeborn client to connect, allowed pattern " +
        "is: `<host1>:<port1>[,<host2>:<port2>]*`, e.g. `clb1:9097,clb2:9098,clb3:9099`. " +
        "If the port is omitted, 9097 will be used.")
      .version("0.2.0")
      .stringConf
      .toSequence
      .checkValue(
        endpoints => endpoints.map(_ => Try(Utils.parseHostPort(_))).forall(_.isSuccess),
        "Allowed pattern is: `<host1>:<port1>[,<host2>:<port2>]*`")
      .createWithDefaultString(s"<localhost>:9097")

  val MASTER_CLIENT_RPC_ASK_TIMEOUT: ConfigEntry[Long] =
    buildConf("celeborn.masterClient.rpc.askTimeout")
      .withAlternative("celeborn.rpc.haClient.askTimeout")
      .internal
      .categories("client", "worker")
      .version("0.3.0")
      .doc("Timeout for HA client RPC ask operations.")
      .fallbackConf(RPC_ASK_TIMEOUT)

  val MASTER_CLIENT_MAX_RETRIES: ConfigEntry[Int] =
    buildConf("celeborn.masterClient.maxRetries")
      .withAlternative("celeborn.client.maxRetries")
      .internal
      .categories("client", "worker")
      .doc("Max retry times for client to connect master endpoint")
      .version("0.3.0")
      .intConf
      .createWithDefault(15)

  val APPLICATION_HEARTBEAT_TIMEOUT: ConfigEntry[Long] =
    buildConf("celeborn.master.heartbeat.application.timeout")
      .withAlternative("celeborn.application.heartbeat.timeout")
      .categories("master")
      .version("0.3.0")
      .doc("Application heartbeat timeout.")
      .timeConf(TimeUnit.MILLISECONDS)
      .createWithDefaultString("300s")

  val HDFS_EXPIRE_DIRS_TIMEOUT: ConfigEntry[Long] =
    buildConf("celeborn.master.hdfs.expireDirs.timeout")
      .categories("master")
      .version("0.3.0")
      .doc("The timeout for a expire dirs to be deleted on HDFS.")
      .timeConf(TimeUnit.MILLISECONDS)
      .createWithDefaultString("1h")

  val WORKER_HEARTBEAT_TIMEOUT: ConfigEntry[Long] =
    buildConf("celeborn.master.heartbeat.worker.timeout")
      .withAlternative("celeborn.worker.heartbeat.timeout")
      .categories("master")
      .version("0.3.0")
      .doc("Worker heartbeat timeout.")
      .timeConf(TimeUnit.MILLISECONDS)
      .createWithDefaultString("120s")

  val MASTER_HOST: ConfigEntry[String] =
    buildConf("celeborn.master.host")
      .categories("master")
      .version("0.2.0")
      .doc("Hostname for master to bind.")
      .stringConf
      .createWithDefaultString("<localhost>")

  val MASTER_PORT: ConfigEntry[Int] =
    buildConf("celeborn.master.port")
      .categories("master")
      .version("0.2.0")
      .doc("Port for master to bind.")
      .intConf
      .checkValue(p => p >= 1024 && p < 65535, "Invalid port")
      .createWithDefault(9097)

  val HA_ENABLED: ConfigEntry[Boolean] =
    buildConf("celeborn.master.ha.enabled")
      .withAlternative("celeborn.ha.enabled")
      .categories("ha")
      .version("0.3.0")
      .doc("When true, master nodes run as Raft cluster mode.")
      .booleanConf
      .createWithDefault(false)

  val HA_MASTER_NODE_ID: OptionalConfigEntry[String] =
    buildConf("celeborn.master.ha.node.id")
      .withAlternative("celeborn.ha.master.node.id")
      .doc("Node id for master raft cluster in HA mode, if not define, " +
        "will be inferred by hostname.")
      .version("0.3.0")
      .stringConf
      .createOptional

  val HA_MASTER_NODE_HOST: ConfigEntry[String] =
    buildConf("celeborn.master.ha.node.<id>.host")
      .withAlternative("celeborn.ha.master.node.<id>.host")
      .categories("ha")
      .doc("Host to bind of master node <id> in HA mode.")
      .version("0.3.0")
      .stringConf
      .createWithDefaultString("<required>")

  val HA_MASTER_NODE_PORT: ConfigEntry[Int] =
    buildConf("celeborn.master.ha.node.<id>.port")
      .withAlternative("celeborn.ha.master.node.<id>.port")
      .categories("ha")
      .doc("Port to bind of master node <id> in HA mode.")
      .version("0.3.0")
      .intConf
      .checkValue(p => p >= 1024 && p < 65535, "Invalid port")
      .createWithDefault(9097)

  val HA_MASTER_NODE_RATIS_HOST: OptionalConfigEntry[String] =
    buildConf("celeborn.master.ha.node.<id>.ratis.host")
      .withAlternative("celeborn.ha.master.node.<id>.ratis.host")
      .internal
      .categories("ha")
      .doc("Ratis host to bind of master node <id> in HA mode. If not provided, " +
        s"fallback to ${HA_MASTER_NODE_HOST.key}.")
      .version("0.3.0")
      .stringConf
      .createOptional

  val HA_MASTER_NODE_RATIS_PORT: ConfigEntry[Int] =
    buildConf("celeborn.master.ha.node.<id>.ratis.port")
      .withAlternative("celeborn.ha.master.node.<id>.ratis.port")
      .categories("ha")
      .doc("Ratis port to bind of master node <id> in HA mode.")
      .version("0.3.0")
      .intConf
      .checkValue(p => p >= 1024 && p < 65535, "Invalid port")
      .createWithDefault(9872)

  val HA_MASTER_RATIS_RPC_TYPE: ConfigEntry[String] =
    buildConf("celeborn.master.ha.ratis.raft.rpc.type")
      .withAlternative("celeborn.ha.master.ratis.raft.rpc.type")
      .categories("ha")
      .doc("RPC type for Ratis, available options: netty, grpc.")
      .version("0.3.0")
      .stringConf
      .transform(_.toLowerCase)
      .checkValues(Set("netty", "grpc"))
      .createWithDefault("netty")

  val HA_MASTER_RATIS_STORAGE_DIR: ConfigEntry[String] =
    buildConf("celeborn.master.ha.ratis.raft.server.storage.dir")
      .withAlternative("celeborn.ha.master.ratis.raft.server.storage.dir")
      .categories("ha")
      .version("0.3.0")
      .stringConf
      .createWithDefault("/tmp/ratis")

  val HA_MASTER_RATIS_LOG_SEGMENT_SIZE_MAX: ConfigEntry[Long] =
    buildConf("celeborn.master.ha.ratis.raft.server.log.segment.size.max")
      .withAlternative("celeborn.ha.master.ratis.raft.server.log.segment.size.max")
      .internal
      .categories("ha")
      .version("0.3.0")
      .bytesConf(ByteUnit.BYTE)
      .createWithDefaultString("4MB")

  val HA_MASTER_RATIS_LOG_PREALLOCATED_SIZE: ConfigEntry[Long] =
    buildConf("celeborn.master.ha.ratis.raft.server.log.preallocated.size")
      .withAlternative("celeborn.ha.master.ratis.raft.server.log.preallocated.size")
      .internal
      .categories("ha")
      .version("0.3.0")
      .bytesConf(ByteUnit.BYTE)
      .createWithDefaultString("4MB")

  val HA_MASTER_RATIS_LOG_APPENDER_QUEUE_NUM_ELEMENTS: ConfigEntry[Int] =
    buildConf("celeborn.master.ha.ratis.raft.server.log.appender.buffer.element-limit")
      .withAlternative("celeborn.ha.master.ratis.raft.server.log.appender.buffer.element-limit")
      .internal
      .categories("ha")
      .version("0.3.0")
      .intConf
      .createWithDefault(1024)

  val HA_MASTER_RATIS_LOG_APPENDER_QUEUE_BYTE_LIMIT: ConfigEntry[Long] =
    buildConf("celeborn.master.ha.ratis.raft.server.log.appender.buffer.byte-limit")
      .withAlternative("celeborn.ha.master.ratis.raft.server.log.appender.buffer.byte-limit")
      .internal
      .categories("ha")
      .version("0.3.0")
      .bytesConf(ByteUnit.BYTE)
      .createWithDefaultString("32MB")

  val HA_MASTER_RATIS_LOG_INSTALL_SNAPSHOT_ENABLED: ConfigEntry[Boolean] =
    buildConf("celeborn.master.ha.ratis.raft.server.log.appender.install.snapshot.enabled")
      .withAlternative("celeborn.ha.master.ratis.raft.server.log.appender.install.snapshot.enabled")
      .internal
      .categories("ha")
      .version("0.3.0")
      .booleanConf
      .createWithDefault(true)

  val HA_MASTER_RATIS_LOG_PURGE_GAP: ConfigEntry[Int] =
    buildConf("celeborn.master.ha.ratis.raft.server.log.purge.gap")
      .withAlternative("celeborn.ha.master.ratis.raft.server.log.purge.gap")
      .internal
      .categories("ha")
      .version("0.3.0")
      .intConf
      .createWithDefault(1000000)

  val HA_MASTER_RATIS_RPC_REQUEST_TIMEOUT: ConfigEntry[Long] =
    buildConf("celeborn.master.ha.ratis.raft.server.rpc.request.timeout")
      .withAlternative("celeborn.ha.master.ratis.raft.server.rpc.request.timeout")
      .internal
      .categories("ha")
      .version("0.3.0")
      .timeConf(TimeUnit.SECONDS)
      .createWithDefaultString("3s")

  val HA_MASTER_RATIS_SERVER_RETRY_CACHE_EXPIRY_TIME: ConfigEntry[Long] =
    buildConf("celeborn.master.ha.ratis.raft.server.retrycache.expirytime")
      .withAlternative("celeborn.ha.master.ratis.raft.server.retrycache.expirytime")
      .internal
      .categories("ha")
      .version("0.3.0")
      .timeConf(TimeUnit.SECONDS)
      .createWithDefaultString("600s")

  val HA_MASTER_RATIS_RPC_TIMEOUT_MIN: ConfigEntry[Long] =
    buildConf("celeborn.master.ha.ratis.raft.server.rpc.timeout.min")
      .withAlternative("celeborn.ha.master.ratis.raft.server.rpc.timeout.min")
      .internal
      .categories("ha")
      .version("0.3.0")
      .timeConf(TimeUnit.SECONDS)
      .createWithDefaultString("3s")

  val HA_MASTER_RATIS_RPC_TIMEOUT_MAX: ConfigEntry[Long] =
    buildConf("celeborn.master.ha.ratis.raft.server.rpc.timeout.max")
      .withAlternative("celeborn.ha.master.ratis.raft.server.rpc.timeout.max")
      .internal
      .categories("ha")
      .version("0.3.0")
      .timeConf(TimeUnit.SECONDS)
      .createWithDefaultString("5s")

  val HA_MASTER_RATIS_FIRSTELECTION_TIMEOUT_MIN: ConfigEntry[Long] =
    buildConf("celeborn.master.ha.ratis.first.election.timeout.min")
      .withAlternative("celeborn.ha.master.ratis.first.election.timeout.min")
      .internal
      .categories("ha")
      .version("0.3.0")
      .timeConf(TimeUnit.SECONDS)
      .createWithDefaultString("3s")

  val HA_MASTER_RATIS_FIRSTELECTION_TIMEOUT_MAX: ConfigEntry[Long] =
    buildConf("celeborn.master.ha.ratis.first.election.timeout.max")
      .withAlternative("celeborn.ha.master.ratis.first.election.timeout.max")
      .internal
      .categories("ha")
      .version("0.3.0")
      .timeConf(TimeUnit.SECONDS)
      .createWithDefaultString("5s")

  val HA_MASTER_RATIS_NOTIFICATION_NO_LEADER_TIMEOUT: ConfigEntry[Long] =
    buildConf("celeborn.master.ha.ratis.raft.server.notification.no-leader.timeout")
      .withAlternative("celeborn.ha.master.ratis.raft.server.notification.no-leader.timeout")
      .internal
      .categories("ha")
      .version("0.3.0")
      .timeConf(TimeUnit.SECONDS)
      .createWithDefaultString("30s")

  val HA_MASTER_RATIS_RPC_SLOWNESS_TIMEOUT: ConfigEntry[Long] =
    buildConf("celeborn.master.ha.ratis.raft.server.rpc.slowness.timeout")
      .withAlternative("celeborn.ha.master.ratis.raft.server.rpc.slowness.timeout")
      .internal
      .categories("ha")
      .version("0.3.0")
      .timeConf(TimeUnit.SECONDS)
      .createWithDefaultString("120s")

  val HA_MASTER_RATIS_ROLE_CHECK_INTERVAL: ConfigEntry[Long] =
    buildConf("celeborn.master.ha.ratis.raft.server.role.check.interval")
      .withAlternative("celeborn.ha.master.ratis.raft.server.role.check.interval")
      .internal
      .categories("ha")
      .version("0.3.0")
      .timeConf(TimeUnit.MILLISECONDS)
      .createWithDefaultString("1s")

  val HA_MASTER_RATIS_SNAPSHOT_AUTO_TRIGGER_ENABLED: ConfigEntry[Boolean] =
    buildConf("celeborn.master.ha.ratis.raft.server.snapshot.auto.trigger.enabled")
      .withAlternative("celeborn.ha.master.ratis.raft.server.snapshot.auto.trigger.enabled")
      .internal
      .categories("ha")
      .version("0.3.0")
      .booleanConf
      .createWithDefault(true)

  val HA_MASTER_RATIS_SNAPSHOT_AUTO_TRIGGER_THRESHOLD: ConfigEntry[Long] =
    buildConf("celeborn.master.ha.ratis.raft.server.snapshot.auto.trigger.threshold")
      .withAlternative("celeborn.ha.master.ratis.raft.server.snapshot.auto.trigger.threshold")
      .internal
      .categories("ha")
      .version("0.3.0")
      .longConf
      .createWithDefault(200000L)

  val HA_MASTER_RATIS_SNAPSHOT_RETENTION_FILE_NUM: ConfigEntry[Int] =
    buildConf("celeborn.master.ha.ratis.raft.server.snapshot.retention.file.num")
      .withAlternative("celeborn.ha.master.ratis.raft.server.snapshot.retention.file.num")
      .internal
      .categories("ha")
      .version("0.3.0")
      .intConf
      .createWithDefault(3)

  val MASTER_SLOT_ASSIGN_POLICY: ConfigEntry[String] =
    buildConf("celeborn.master.slot.assign.policy")
      .withAlternative("celeborn.slots.assign.policy")
      .categories("master")
      .version("0.3.0")
      .doc("Policy for master to assign slots, Celeborn supports two types of policy: roundrobin and loadaware. " +
        "Loadaware policy will be ignored when `HDFS` is enabled in `celeborn.storage.activeTypes`")
      .stringConf
      .transform(_.toUpperCase(Locale.ROOT))
      .checkValues(Set(
        SlotsAssignPolicy.ROUNDROBIN.name,
        SlotsAssignPolicy.LOADAWARE.name))
      .createWithDefault(SlotsAssignPolicy.ROUNDROBIN.name)

  val MASTER_SLOT_ASSIGN_LOADAWARE_DISKGROUP_NUM: ConfigEntry[Int] =
    buildConf("celeborn.master.slot.assign.loadAware.numDiskGroups")
      .withAlternative("celeborn.slots.assign.loadAware.numDiskGroups")
      .categories("master")
      .doc("This configuration is a guidance for load-aware slot allocation algorithm. " +
        "This value is control how many disk groups will be created.")
      .version("0.3.0")
      .intConf
      .createWithDefault(5)

  val MASTER_SLOT_ASSIGN_LOADAWARE_DISKGROUP_GRADIENT: ConfigEntry[Double] =
    buildConf("celeborn.master.slot.assign.loadAware.diskGroupGradient")
      .withAlternative("celeborn.slots.assign.loadAware.diskGroupGradient")
      .categories("master")
      .doc("This value means how many more workload will be placed into a faster disk group " +
        "than a slower group.")
      .version("0.3.0")
      .doubleConf
      .createWithDefault(0.1)

  val MASTER_SLOT_ASSIGN_LOADAWARE_FLUSHTIME_WEIGHT: ConfigEntry[Double] =
    buildConf("celeborn.master.slot.assign.loadAware.flushTimeWeight")
      .withAlternative("celeborn.slots.assign.loadAware.flushTimeWeight")
      .categories("master")
      .doc(
        "Weight of average flush time when calculating ordering in load-aware assignment strategy")
      .version("0.3.0")
      .doubleConf
      .createWithDefault(0)

  val MASTER_SLOT_ASSIGN_LOADAWARE_FETCHTIME_WEIGHT: ConfigEntry[Double] =
    buildConf("celeborn.master.slot.assign.loadAware.fetchTimeWeight")
      .withAlternative("celeborn.slots.assign.loadAware.fetchTimeWeight")
      .categories("master")
      .doc(
        "Weight of average fetch time when calculating ordering in load-aware assignment strategy")
      .version("0.3.0")
      .doubleConf
      .createWithDefault(1)

  val MASTER_SLOT_ASSIGN_EXTRA_SLOTS: ConfigEntry[Int] =
    buildConf("celeborn.master.slot.assign.extraSlots")
      .withAlternative("celeborn.slots.assign.extraSlots")
      .categories("master")
      .version("0.3.0")
      .doc("Extra slots number when master assign slots.")
      .intConf
      .createWithDefault(2)

  val MASTER_SLOT_ASSIGN_MAX_WORKERS: ConfigEntry[Int] =
    buildConf("celeborn.master.slot.assign.maxWorkers")
      .categories("master")
      .version("0.3.1")
      .doc("Max workers that slots of one shuffle can be allocated on. Will choose the smaller positive one " +
        s"from Master side and Client side, see `celeborn.client.slot.assign.maxWorkers`.")
      .intConf
      .createWithDefault(10000)

  val ESTIMATED_PARTITION_SIZE_INITIAL_SIZE: ConfigEntry[Long] =
    buildConf("celeborn.master.estimatedPartitionSize.initialSize")
      .withAlternative("celeborn.shuffle.initialEstimatedPartitionSize")
      .categories("master")
      .doc("Initial partition size for estimation, it will change according to runtime stats.")
      .version("0.3.0")
      .bytesConf(ByteUnit.BYTE)
      .createWithDefaultString("64mb")

  val ESTIMATED_PARTITION_SIZE_MIN_SIZE: ConfigEntry[Long] =
    buildConf("celeborn.master.estimatedPartitionSize.minSize")
      .withAlternative("celeborn.shuffle.minPartitionSizeToEstimate")
      .categories("worker")
      .doc(
        "Ignore partition size smaller than this configuration of partition size for estimation.")
      .version("0.3.0")
      .bytesConf(ByteUnit.BYTE)
      .createWithDefaultString("8mb")

  val ESTIMATED_PARTITION_SIZE_UPDATE_INITIAL_DELAY: ConfigEntry[Long] =
    buildConf("celeborn.master.estimatedPartitionSize.update.initialDelay")
      .withAlternative("celeborn.shuffle.estimatedPartitionSize.update.initialDelay")
      .categories("master")
      .doc("Initial delay time before start updating partition size for estimation.")
      .version("0.3.0")
      .timeConf(TimeUnit.MILLISECONDS)
      .createWithDefaultString("5min")

  val ESTIMATED_PARTITION_SIZE_UPDATE_INTERVAL: ConfigEntry[Long] =
    buildConf("celeborn.master.estimatedPartitionSize.update.interval")
      .withAlternative("celeborn.shuffle.estimatedPartitionSize.update.interval")
      .categories("master")
      .doc("Interval of updating partition size for estimation.")
      .version("0.3.0")
      .timeConf(TimeUnit.MILLISECONDS)
      .createWithDefaultString("10min")

  val MASTER_RESOURCE_CONSUMPTION_INTERVAL: ConfigEntry[Long] =
    buildConf("celeborn.master.userResourceConsumption.update.interval")
      .categories("master")
      .doc("Time length for a window about compute user resource consumption.")
      .version("0.3.0")
      .timeConf(TimeUnit.MILLISECONDS)
      .createWithDefaultString("30s")

  val SHUFFLE_CHUNK_SIZE: ConfigEntry[Long] =
    buildConf("celeborn.shuffle.chunk.size")
      .categories("worker")
      .version("0.2.0")
      .doc("Max chunk size of reducer's merged shuffle data. For example, if a reducer's " +
        "shuffle data is 128M and the data will need 16 fetch chunk requests to fetch.")
      .bytesConf(ByteUnit.BYTE)
      .createWithDefaultString("8m")

  val CLIENT_FETCH_DFS_READ_CHUNK_SIZE: ConfigEntry[Long] =
    buildConf("celeborn.client.fetch.dfsReadChunkSize")
      .categories("client")
      .version("0.3.1")
      .doc("Max chunk size for DfsPartitionReader.")
      .bytesConf(ByteUnit.BYTE)
      .createWithDefaultString("8m")

  val WORKER_PARTITION_SPLIT_ENABLED: ConfigEntry[Boolean] =
    buildConf("celeborn.worker.shuffle.partitionSplit.enabled")
      .withAlternative("celeborn.worker.partition.split.enabled")
      .categories("worker")
      .version("0.3.0")
      .doc("enable the partition split on worker side")
      .booleanConf
      .createWithDefault(true)

  val WORKER_PARTITION_SPLIT_MIN_SIZE: ConfigEntry[Long] =
    buildConf("celeborn.worker.shuffle.partitionSplit.min")
      .withAlternative("celeborn.shuffle.partitionSplit.min")
      .categories("worker")
      .doc("Min size for a partition to split")
      .version("0.3.0")
      .bytesConf(ByteUnit.BYTE)
      .createWithDefaultString("1m")

  val WORKER_PARTITION_SPLIT_MAX_SIZE: ConfigEntry[Long] =
    buildConf("celeborn.worker.shuffle.partitionSplit.max")
      .categories("worker")
      .doc("Specify the maximum partition size for splitting, and ensure that individual partition files are always smaller than this limit.")
      .version("0.3.0")
      .bytesConf(ByteUnit.BYTE)
      .createWithDefaultString("2g")

  val WORKER_STORAGE_DIRS: OptionalConfigEntry[Seq[String]] =
    buildConf("celeborn.worker.storage.dirs")
      .categories("worker")
      .version("0.2.0")
      .doc("Directory list to store shuffle data. It's recommended to configure one directory " +
        "on each disk. Storage size limit can be set for each directory. For the sake of " +
        "performance, there should be no more than 2 flush threads " +
        "on the same disk partition if you are using HDD, and should be 8 or more flush threads " +
        "on the same disk partition if you are using SSD. For example: " +
        "`dir1[:capacity=][:disktype=][:flushthread=],dir2[:capacity=][:disktype=][:flushthread=]`")
      .stringConf
      .toSequence
      .createOptional

  val WORKER_WORKING_DIR: ConfigEntry[String] =
    buildConf("celeborn.worker.storage.workingDir")
      .withAlternative("celeborn.worker.workingDir")
      .categories("worker")
      .doc("Worker's working dir path name.")
      .version("0.3.0")
      .stringConf
      .createWithDefault("celeborn-worker/shuffle_data")

  val WORKER_STORAGE_BASE_DIR_PREFIX: ConfigEntry[String] =
    buildConf("celeborn.worker.storage.baseDir.prefix")
      .internal
      .categories("worker")
      .version("0.2.0")
      .doc("Base directory for Celeborn worker to write if " +
        s"`${WORKER_STORAGE_DIRS.key}` is not set.")
      .stringConf
      .createWithDefault("/mnt/disk")

  val WORKER_STORAGE_BASE_DIR_COUNT: ConfigEntry[Int] =
    buildConf("celeborn.worker.storage.baseDir.number")
      .internal
      .categories("worker")
      .version("0.2.0")
      .doc(s"How many directories will be used if `${WORKER_STORAGE_DIRS.key}` is not set. " +
        s"The directory name is a combination of `${WORKER_STORAGE_BASE_DIR_PREFIX.key}` " +
        "and from one(inclusive) to `celeborn.worker.storage.baseDir.number`(inclusive) " +
        "step by one.")
      .intConf
      .createWithDefault(16)

  val HDFS_DIR: OptionalConfigEntry[String] =
    buildConf("celeborn.storage.hdfs.dir")
      .categories("worker", "master", "client")
      .version("0.2.0")
      .doc("HDFS base directory for Celeborn to store shuffle data.")
      .stringConf
      .createOptional

  val WORKER_DISK_RESERVE_SIZE: ConfigEntry[Long] =
    buildConf("celeborn.worker.storage.disk.reserve.size")
      .withAlternative("celeborn.worker.disk.reserve.size")
      .categories("worker")
      .doc("Celeborn worker reserved space for each disk.")
      .version("0.3.0")
      .bytesConf(ByteUnit.BYTE)
      .createWithDefaultString("5G")

  val WORKER_CHECK_FILE_CLEAN_MAX_RETRIES: ConfigEntry[Int] =
    buildConf("celeborn.worker.storage.checkDirsEmpty.maxRetries")
      .withAlternative("celeborn.worker.disk.checkFileClean.maxRetries")
      .categories("worker")
      .doc("The number of retries for a worker to check if the working directory is cleaned up before registering with the master.")
      .version("0.3.0")
      .intConf
      .createWithDefault(3)

  val WORKER_CHECK_FILE_CLEAN_TIMEOUT: ConfigEntry[Long] =
    buildConf("celeborn.worker.storage.checkDirsEmpty.timeout")
      .withAlternative("celeborn.worker.disk.checkFileClean.timeout")
      .categories("worker")
      .doc("The wait time per retry for a worker to check if the working directory is cleaned up before registering with the master.")
      .version("0.3.0")
      .timeConf(TimeUnit.MILLISECONDS)
      .createWithDefaultString("1000ms")

  val WORKER_RPC_PORT: ConfigEntry[Int] =
    buildConf("celeborn.worker.rpc.port")
      .categories("worker")
      .doc("Server port for Worker to receive RPC request.")
      .version("0.2.0")
      .intConf
      .createWithDefault(0)

  val WORKER_PUSH_PORT: ConfigEntry[Int] =
    buildConf("celeborn.worker.push.port")
      .categories("worker")
      .doc("Server port for Worker to receive push data request from ShuffleClient.")
      .version("0.2.0")
      .intConf
      .createWithDefault(0)

  val WORKER_FETCH_PORT: ConfigEntry[Int] =
    buildConf("celeborn.worker.fetch.port")
      .categories("worker")
      .doc("Server port for Worker to receive fetch data request from ShuffleClient.")
      .version("0.2.0")
      .intConf
      .createWithDefault(0)

  val WORKER_REPLICATE_PORT: ConfigEntry[Int] =
    buildConf("celeborn.worker.replicate.port")
      .categories("worker")
      .doc("Server port for Worker to receive replicate data request from other Workers.")
      .version("0.2.0")
      .intConf
      .createWithDefault(0)

  val WORKER_PUSH_IO_THREADS: OptionalConfigEntry[Int] =
    buildConf("celeborn.worker.push.io.threads")
      .categories("worker")
      .doc("Netty IO thread number of worker to handle client push data. " +
        s"The default threads number is the number of flush thread.")
      .version("0.2.0")
      .intConf
      .createOptional

  val WORKER_FETCH_IO_THREADS: OptionalConfigEntry[Int] =
    buildConf("celeborn.worker.fetch.io.threads")
      .categories("worker")
      .doc("Netty IO thread number of worker to handle client fetch data. " +
        s"The default threads number is the number of flush thread.")
      .version("0.2.0")
      .intConf
      .createOptional

  val WORKER_REPLICATE_IO_THREADS: OptionalConfigEntry[Int] =
    buildConf("celeborn.worker.replicate.io.threads")
      .categories("worker")
      .doc("Netty IO thread number of worker to replicate shuffle data. " +
        s"The default threads number is the number of flush thread.")
      .version("0.2.0")
      .intConf
      .createOptional

  val WORKER_REGISTER_TIMEOUT: ConfigEntry[Long] =
    buildConf("celeborn.worker.register.timeout")
      .categories("worker")
      .doc("Worker register timeout.")
      .version("0.2.0")
      .timeConf(TimeUnit.MILLISECONDS)
      .createWithDefaultString("180s")

  val WORKER_CLOSE_IDLE_CONNECTIONS: ConfigEntry[Boolean] =
    buildConf("celeborn.worker.closeIdleConnections")
      .categories("worker")
      .doc("Whether worker will close idle connections.")
      .version("0.2.0")
      .booleanConf
      .createWithDefault(false)

  val WORKER_REPLICATE_FAST_FAIL_DURATION: ConfigEntry[Long] =
    buildConf("celeborn.worker.replicate.fastFail.duration")
      .categories("worker")
      .doc("If a replicate request not replied during the duration, worker will mark the replicate data request as failed." +
        "It's recommended to set at least `240s` when `HDFS` is enabled in `celeborn.storage.activeTypes`.")
      .version("0.2.0")
      .timeConf(TimeUnit.MILLISECONDS)
      .createWithDefaultString("60s")

  val WORKER_REPLICATE_RANDOM_CONNECTION_ENABLED: ConfigEntry[Boolean] =
    buildConf("celeborn.worker.replicate.randomConnection.enabled")
      .categories("worker")
      .doc("Whether worker will create random connection to peer when replicate data. When false, worker tend to " +
        "reuse the same cached TransportClient to a specific replicate worker; when true, worker tend to use " +
        "different cached TransportClient. Netty will use the same thread to serve the same connection, so " +
        "with more connections replicate server can leverage more netty threads")
      .version("0.2.1")
      .booleanConf
      .createWithDefault(true)

  val WORKER_REPLICATE_THREADS: ConfigEntry[Int] =
    buildConf("celeborn.worker.replicate.threads")
      .categories("worker")
      .version("0.2.0")
      .doc("Thread number of worker to replicate shuffle data.")
      .intConf
      .createWithDefault(64)

  val WORKER_COMMIT_THREADS: ConfigEntry[Int] =
    buildConf("celeborn.worker.commitFiles.threads")
      .withAlternative("celeborn.worker.commit.threads")
      .categories("worker")
      .version("0.3.0")
      .doc("Thread number of worker to commit shuffle data files asynchronously. " +
        "It's recommended to set at least `128` when `HDFS` is enabled in `celeborn.storage.activeTypes`.")
      .intConf
      .createWithDefault(32)

  val WORKER_SHUFFLE_COMMIT_TIMEOUT: ConfigEntry[Long] =
    buildConf("celeborn.worker.commitFiles.timeout")
      .withAlternative("celeborn.worker.shuffle.commit.timeout")
      .categories("worker")
      .doc("Timeout for a Celeborn worker to commit files of a shuffle. " +
        "It's recommended to set at least `240s` when `HDFS` is enabled in `celeborn.storage.activeTypes`.")
      .version("0.3.0")
      .timeConf(TimeUnit.MILLISECONDS)
      .createWithDefaultString("120s")

  val PARTITION_SORTER_SORT_TIMEOUT: ConfigEntry[Long] =
    buildConf("celeborn.worker.sortPartition.timeout")
      .withAlternative("celeborn.worker.partitionSorter.sort.timeout")
      .categories("worker")
      .doc("Timeout for a shuffle file to sort.")
      .version("0.3.0")
      .timeConf(TimeUnit.MILLISECONDS)
      .createWithDefaultString("220s")

  val PARTITION_SORTER_THREADS: OptionalConfigEntry[Int] =
    buildConf("celeborn.worker.sortPartition.threads")
      .withAlternative("celeborn.worker.partitionSorter.threads")
      .categories("worker")
      .doc("PartitionSorter's thread counts. " +
        "It's recommended to set at least `64` when `HDFS` is enabled in `celeborn.storage.activeTypes`.")
      .version("0.3.0")
      .intConf
      .createOptional

  val WORKER_PARTITION_SORTER_PER_PARTITION_RESERVED_MEMORY: ConfigEntry[Long] =
    buildConf("celeborn.worker.sortPartition.reservedMemoryPerPartition")
      .withAlternative("celeborn.worker.partitionSorter.reservedMemoryPerPartition")
      .categories("worker")
      .doc("Reserved memory when sorting a shuffle file off-heap.")
      .version("0.3.0")
      .bytesConf(ByteUnit.BYTE)
      .checkValue(v => v < Int.MaxValue, "Reserved memory per partition must be less than 2GB.")
      .createWithDefaultString("1mb")

  val WORKER_FLUSHER_BUFFER_SIZE: ConfigEntry[Long] =
    buildConf("celeborn.worker.flusher.buffer.size")
      .categories("worker")
      .version("0.2.0")
      .doc("Size of buffer used by a single flusher.")
      .bytesConf(ByteUnit.BYTE)
      .createWithDefaultString("256k")

  val WORKER_HDFS_FLUSHER_BUFFER_SIZE: ConfigEntry[Long] =
    buildConf("celeborn.worker.flusher.hdfs.buffer.size")
      .categories("worker")
      .version("0.3.0")
      .doc("Size of buffer used by a HDFS flusher.")
      .bytesConf(ByteUnit.BYTE)
      .createWithDefaultString("4m")

  val WORKER_WRITER_CLOSE_TIMEOUT: ConfigEntry[Long] =
    buildConf("celeborn.worker.writer.close.timeout")
      .categories("worker")
      .doc("Timeout for a file writer to close")
      .version("0.2.0")
      .timeConf(TimeUnit.MILLISECONDS)
      .createWithDefaultString("120s")

  val WORKER_FLUSHER_THREADS: ConfigEntry[Int] =
    buildConf("celeborn.worker.flusher.threads")
      .categories("worker")
      .doc("Flusher's thread count per disk for unkown-type disks.")
      .version("0.2.0")
      .intConf
      .createWithDefault(16)

  val WORKER_FLUSHER_HDD_THREADS: ConfigEntry[Int] =
    buildConf("celeborn.worker.flusher.hdd.threads")
      .categories("worker")
      .doc("Flusher's thread count per disk used for write data to HDD disks.")
      .version("0.2.0")
      .intConf
      .createWithDefault(1)

  val WORKER_FLUSHER_SSD_THREADS: ConfigEntry[Int] =
    buildConf("celeborn.worker.flusher.ssd.threads")
      .categories("worker")
      .doc("Flusher's thread count per disk used for write data to SSD disks.")
      .version("0.2.0")
      .intConf
      .createWithDefault(16)

  val WORKER_FLUSHER_HDFS_THREADS: ConfigEntry[Int] =
    buildConf("celeborn.worker.flusher.hdfs.threads")
      .categories("worker")
      .doc("Flusher's thread count used for write data to HDFS.")
      .version("0.2.0")
      .intConf
      .createWithDefault(8)

  val WORKER_FLUSHER_SHUTDOWN_TIMEOUT: ConfigEntry[Long] =
    buildConf("celeborn.worker.flusher.shutdownTimeout")
      .categories("worker")
      .doc("Timeout for a flusher to shutdown.")
      .version("0.2.0")
      .timeConf(TimeUnit.MILLISECONDS)
      .createWithDefaultString("3s")

  val WORKER_GRACEFUL_SHUTDOWN_SAVE_COMMITTED_FILEINFO_INTERVAL: ConfigEntry[Long] =
    buildConf("celeborn.worker.graceful.shutdown.saveCommittedFileInfo.interval")
      .categories("worker")
      .doc("Interval for a Celeborn worker to flush committed file infos into Level DB.")
      .version("0.3.1")
      .timeConf(TimeUnit.MILLISECONDS)
      .createWithDefaultString("5s")

  val WORKER_GRACEFUL_SHUTDOWN_SAVE_COMMITTED_FILEINFO_SYNC: ConfigEntry[Boolean] =
    buildConf("celeborn.worker.graceful.shutdown.saveCommittedFileInfo.sync")
      .categories("worker")
      .doc(
        "Whether to call sync method to save committed file infos into Level DB to handle OS crash.")
      .version("0.3.1")
      .booleanConf
      .createWithDefault(false)

  val WORKER_DISKTIME_SLIDINGWINDOW_SIZE: ConfigEntry[Int] =
    buildConf("celeborn.worker.flusher.diskTime.slidingWindow.size")
      .withAlternative("celeborn.worker.flusher.avgFlushTime.slidingWindow.size")
      .categories("worker")
      .doc("The size of sliding windows used to calculate statistics about flushed time and count.")
      .version("0.3.0")
      .intConf
      .createWithDefault(20)

  val WORKER_DISKTIME_SLIDINGWINDOW_MINFLUSHCOUNT: ConfigEntry[Int] =
    buildConf("celeborn.worker.diskTime.slidingWindow.minFlushCount")
      .withAlternative("celeborn.worker.flusher.avgFlushTime.slidingWindow.minCount")
      .categories("worker")
      .doc("The minimum flush count to enter a sliding window" +
        " to calculate statistics about flushed time and count.")
      .version("0.3.0")
      .internal
      .intConf
      .createWithDefault(500)

  val WORKER_DISKTIME_SLIDINGWINDOW_MINFETCHCOUNT: ConfigEntry[Int] =
    buildConf("celeborn.worker.diskTime.slidingWindow.minFetchCount")
      .categories("worker")
      .doc("The minimum fetch count to enter a sliding window" +
        " to calculate statistics about fetched time and count.")
      .version("0.2.1")
      .internal
      .intConf
      .createWithDefault(100)

  val WORKER_DIRECT_MEMORY_CHECK_INTERVAL: ConfigEntry[Long] =
    buildConf("celeborn.worker.monitor.memory.check.interval")
      .withAlternative("celeborn.worker.memory.checkInterval")
      .categories("worker")
      .doc("Interval of worker direct memory checking.")
      .version("0.3.0")
      .timeConf(TimeUnit.MILLISECONDS)
      .createWithDefaultString("10ms")

  val WORKER_DIRECT_MEMORY_REPORT_INTERVAL: ConfigEntry[Long] =
    buildConf("celeborn.worker.monitor.memory.report.interval")
      .withAlternative("celeborn.worker.memory.reportInterval")
      .categories("worker")
      .doc("Interval of worker direct memory tracker reporting to log.")
      .version("0.3.0")
      .timeConf(TimeUnit.SECONDS)
      .createWithDefaultString("10s")

  val WORKER_DIRECT_MEMORY_TRIM_CHANNEL_WAIT_INTERVAL: ConfigEntry[Long] =
    buildConf("celeborn.worker.monitor.memory.trimChannelWaitInterval")
      .categories("worker")
      .doc("Wait time after worker trigger channel to trim cache.")
      .version("0.3.0")
      .timeConf(TimeUnit.MILLISECONDS)
      .createWithDefaultString("1s")

  val WORKER_DIRECT_MEMORY_TRIM_FLUSH_WAIT_INTERVAL: ConfigEntry[Long] =
    buildConf("celeborn.worker.monitor.memory.trimFlushWaitInterval")
      .categories("worker")
      .doc("Wait time after worker trigger StorageManger to flush data.")
      .version("0.3.0")
      .timeConf(TimeUnit.MILLISECONDS)
      .createWithDefaultString("1s")

  val WORKER_DISK_MONITOR_ENABLED: ConfigEntry[Boolean] =
    buildConf("celeborn.worker.monitor.disk.enabled")
      .categories("worker")
      .version("0.3.0")
      .doc("When true, worker will monitor device and report to master.")
      .booleanConf
      .createWithDefault(true)

  val WORKER_DEVICE_STATUS_CHECK_TIMEOUT: ConfigEntry[Long] =
    buildConf("celeborn.worker.monitor.disk.check.timeout")
      .withAlternative("celeborn.worker.disk.check.timeout")
      .categories("worker")
      .doc("Timeout time for worker check device status.")
      .version("0.3.0")
      .timeConf(TimeUnit.MILLISECONDS)
      .createWithDefaultString("30s")

  val WORKER_DISK_MONITOR_CHECKLIST: ConfigEntry[Seq[String]] =
    buildConf("celeborn.worker.monitor.disk.checklist")
      .categories("worker")
      .version("0.2.0")
      .doc("Monitor type for disk, available items are: " +
        "iohang, readwrite and diskusage.")
      .stringConf
      .transform(_.toLowerCase)
      .toSequence
      .createWithDefaultString("readwrite,diskusage")

  val WORKER_DISK_MONITOR_CHECK_INTERVAL: ConfigEntry[Long] =
    buildConf("celeborn.worker.monitor.disk.check.interval")
      .withAlternative("celeborn.worker.monitor.disk.checkInterval")
      .categories("worker")
      .version("0.3.0")
      .doc("Intervals between device monitor to check disk.")
      .timeConf(TimeUnit.MILLISECONDS)
      .createWithDefaultString("60s")

  val WORKER_DISK_MONITOR_SYS_BLOCK_DIR: ConfigEntry[String] =
    buildConf("celeborn.worker.monitor.disk.sys.block.dir")
      .categories("worker")
      .version("0.2.0")
      .doc("The directory where linux file block information is stored.")
      .stringConf
      .createWithDefault("/sys/block")

  val WORKER_DISK_MONITOR_NOTIFY_ERROR_THRESHOLD: ConfigEntry[Int] =
    buildConf("celeborn.worker.monitor.disk.notifyError.threshold")
      .categories("worker")
      .version("0.3.0")
      .doc("Device monitor will only notify critical error once the accumulated valid non-critical error number " +
        "exceeding this threshold.")
      .intConf
      .createWithDefault(64)

  val WORKER_DISK_MONITOR_NOTIFY_ERROR_EXPIRE_TIMEOUT: ConfigEntry[Long] =
    buildConf("celeborn.worker.monitor.disk.notifyError.expireTimeout")
      .categories("worker")
      .version("0.3.0")
      .doc("The expire timeout of non-critical device error. Only notify critical error when the number of non-critical " +
        "errors for a period of time exceeds threshold.")
      .timeConf(TimeUnit.MILLISECONDS)
      .createWithDefaultString("10m")

  val WORKER_WRITER_CREATE_MAX_ATTEMPTS: ConfigEntry[Int] =
    buildConf("celeborn.worker.writer.create.maxAttempts")
      .categories("worker")
      .version("0.2.0")
      .doc("Retry count for a file writer to create if its creation was failed.")
      .intConf
      .createWithDefault(3)

  val PARTITION_SORTER_DIRECT_MEMORY_RATIO_THRESHOLD: ConfigEntry[Double] =
    buildConf("celeborn.worker.partitionSorter.directMemoryRatioThreshold")
      .categories("worker")
      .doc("Max ratio of partition sorter's memory for sorting, when reserved memory is higher than max partition " +
        "sorter memory, partition sorter will stop sorting.")
      .version("0.2.0")
      .doubleConf
      .checkValue(v => v >= 0.0 && v <= 1.0, "Should be in [0.0, 1.0].")
      .createWithDefault(0.1)

  val WORKER_DIRECT_MEMORY_RATIO_FOR_READ_BUFFER: ConfigEntry[Double] =
    buildConf("celeborn.worker.directMemoryRatioForReadBuffer")
      .categories("worker")
      .doc("Max ratio of direct memory for read buffer")
      .version("0.2.0")
      .doubleConf
      .createWithDefault(0.1)

  val WORKER_DIRECT_MEMORY_RATIO_FOR_SHUFFLE_STORAGE: ConfigEntry[Double] =
    buildConf("celeborn.worker.directMemoryRatioForMemoryShuffleStorage")
      .categories("worker")
      .doc("Max ratio of direct memory to store shuffle data")
      .version("0.2.0")
      .doubleConf
      .createWithDefault(0.0)

  val WORKER_DIRECT_MEMORY_RATIO_PAUSE_RECEIVE: ConfigEntry[Double] =
    buildConf("celeborn.worker.directMemoryRatioToPauseReceive")
      .categories("worker")
      .doc("If direct memory usage reaches this limit, the worker will stop to receive data from Celeborn shuffle clients.")
      .version("0.2.0")
      .doubleConf
      .createWithDefault(0.85)

  val WORKER_DIRECT_MEMORY_RATIO_PAUSE_REPLICATE: ConfigEntry[Double] =
    buildConf("celeborn.worker.directMemoryRatioToPauseReplicate")
      .categories("worker")
      .doc("If direct memory usage reaches this limit, the worker will stop to receive replication data from other workers. " +
        s"This value should be higher than ${WORKER_DIRECT_MEMORY_RATIO_PAUSE_RECEIVE.key}.")
      .version("0.2.0")
      .doubleConf
      .createWithDefault(0.95)

  val WORKER_DIRECT_MEMORY_RATIO_RESUME: ConfigEntry[Double] =
    buildConf("celeborn.worker.directMemoryRatioToResume")
      .categories("worker")
      .doc("If direct memory usage is less than this limit, worker will resume.")
      .version("0.2.0")
      .doubleConf
      .createWithDefault(0.7)

  val WORKER_CONGESTION_CONTROL_ENABLED: ConfigEntry[Boolean] =
    buildConf("celeborn.worker.congestionControl.enabled")
      .categories("worker")
      .doc("Whether to enable congestion control or not.")
      .version("0.3.0")
      .booleanConf
      .createWithDefault(false)

  val WORKER_CONGESTION_CONTROL_SAMPLE_TIME_WINDOW: ConfigEntry[Long] =
    buildConf("celeborn.worker.congestionControl.sample.time.window")
      .categories("worker")
      .doc("The worker holds a time sliding list to calculate users' produce/consume rate")
      .version("0.3.0")
      .timeConf(TimeUnit.SECONDS)
      .createWithDefaultString("10s")

  val WORKER_CONGESTION_CONTROL_LOW_WATERMARK: OptionalConfigEntry[Long] =
    buildConf("celeborn.worker.congestionControl.low.watermark")
      .categories("worker")
      .doc("Will stop congest users if the total pending bytes of disk buffer is lower than " +
        "this configuration")
      .version("0.3.0")
      .bytesConf(ByteUnit.BYTE)
      .createOptional

  val WORKER_CONGESTION_CONTROL_HIGH_WATERMARK: OptionalConfigEntry[Long] =
    buildConf("celeborn.worker.congestionControl.high.watermark")
      .categories("worker")
      .doc("If the total bytes in disk buffer exceeds this configure, will start to congest" +
        "users whose produce rate is higher than the potential average consume rate. " +
        "The congestion will stop if the produce rate is lower or equal to the " +
        "average consume rate, or the total pending bytes lower than " +
        s"${WORKER_CONGESTION_CONTROL_LOW_WATERMARK.key}")
      .version("0.3.0")
      .bytesConf(ByteUnit.BYTE)
      .createOptional

  val WORKER_CONGESTION_CONTROL_USER_INACTIVE_INTERVAL: ConfigEntry[Long] =
    buildConf("celeborn.worker.congestionControl.user.inactive.interval")
      .categories("worker")
      .doc("How long will consider this user is inactive if it doesn't send data")
      .version("0.3.0")
      .timeConf(TimeUnit.MILLISECONDS)
      .createWithDefaultString("10min")

  val WORKER_DECOMMISSION_CHECK_INTERVAL: ConfigEntry[Long] =
    buildConf("celeborn.worker.decommission.checkInterval")
      .categories("worker")
      .doc(
        "The wait interval of checking whether all the shuffle expired during worker decomission")
      .version("0.4.0")
      .timeConf(TimeUnit.MILLISECONDS)
      .createWithDefaultString("30s")

  val WORKER_DECOMMISSION_FORCE_EXIT_TIMEOUT: ConfigEntry[Long] =
    buildConf("celeborn.worker.decommission.forceExitTimeout")
      .categories("worker")
      .doc("The wait time of waiting for all the shuffle expire during worker decommission.")
      .version("0.4.0")
      .timeConf(TimeUnit.MILLISECONDS)
      .createWithDefaultString("6h")

  val WORKER_GRACEFUL_SHUTDOWN_ENABLED: ConfigEntry[Boolean] =
    buildConf("celeborn.worker.graceful.shutdown.enabled")
      .categories("worker")
      .doc("When true, during worker shutdown, the worker will wait for all released slots " +
        s"to be committed or destroyed.")
      .version("0.2.0")
      .booleanConf
      .createWithDefault(false)

  val WORKER_GRACEFUL_SHUTDOWN_TIMEOUT: ConfigEntry[Long] =
    buildConf("celeborn.worker.graceful.shutdown.timeout")
      .categories("worker")
      .doc("The worker's graceful shutdown timeout time.")
      .version("0.2.0")
      .timeConf(TimeUnit.MILLISECONDS)
      .createWithDefaultString("600s")

  val WORKER_CHECK_SLOTS_FINISHED_INTERVAL: ConfigEntry[Long] =
    buildConf("celeborn.worker.graceful.shutdown.checkSlotsFinished.interval")
      .categories("worker")
      .doc("The wait interval of checking whether all released slots " +
        "to be committed or destroyed during worker graceful shutdown")
      .version("0.2.0")
      .timeConf(TimeUnit.MILLISECONDS)
      .createWithDefaultString("1s")

  val WORKER_CHECK_SLOTS_FINISHED_TIMEOUT: ConfigEntry[Long] =
    buildConf("celeborn.worker.graceful.shutdown.checkSlotsFinished.timeout")
      .categories("worker")
      .doc("The wait time of waiting for the released slots" +
        " to be committed or destroyed during worker graceful shutdown.")
      .version("0.2.0")
      .timeConf(TimeUnit.MILLISECONDS)
      .createWithDefaultString("480s")

  val WORKER_GRACEFUL_SHUTDOWN_RECOVER_PATH: ConfigEntry[String] =
    buildConf("celeborn.worker.graceful.shutdown.recoverPath")
      .categories("worker")
      .doc("The path to store levelDB.")
      .version("0.2.0")
      .stringConf
      .transform(_.replace("<tmp>", System.getProperty("java.io.tmpdir")))
      .createWithDefault(s"<tmp>/recover")

  val WORKER_PARTITION_SORTER_SHUTDOWN_TIMEOUT: ConfigEntry[Long] =
    buildConf("celeborn.worker.graceful.shutdown.partitionSorter.shutdownTimeout")
      .categories("worker")
      .doc("The wait time of waiting for sorting partition files" +
        " during worker graceful shutdown.")
      .version("0.2.0")
      .timeConf(TimeUnit.MILLISECONDS)
      .createWithDefaultString("120s")

  val WORKER_PARTITION_READ_BUFFERS_MIN: ConfigEntry[Int] =
    buildConf("celeborn.worker.partition.initial.readBuffersMin")
      .categories("worker")
      .version("0.3.0")
      .doc("Min number of initial read buffers")
      .intConf
      .createWithDefault(1)

  val WORKER_PARTITION_READ_BUFFERS_MAX: ConfigEntry[Int] =
    buildConf("celeborn.worker.partition.initial.readBuffersMax")
      .categories("worker")
      .version("0.3.0")
      .doc("Max number of initial read buffers")
      .intConf
      .createWithDefault(1024)

  val WORKER_BUFFERSTREAM_THREADS_PER_MOUNTPOINT: ConfigEntry[Int] =
    buildConf("celeborn.worker.bufferStream.threadsPerMountpoint")
      .categories("worker")
      .version("0.3.0")
      .doc("Threads count for read buffer per mount point.")
      .intConf
      .createWithDefault(8)

  val WORKER_READBUFFER_ALLOCATIONWAIT: ConfigEntry[Long] =
    buildConf("celeborn.worker.readBuffer.allocationWait")
      .categories("worker")
      .version("0.3.0")
      .doc("The time to wait when buffer dispatcher can not allocate a buffer.")
      .timeConf(TimeUnit.MILLISECONDS)
      .createWithDefaultString("50ms")

  val WORKER_READBUFFER_TARGET_RATIO: ConfigEntry[Double] =
    buildConf("celeborn.worker.readBuffer.target.ratio")
      .categories("worker")
      .version("0.3.0")
      .doc("The target ratio for read ahead buffer's memory usage.")
      .doubleConf
      .createWithDefault(0.9)

  val WORKER_READBUFFER_TARGET_UPDATE_INTERVAL: ConfigEntry[Long] =
    buildConf("celeborn.worker.readBuffer.target.updateInterval")
      .categories("worker")
      .version("0.3.0")
      .doc("The interval for memory manager to calculate new read buffer's target memory.")
      .timeConf(TimeUnit.MILLISECONDS)
      .createWithDefaultString("100ms")

  val WORKER_READBUFFER_TARGET_NOTIFY_THRESHOLD: ConfigEntry[Long] =
    buildConf("celeborn.worker.readBuffer.target.changeThreshold")
      .categories("worker")
      .version("0.3.0")
      .doc("The target ratio for pre read memory usage.")
      .bytesConf(ByteUnit.BYTE)
      .createWithDefaultString("1mb")

  val WORKER_READBUFFERS_TOTRIGGERREAD_MIN: ConfigEntry[Int] =
    buildConf("celeborn.worker.readBuffer.toTriggerReadMin")
      .categories("worker")
      .version("0.3.0")
      .doc("Min buffers count for map data partition to trigger read.")
      .intConf
      .createWithDefault(32)

  val WORKER_PUSH_HEARTBEAT_ENABLED: ConfigEntry[Boolean] =
    buildConf("celeborn.worker.push.heartbeat.enabled")
      .categories("worker")
      .version("0.3.0")
      .doc("enable the heartbeat from worker to client when pushing data")
      .booleanConf
      .createWithDefault(false)

  val WORKER_PUSH_COMPOSITEBUFFER_MAXCOMPONENTS: ConfigEntry[Int] =
    buildConf("celeborn.worker.push.compositeBuffer.maxComponents")
      .internal
      .categories("worker")
      .version("0.3.0")
      .doc("Max components of Netty `CompositeByteBuf` in `FileWriter`'s `flushBuffer`. " +
        "When this value is too big, i.e. 256, there will be many memory fragments in Netty's memory pool, " +
        "and total direct memory can be significantly larger than the disk buffer. " +
        "When set to 1, Netty's direct memory is close to disk buffer, but performance " +
        "might decrease due to frequent memory copy during compaction.")
      .intConf
      .createWithDefault(128)

  val WORKER_FETCH_HEARTBEAT_ENABLED: ConfigEntry[Boolean] =
    buildConf("celeborn.worker.fetch.heartbeat.enabled")
      .categories("worker")
      .version("0.3.0")
      .doc("enable the heartbeat from worker to client when fetching data")
      .booleanConf
      .createWithDefault(false)

  val WORKER_ACTIVE_CONNECTION_MAX: OptionalConfigEntry[Long] =
    buildConf("celeborn.worker.activeConnection.max")
      .categories("worker")
      .doc("If the number of active connections on a worker exceeds this configuration value, " +
        "the worker will be marked as high-load in the heartbeat report, " +
        "and the master will not include that node in the response of RequestSlots.")
      .version("0.3.1")
      .longConf
      .createOptional

  val APPLICATION_HEARTBEAT_INTERVAL: ConfigEntry[Long] =
    buildConf("celeborn.client.application.heartbeatInterval")
      .withAlternative("celeborn.application.heartbeatInterval")
      .categories("client")
      .version("0.3.0")
      .doc("Interval for client to send heartbeat message to master.")
      .timeConf(TimeUnit.MILLISECONDS)
      .createWithDefaultString("10s")

  val CLIENT_EXCLUDE_PEER_WORKER_ON_FAILURE_ENABLED: ConfigEntry[Boolean] =
    buildConf("celeborn.client.excludePeerWorkerOnFailure.enabled")
      .categories("client")
      .version("0.3.0")
      .doc("When true, Celeborn will exclude partition's peer worker on failure " +
        "when push data to replica failed.")
      .booleanConf
      .createWithDefault(true)

  val CLIENT_EXCLUDED_WORKER_EXPIRE_TIMEOUT: ConfigEntry[Long] =
    buildConf("celeborn.client.excludedWorker.expireTimeout")
      .withAlternative("celeborn.worker.excluded.expireTimeout")
      .categories("client")
      .version("0.3.0")
      .doc("Timeout time for LifecycleManager to clear reserved excluded worker. Default to be 1.5 * `celeborn.master.heartbeat.worker.timeout`" +
        "to cover worker heartbeat timeout check period")
      .timeConf(TimeUnit.MILLISECONDS)
      .createWithDefaultString("180s")

  val CLIENT_CHECKED_USE_ALLOCATED_WORKERS: ConfigEntry[Boolean] =
    buildConf("celeborn.client.checked.useAllocatedWorkers")
      .internal
      .categories("client")
      .version("0.3.0")
      .doc("When true, Celeborn will use local allocated workers as candidate being checked workers(check the workers" +
        "whether unKnown in master), this may be more useful for map partition to regenerate the lost data), " +
        "otherwise use local black list as candidate being checked workers.")
      .booleanConf
      .createWithDefault(false)

  val TEST_CLIENT_RETRY_COMMIT_FILE: ConfigEntry[Boolean] =
    buildConf("celeborn.test.client.retryCommitFiles")
      .withAlternative("celeborn.test.retryCommitFiles")
      .internal
      .categories("test", "client")
      .doc("Fail commitFile request for test")
      .version("0.3.0")
      .booleanConf
      .createWithDefault(false)

  val CLIENT_PUSH_REPLICATE_ENABLED: ConfigEntry[Boolean] =
    buildConf("celeborn.client.push.replicate.enabled")
      .withAlternative("celeborn.push.replicate.enabled")
      .categories("client")
      .doc("When true, Celeborn worker will replicate shuffle data to another Celeborn worker " +
        "asynchronously to ensure the pushed shuffle data won't be lost after the node failure. " +
        "It's recommended to set `false` when `HDFS` is enabled in `celeborn.storage.activeTypes`.")
      .version("0.3.0")
      .booleanConf
      .createWithDefault(false)

  val CLIENT_PUSH_BUFFER_INITIAL_SIZE: ConfigEntry[Long] =
    buildConf("celeborn.client.push.buffer.initial.size")
      .withAlternative("celeborn.push.buffer.initial.size")
      .categories("client")
      .version("0.3.0")
      .bytesConf(ByteUnit.BYTE)
      .createWithDefaultString("8k")

  val CLIENT_PUSH_BUFFER_MAX_SIZE: ConfigEntry[Long] =
    buildConf("celeborn.client.push.buffer.max.size")
      .withAlternative("celeborn.push.buffer.max.size")
      .categories("client")
      .version("0.3.0")
      .doc("Max size of reducer partition buffer memory for shuffle hash writer. The pushed " +
        "data will be buffered in memory before sending to Celeborn worker. For performance " +
        "consideration keep this buffer size higher than 32K. Example: If reducer amount is " +
        "2000, buffer size is 64K, then each task will consume up to `64KiB * 2000 = 125MiB` " +
        "heap memory.")
      .bytesConf(ByteUnit.BYTE)
      .createWithDefaultString("64k")

  val CLIENT_PUSH_QUEUE_CAPACITY: ConfigEntry[Int] =
    buildConf("celeborn.client.push.queue.capacity")
      .withAlternative("celeborn.push.queue.capacity")
      .categories("client")
      .version("0.3.0")
      .doc("Push buffer queue size for a task. The maximum memory is " +
        "`celeborn.client.push.buffer.max.size` * `celeborn.client.push.queue.capacity`, " +
        "default: 64KiB * 512 = 32MiB")
      .intConf
      .createWithDefault(512)

  val CLIENT_PUSH_MAX_REQS_IN_FLIGHT_TOTAL: ConfigEntry[Int] =
    buildConf("celeborn.client.push.maxReqsInFlight.total")
      .withAlternative("celeborn.push.maxReqsInFlight")
      .categories("client")
      .version("0.3.0")
      .doc("Amount of total Netty in-flight requests. The maximum memory is " +
        "`celeborn.client.push.maxReqsInFlight.total` * `celeborn.client.push.buffer.max.size` " +
        "* compression ratio(1 in worst case): 64KiB * 256 = 16MiB")
      .intConf
      .createWithDefault(256)

  val CLIENT_PUSH_MAX_REQS_IN_FLIGHT_PERWORKER: ConfigEntry[Int] =
    buildConf("celeborn.client.push.maxReqsInFlight.perWorker")
      .categories("client")
      .version("0.3.0")
      .doc(
        "Amount of Netty in-flight requests per worker. Default max memory of in flight requests " +
          " per worker is `celeborn.client.push.maxReqsInFlight.perWorker` * `celeborn.client.push.buffer.max.size` " +
          "* compression ratio(1 in worst case): 64KiB * 32 = 2MiB. The maximum memory will " +
          "not exceed `celeborn.client.push.maxReqsInFlight.total`.")
      .intConf
      .createWithDefault(32)

  val CLIENT_PUSH_MAX_REVIVE_TIMES: ConfigEntry[Int] =
    buildConf("celeborn.client.push.revive.maxRetries")
      .categories("client")
      .version("0.3.0")
      .doc("Max retry times for reviving when celeborn push data failed.")
      .intConf
      .createWithDefault(5)

  val CLIENT_PUSH_REVIVE_INTERVAL: ConfigEntry[Long] =
    buildConf("celeborn.client.push.revive.interval")
      .categories("client")
      .version("0.3.0")
      .doc("Interval for client to trigger Revive to LifecycleManager. The number of partitions in one Revive " +
        "request is `celeborn.client.push.revive.batchSize`.")
      .timeConf(TimeUnit.MILLISECONDS)
      .createWithDefaultString("100ms")

  val CLIENT_PUSH_REVIVE_BATCHSIZE: ConfigEntry[Int] =
    buildConf("celeborn.client.push.revive.batchSize")
      .categories("client")
      .version("0.3.0")
      .doc("Max number of partitions in one Revive request.")
      .intConf
      .createWithDefault(2048)

  val CLIENT_PUSH_EXCLUDE_WORKER_ON_FAILURE_ENABLED: ConfigEntry[Boolean] =
    buildConf("celeborn.client.push.excludeWorkerOnFailure.enabled")
      .categories("client")
      .doc("Whether to enable shuffle client-side push exclude workers on failures.")
      .version("0.3.0")
      .booleanConf
      .createWithDefault(false)

  val CLIENT_PUSH_LIMIT_STRATEGY: ConfigEntry[String] =
    buildConf("celeborn.client.push.limit.strategy")
      .categories("client")
      .doc("The strategy used to control the push speed. " +
        "Valid strategies are SIMPLE and SLOWSTART. The SLOWSTART strategy usually works with " +
        "congestion control mechanism on the worker side.")
      .version("0.3.0")
      .stringConf
      .transform(_.toUpperCase(Locale.ROOT))
      .checkValues(Set("SIMPLE", "SLOWSTART"))
      .createWithDefaultString("SIMPLE")

  val CLIENT_PUSH_SLOW_START_INITIAL_SLEEP_TIME: ConfigEntry[Long] =
    buildConf("celeborn.client.push.slowStart.initialSleepTime")
      .categories("client")
      .version("0.3.0")
      .doc(s"The initial sleep time if the current max in flight requests is 0")
      .timeConf(TimeUnit.MILLISECONDS)
      .createWithDefaultString("500ms")

  val CLIENT_PUSH_SLOW_START_MAX_SLEEP_TIME: ConfigEntry[Long] =
    buildConf("celeborn.client.push.slowStart.maxSleepTime")
      .categories("client")
      .version("0.3.0")
      .doc(s"If ${CLIENT_PUSH_LIMIT_STRATEGY.key} is set to SLOWSTART, push side will " +
        "take a sleep strategy for each batch of requests, this controls " +
        "the max sleep time if the max in flight requests limit is 1 for a long time")
      .timeConf(TimeUnit.MILLISECONDS)
      .createWithDefaultString("2s")

  val CLIENT_PUSH_DATA_TIMEOUT: ConfigEntry[Long] =
    buildConf("celeborn.client.push.timeout")
      .withAlternative("celeborn.push.data.timeout")
      .categories("client")
      .version("0.3.0")
      .doc(s"Timeout for a task to push data rpc message. This value should better be more than twice of `${PUSH_TIMEOUT_CHECK_INTERVAL.key}`")
      .timeConf(TimeUnit.MILLISECONDS)
      .checkValue(_ > 0, "Value must be positive!")
      .createWithDefaultString("120s")

  val TEST_CLIENT_PUSH_PRIMARY_DATA_TIMEOUT: ConfigEntry[Boolean] =
    buildConf("celeborn.test.worker.pushPrimaryDataTimeout")
      .withAlternative("celeborn.test.pushMasterDataTimeout")
      .internal
      .categories("test", "worker")
      .version("0.3.0")
      .doc("Whether to test push primary data timeout")
      .booleanConf
      .createWithDefault(false)

  val TEST_WORKER_PUSH_REPLICA_DATA_TIMEOUT: ConfigEntry[Boolean] =
    buildConf("celeborn.test.worker.pushReplicaDataTimeout")
      .internal
      .categories("test", "worker")
      .version("0.3.0")
      .doc("Whether to test push replica data timeout")
      .booleanConf
      .createWithDefault(false)

  val CLIENT_PUSH_LIMIT_IN_FLIGHT_TIMEOUT: OptionalConfigEntry[Long] =
    buildConf("celeborn.client.push.limit.inFlight.timeout")
      .withAlternative("celeborn.push.limit.inFlight.timeout")
      .categories("client")
      .doc("Timeout for netty in-flight requests to be done." +
        s"Default value should be `${CLIENT_PUSH_DATA_TIMEOUT.key} * 2`.")
      .version("0.3.0")
      .timeConf(TimeUnit.MILLISECONDS)
      .createOptional

  val CLIENT_PUSH_LIMIT_IN_FLIGHT_SLEEP_INTERVAL: ConfigEntry[Long] =
    buildConf("celeborn.client.push.limit.inFlight.sleepInterval")
      .withAlternative("celeborn.push.limit.inFlight.sleepInterval")
      .categories("client")
      .doc("Sleep interval when check netty in-flight requests to be done.")
      .version("0.3.0")
      .timeConf(TimeUnit.MILLISECONDS)
      .createWithDefaultString("50ms")

  val CLIENT_PUSH_SORT_RANDOMIZE_PARTITION_ENABLED: ConfigEntry[Boolean] =
    buildConf("celeborn.client.push.sort.randomizePartitionId.enabled")
      .withAlternative("celeborn.push.sort.randomizePartitionId.enabled")
      .categories("client")
      .doc(
        "Whether to randomize partitionId in push sorter. If true, partitionId will be randomized " +
          "when sort data to avoid skew when push to worker")
      .version("0.3.0")
      .booleanConf
      .createWithDefault(false)

  val CLIENT_PUSH_RETRY_THREADS: ConfigEntry[Int] =
    buildConf("celeborn.client.push.retry.threads")
      .withAlternative("celeborn.push.retry.threads")
      .categories("client")
      .doc("Thread number to process shuffle re-send push data requests.")
      .version("0.3.0")
      .intConf
      .createWithDefault(8)

  val CLIENT_PUSH_SPLIT_PARTITION_THREADS: ConfigEntry[Int] =
    buildConf("celeborn.client.push.splitPartition.threads")
      .withAlternative("celeborn.push.splitPartition.threads")
      .categories("client")
      .doc("Thread number to process shuffle split request in shuffle client.")
      .version("0.3.0")
      .intConf
      .createWithDefault(8)

  val CLIENT_PUSH_TAKE_TASK_WAIT_INTERVAL: ConfigEntry[Long] =
    buildConf("celeborn.client.push.takeTaskWaitInterval")
      .categories("client")
      .doc("Wait interval if no task available to push to worker.")
      .version("0.3.0")
      .timeConf(TimeUnit.MILLISECONDS)
      .createWithDefaultString("50ms")

  val CLIENT_PUSH_TAKE_TASK_MAX_WAIT_ATTEMPTS: ConfigEntry[Int] =
    buildConf("celeborn.client.push.takeTaskMaxWaitAttempts")
      .categories("client")
      .doc("Max wait times if no task available to push to worker.")
      .version("0.3.0")
      .intConf
      .createWithDefault(1)

  val CLIENT_PUSH_SENDBUFFERPOOL_EXPIRETIMEOUT: ConfigEntry[Long] =
    buildConf("celeborn.client.push.sendBufferPool.expireTimeout")
      .categories("client")
      .doc("Timeout before clean up SendBufferPool. If SendBufferPool is idle for more than this time, " +
        "the send buffers and push tasks will be cleaned up.")
      .version("0.3.1")
      .timeConf(TimeUnit.MILLISECONDS)
      .createWithDefaultString("60s")

  val CLIENT_PUSH_SENDBUFFERPOOL_CHECKEXPIREINTERVAL: ConfigEntry[Long] =
    buildConf("celeborn.client.push.sendBufferPool.checkExpireInterval")
      .categories("client")
      .doc("Interval to check expire for send buffer pool. If the pool has been idle " +
        s"for more than `${CLIENT_PUSH_SENDBUFFERPOOL_EXPIRETIMEOUT.key}`, the pooled send buffers and push tasks will be cleaned up.")
      .version("0.3.1")
      .timeConf(TimeUnit.MILLISECONDS)
      .createWithDefaultString("30s")

  val TEST_CLIENT_RETRY_REVIVE: ConfigEntry[Boolean] =
    buildConf("celeborn.test.client.retryRevive")
      .withAlternative("celeborn.test.retryRevive")
      .internal
      .categories("test", "client")
      .doc("Fail push data and request for test")
      .version("0.3.0")
      .booleanConf
      .createWithDefault(false)

  val CLIENT_FETCH_TIMEOUT: ConfigEntry[Long] =
    buildConf("celeborn.client.fetch.timeout")
      .withAlternative("celeborn.fetch.timeout")
      .categories("client")
      .version("0.3.0")
      .doc("Timeout for a task to open stream and fetch chunk.")
      .timeConf(TimeUnit.MILLISECONDS)
      .createWithDefaultString("600s")

  val CLIENT_FETCH_MAX_REQS_IN_FLIGHT: ConfigEntry[Int] =
    buildConf("celeborn.client.fetch.maxReqsInFlight")
      .withAlternative("celeborn.fetch.maxReqsInFlight")
      .categories("client")
      .version("0.3.0")
      .doc("Amount of in-flight chunk fetch request.")
      .intConf
      .createWithDefault(3)

  val CLIENT_FETCH_MAX_RETRIES_FOR_EACH_REPLICA: ConfigEntry[Int] =
    buildConf("celeborn.client.fetch.maxRetriesForEachReplica")
      .withAlternative("celeborn.fetch.maxRetriesForEachReplica")
      .withAlternative("celeborn.fetch.maxRetries")
      .categories("client")
      .version("0.3.0")
      .doc("Max retry times of fetch chunk on each replica")
      .intConf
      .createWithDefault(3)

  val CLIENT_FETCH_EXCLUDE_WORKER_ON_FAILURE_ENABLED: ConfigEntry[Boolean] =
    buildConf("celeborn.client.fetch.excludeWorkerOnFailure.enabled")
      .categories("client")
      .doc("Whether to enable shuffle client-side fetch exclude workers on failure.")
      .version("0.3.0")
      .booleanConf
      .createWithDefault(false)

  val CLIENT_FETCH_EXCLUDED_WORKER_EXPIRE_TIMEOUT: ConfigEntry[Long] =
    buildConf("celeborn.client.fetch.excludedWorker.expireTimeout")
      .categories("client")
      .doc("ShuffleClient is a static object, it will be used in the whole lifecycle of Executor," +
        "We give a expire time for excluded workers to avoid a transient worker issues.")
      .version("0.3.0")
      .fallbackConf(CLIENT_EXCLUDED_WORKER_EXPIRE_TIMEOUT)

  val TEST_CLIENT_FETCH_FAILURE: ConfigEntry[Boolean] =
    buildConf("celeborn.test.client.fetchFailure")
      .withAlternative("celeborn.test.fetchFailure")
      .internal
      .categories("test", "client")
      .version("0.3.0")
      .doc("Whether to test fetch chunk failure")
      .booleanConf
      .createWithDefault(false)

  val SHUFFLE_RANGE_READ_FILTER_ENABLED: ConfigEntry[Boolean] =
    buildConf("celeborn.client.shuffle.rangeReadFilter.enabled")
      .withAlternative("celeborn.shuffle.rangeReadFilter.enabled")
      .categories("client")
      .version("0.2.0")
      .doc("If a spark application have skewed partition, this value can set to true to improve performance.")
      .booleanConf
      .createWithDefault(false)

  val SHUFFLE_PARTITION_TYPE: ConfigEntry[String] =
    buildConf("celeborn.client.shuffle.partition.type")
      .withAlternative("celeborn.shuffle.partition.type")
      .categories("client")
      .doc("Type of shuffle's partition.")
      .version("0.3.0")
      .stringConf
      .transform(_.toUpperCase(Locale.ROOT))
      .checkValues(Set(
        PartitionType.REDUCE.name,
        PartitionType.MAP.name,
        PartitionType.MAPGROUP.name))
      .createWithDefault(PartitionType.REDUCE.name)

  val SHUFFLE_PARTITION_SPLIT_THRESHOLD: ConfigEntry[Long] =
    buildConf("celeborn.client.shuffle.partitionSplit.threshold")
      .withAlternative("celeborn.shuffle.partitionSplit.threshold")
      .categories("client")
      .doc("Shuffle file size threshold, if file size exceeds this, trigger split.")
      .version("0.3.0")
      .bytesConf(ByteUnit.BYTE)
      .createWithDefaultString("1G")

  val SHUFFLE_PARTITION_SPLIT_MODE: ConfigEntry[String] =
    buildConf("celeborn.client.shuffle.partitionSplit.mode")
      .withAlternative("celeborn.shuffle.partitionSplit.mode")
      .categories("client")
      .doc("soft: the shuffle file size might be larger than split threshold. " +
        "hard: the shuffle file size will be limited to split threshold.")
      .version("0.3.0")
      .stringConf
      .transform(_.toUpperCase(Locale.ROOT))
      .checkValues(Set(PartitionSplitMode.SOFT.name, PartitionSplitMode.HARD.name))
      .createWithDefault(PartitionSplitMode.SOFT.name)

  val SHUFFLE_COMPRESSION_CODEC: ConfigEntry[String] =
    buildConf("celeborn.client.shuffle.compression.codec")
      .withAlternative("celeborn.shuffle.compression.codec")
      .withAlternative("remote-shuffle.job.compression.codec")
      .categories("client")
      .doc("The codec used to compress shuffle data. By default, Celeborn provides three codecs: `lz4`, `zstd`, `none`.")
      .version("0.3.0")
      .stringConf
      .transform(_.toUpperCase(Locale.ROOT))
      .checkValues(Set(
        CompressionCodec.LZ4.name,
        CompressionCodec.ZSTD.name,
        CompressionCodec.NONE.name))
      .createWithDefault(CompressionCodec.LZ4.name)

  val SHUFFLE_COMPRESSION_ZSTD_LEVEL: ConfigEntry[Int] =
    buildConf("celeborn.client.shuffle.compression.zstd.level")
      .withAlternative("celeborn.shuffle.compression.zstd.level")
      .categories("client")
      .doc("Compression level for Zstd compression codec, its value should be an integer " +
        "between -5 and 22. Increasing the compression level will result in better compression " +
        "at the expense of more CPU and memory.")
      .version("0.3.0")
      .intConf
      .checkValue(
        value => value >= -5 && value <= 22,
        s"Compression level for Zstd compression codec should be an integer between -5 and 22.")
      .createWithDefault(1)

  val SHUFFLE_EXPIRED_CHECK_INTERVAL: ConfigEntry[Long] =
    buildConf("celeborn.client.shuffle.expired.checkInterval")
      .withAlternative("celeborn.shuffle.expired.checkInterval")
      .categories("client")
      .version("0.3.0")
      .doc("Interval for client to check expired shuffles.")
      .timeConf(TimeUnit.MILLISECONDS)
      .createWithDefaultString("60s")

  val CLIENT_SHUFFLE_MANAGER_PORT: ConfigEntry[Int] =
    buildConf("celeborn.client.shuffle.manager.port")
      .withAlternative("celeborn.shuffle.manager.port")
      .categories("client")
      .version("0.3.0")
      .doc("Port used by the LifecycleManager on the Driver.")
      .intConf
      .checkValue(
        (port: Int) => {
          if (port != 0) {
            logWarning(
              "The user specifies the port used by the LifecycleManager on the Driver, and its" +
                s" values is $port, which may cause port conflicts and startup failure.")
          }
          true
        },
        "")
      .createWithDefault(0)

  val CLIENT_BATCH_HANDLE_CHANGE_PARTITION_ENABLED: ConfigEntry[Boolean] =
    buildConf("celeborn.client.shuffle.batchHandleChangePartition.enabled")
      .withAlternative("celeborn.shuffle.batchHandleChangePartition.enabled")
      .categories("client")
      .internal
      .doc("When true, LifecycleManager will handle change partition request in batch. " +
        "Otherwise, LifecycleManager will process the requests one by one")
      .version("0.3.0")
      .booleanConf
      .createWithDefault(true)

  val CLIENT_BATCH_HANDLE_CHANGE_PARTITION_THREADS: ConfigEntry[Int] =
    buildConf("celeborn.client.shuffle.batchHandleChangePartition.threads")
      .withAlternative("celeborn.shuffle.batchHandleChangePartition.threads")
      .categories("client")
      .doc("Threads number for LifecycleManager to handle change partition request in batch.")
      .version("0.3.0")
      .intConf
      .createWithDefault(8)

  val CLIENT_BATCH_HANDLE_CHANGE_PARTITION_INTERVAL: ConfigEntry[Long] =
    buildConf("celeborn.client.shuffle.batchHandleChangePartition.interval")
      .withAlternative("celeborn.shuffle.batchHandleChangePartition.interval")
      .categories("client")
      .doc("Interval for LifecycleManager to schedule handling change partition requests in batch.")
      .version("0.3.0")
      .timeConf(TimeUnit.MILLISECONDS)
      .createWithDefaultString("100ms")

  val CLIENT_BATCH_HANDLE_COMMIT_PARTITION_ENABLED: ConfigEntry[Boolean] =
    buildConf("celeborn.client.shuffle.batchHandleCommitPartition.enabled")
      .withAlternative("celeborn.shuffle.batchHandleCommitPartition.enabled")
      .categories("client")
      .internal
      .doc("When true, LifecycleManager will handle commit partition request in batch. " +
        "Otherwise, LifecycleManager won't commit partition before stage end")
      .version("0.3.0")
      .booleanConf
      .createWithDefault(true)

  val CLIENT_BATCH_HANDLE_COMMIT_PARTITION_THREADS: ConfigEntry[Int] =
    buildConf("celeborn.client.shuffle.batchHandleCommitPartition.threads")
      .withAlternative("celeborn.shuffle.batchHandleCommitPartition.threads")
      .categories("client")
      .doc("Threads number for LifecycleManager to handle commit partition request in batch.")
      .version("0.3.0")
      .intConf
      .createWithDefault(8)

  val CLIENT_BATCH_HANDLED_COMMIT_PARTITION_INTERVAL: ConfigEntry[Long] =
    buildConf("celeborn.client.shuffle.batchHandleCommitPartition.interval")
      .withAlternative("celeborn.shuffle.batchHandleCommitPartition.interval")
      .categories("client")
      .doc("Interval for LifecycleManager to schedule handling commit partition requests in batch.")
      .version("0.3.0")
      .timeConf(TimeUnit.MILLISECONDS)
      .createWithDefaultString("5s")

  val CLIENT_BATCH_HANDLE_RELEASE_PARTITION_ENABLED: ConfigEntry[Boolean] =
    buildConf("celeborn.client.shuffle.batchHandleReleasePartition.enabled")
      .categories("client")
      .internal
      .doc("When true, LifecycleManager will handle release partition request in batch. " +
        "Otherwise, LifecycleManager will process release partition request immediately")
      .version("0.3.0")
      .booleanConf
      .createWithDefault(true)

  val CLIENT_BATCH_HANDLE_RELEASE_PARTITION_THREADS: ConfigEntry[Int] =
    buildConf("celeborn.client.shuffle.batchHandleReleasePartition.threads")
      .categories("client")
      .doc("Threads number for LifecycleManager to handle release partition request in batch.")
      .version("0.3.0")
      .intConf
      .createWithDefault(8)

  val CLIENT_BATCH_HANDLED_RELEASE_PARTITION_INTERVAL: ConfigEntry[Long] =
    buildConf("celeborn.client.shuffle.batchHandleReleasePartition.interval")
      .categories("client")
      .doc(
        "Interval for LifecycleManager to schedule handling release partition requests in batch.")
      .version("0.3.0")
      .timeConf(TimeUnit.MILLISECONDS)
      .createWithDefaultString("5s")

  val CLIENT_REGISTER_SHUFFLE_MAX_RETRIES: ConfigEntry[Int] =
    buildConf("celeborn.client.registerShuffle.maxRetries")
      .withAlternative("celeborn.shuffle.register.maxRetries")
      .categories("client")
      .version("0.3.0")
      .doc("Max retry times for client to register shuffle.")
      .intConf
      .createWithDefault(3)

  val CLIENT_REGISTER_SHUFFLE_RETRY_WAIT: ConfigEntry[Long] =
    buildConf("celeborn.client.registerShuffle.retryWait")
      .withAlternative("celeborn.shuffle.register.retryWait")
      .categories("client")
      .version("0.3.0")
      .doc("Wait time before next retry if register shuffle failed.")
      .timeConf(TimeUnit.MILLISECONDS)
      .createWithDefaultString("3s")

  val CLIENT_RESERVE_SLOTS_MAX_RETRIES: ConfigEntry[Int] =
    buildConf("celeborn.client.reserveSlots.maxRetries")
      .withAlternative("celeborn.slots.reserve.maxRetries")
      .categories("client")
      .version("0.3.0")
      .doc("Max retry times for client to reserve slots.")
      .intConf
      .createWithDefault(3)

  val CLIENT_RESERVE_SLOTS_RETRY_WAIT: ConfigEntry[Long] =
    buildConf("celeborn.client.reserveSlots.retryWait")
      .withAlternative("celeborn.slots.reserve.retryWait")
      .categories("client")
      .version("0.3.0")
      .doc("Wait time before next retry if reserve slots failed.")
      .timeConf(TimeUnit.MILLISECONDS)
      .createWithDefaultString("3s")

  val CLIENT_COMMIT_FILE_REQUEST_MAX_RETRY: ConfigEntry[Int] =
    buildConf("celeborn.client.requestCommitFiles.maxRetries")
      .categories("client")
      .doc("Max retry times for requestCommitFiles RPC.")
      .version("0.3.0")
      .intConf
      .checkValue(v => v > 0, "Value must be positive")
      .createWithDefault(4)

  val CLIENT_COMMIT_IGNORE_EXCLUDED_WORKERS: ConfigEntry[Boolean] =
    buildConf("celeborn.client.commitFiles.ignoreExcludedWorker")
      .categories("client")
      .version("0.3.0")
      .doc("When true, LifecycleManager will skip workers which are in the excluded list.")
      .booleanConf
      .createWithDefault(false)

  val CLIENT_PUSH_STAGE_END_TIMEOUT: ConfigEntry[Long] =
    buildConf("celeborn.client.push.stageEnd.timeout")
      .withAlternative("celeborn.push.stageEnd.timeout")
      .categories("client")
      .doc(s"Timeout for waiting StageEnd. " +
        s"During this process, there are `${CLIENT_COMMIT_FILE_REQUEST_MAX_RETRY.key}` times for retry opportunities for committing files " +
        s"and 1 times for releasing slots request. User can customize this value according to your setting. " +
        s"By default, the value is the max timeout value `${NETWORK_IO_CONNECTION_TIMEOUT.key}`.")
      .version("0.3.0")
      .fallbackConf(NETWORK_IO_CONNECTION_TIMEOUT)

  val CLIENT_RPC_MAX_PARALLELISM: ConfigEntry[Int] =
    buildConf("celeborn.client.rpc.maxParallelism")
      .withAlternative("celeborn.rpc.maxParallelism")
      .categories("client")
      .version("0.3.0")
      .doc("Max parallelism of client on sending RPC requests.")
      .intConf
      .createWithDefault(1024)

  val CLIENT_RESERVE_SLOTS_RPC_TIMEOUT: ConfigEntry[Long] =
    buildConf("celeborn.client.rpc.reserveSlots.askTimeout")
      .categories("client")
      .version("0.3.0")
      .doc("Timeout for LifecycleManager request reserve slots.")
      .fallbackConf(RPC_ASK_TIMEOUT)

  val CLIENT_RPC_REGISTER_SHUFFLE_RPC_ASK_TIMEOUT: ConfigEntry[Long] =
    buildConf("celeborn.client.rpc.registerShuffle.askTimeout")
      .withAlternative("celeborn.rpc.registerShuffle.askTimeout")
      .categories("client")
      .version("0.3.0")
      .doc(s"Timeout for ask operations during register shuffle. " +
        s"During this process, there are two times for retry opportunities for requesting slots, " +
        s"one request for establishing a connection with Worker and " +
        s"`${CLIENT_RESERVE_SLOTS_MAX_RETRIES.key}` times for retry opportunities for reserving slots. " +
        s"User can customize this value according to your setting. " +
        s"By default, the value is the max timeout value `${NETWORK_IO_CONNECTION_TIMEOUT.key}`.")
      .fallbackConf(NETWORK_IO_CONNECTION_TIMEOUT)

  val CLIENT_RPC_REQUEST_PARTITION_LOCATION_RPC_ASK_TIMEOUT: ConfigEntry[Long] =
    buildConf("celeborn.client.rpc.requestPartition.askTimeout")
      .categories("client")
      .version("0.2.0")
      .doc(s"Timeout for ask operations during requesting change partition location, such as reviving or splitting partition. " +
        s"During this process, there are `${CLIENT_RESERVE_SLOTS_MAX_RETRIES.key}` times for retry opportunities for reserving slots. " +
        s"User can customize this value according to your setting. " +
        s"By default, the value is the max timeout value `${NETWORK_IO_CONNECTION_TIMEOUT.key}`.")
      .fallbackConf(NETWORK_IO_CONNECTION_TIMEOUT)

  val CLIENT_RPC_GET_REDUCER_FILE_GROUP_RPC_ASK_TIMEOUT: ConfigEntry[Long] =
    buildConf("celeborn.client.rpc.getReducerFileGroup.askTimeout")
      .categories("client")
      .version("0.2.0")
      .doc(s"Timeout for ask operations during getting reducer file group information. " +
        s"During this process, there are `${CLIENT_COMMIT_FILE_REQUEST_MAX_RETRY.key}` times for retry opportunities for committing files " +
        s"and 1 times for releasing slots request. User can customize this value according to your setting. " +
        s"By default, the value is the max timeout value `${NETWORK_IO_CONNECTION_TIMEOUT.key}`.")
      .fallbackConf(NETWORK_IO_CONNECTION_TIMEOUT)

  val CLIENT_RPC_CACHE_SIZE: ConfigEntry[Int] =
    buildConf("celeborn.client.rpc.cache.size")
      .withAlternative("celeborn.rpc.cache.size")
      .categories("client")
      .version("0.3.0")
      .doc("The max cache items count for rpc cache.")
      .intConf
      .createWithDefault(256)

  val CLIENT_RPC_CACHE_CONCURRENCY_LEVEL: ConfigEntry[Int] =
    buildConf("celeborn.client.rpc.cache.concurrencyLevel")
      .withAlternative("celeborn.rpc.cache.concurrencyLevel")
      .categories("client")
      .version("0.3.0")
      .doc("The number of write locks to update rpc cache.")
      .intConf
      .createWithDefault(32)

  val CLIENT_RPC_CACHE_EXPIRE_TIME: ConfigEntry[Long] =
    buildConf("celeborn.client.rpc.cache.expireTime")
      .withAlternative("celeborn.rpc.cache.expireTime")
      .categories("client")
      .version("0.3.0")
      .doc("The time before a cache item is removed.")
      .timeConf(TimeUnit.MILLISECONDS)
      .createWithDefaultString("15s")

  val CLIENT_RESERVE_SLOTS_RACKAWARE_ENABLED: ConfigEntry[Boolean] =
    buildConf("celeborn.client.reserveSlots.rackaware.enabled")
      .withAlternative("celeborn.client.reserveSlots.rackware.enabled")
      .categories("client")
      .version("0.3.1")
      .doc("Whether need to place different replicates on different racks when allocating slots.")
      .booleanConf
      .createWithDefault(false)

  val CLIENT_SLOT_ASSIGN_MAX_WORKERS: ConfigEntry[Int] =
    buildConf("celeborn.client.slot.assign.maxWorkers")
      .categories("client")
      .version("0.3.1")
      .doc("Max workers that slots of one shuffle can be allocated on. Will choose the smaller positive one " +
        s"from Master side and Client side, see `${CelebornConf.MASTER_SLOT_ASSIGN_MAX_WORKERS.key}`.")
      .intConf
      .createWithDefault(10000)

  val CLIENT_CLOSE_IDLE_CONNECTIONS: ConfigEntry[Boolean] =
    buildConf("celeborn.client.closeIdleConnections")
      .categories("client")
      .doc("Whether client will close idle connections.")
      .version("0.3.0")
      .booleanConf
      .createWithDefault(true)

  val SPARK_SHUFFLE_WRITER_MODE: ConfigEntry[String] =
    buildConf("celeborn.client.spark.shuffle.writer")
      .withAlternative("celeborn.shuffle.writer")
      .categories("client")
      .doc("Celeborn supports the following kind of shuffle writers. 1. hash: hash-based shuffle writer " +
        "works fine when shuffle partition count is normal; 2. sort: sort-based shuffle writer works fine " +
        "when memory pressure is high or shuffle partition count is huge.")
      .version("0.3.0")
      .stringConf
      .transform(_.toUpperCase(Locale.ROOT))
      .checkValues(Set(ShuffleMode.HASH.name, ShuffleMode.SORT.name))
      .createWithDefault(ShuffleMode.HASH.name)

  val CLIENT_PUSH_UNSAFEROW_FASTWRITE_ENABLED: ConfigEntry[Boolean] =
    buildConf("celeborn.client.spark.push.unsafeRow.fastWrite.enabled")
      .categories("client")
      .version("0.2.2")
      .doc("This is Celeborn's optimization on UnsafeRow for Spark and it's true by default. " +
        "If you have changed UnsafeRow's memory layout set this to false.")
      .booleanConf
      .createWithDefault(true)

  val SPARK_SHUFFLE_FORCE_FALLBACK_ENABLED: ConfigEntry[Boolean] =
    buildConf("celeborn.client.spark.shuffle.forceFallback.enabled")
      .withAlternative("celeborn.shuffle.forceFallback.enabled")
      .categories("client")
      .version("0.3.0")
      .doc("Whether force fallback shuffle to Spark's default.")
      .booleanConf
      .createWithDefault(false)

  val SPARK_SHUFFLE_FORCE_FALLBACK_PARTITION_THRESHOLD: ConfigEntry[Long] =
    buildConf("celeborn.client.spark.shuffle.forceFallback.numPartitionsThreshold")
      .withAlternative("celeborn.shuffle.forceFallback.numPartitionsThreshold")
      .categories("client")
      .version("0.3.0")
      .doc(
        "Celeborn will only accept shuffle of partition number lower than this configuration value.")
      .longConf
      .createWithDefault(Int.MaxValue)

  val CLIENT_PUSH_SORT_PIPELINE_ENABLED: ConfigEntry[Boolean] =
    buildConf("celeborn.client.spark.push.sort.pipeline.enabled")
      .withAlternative("celeborn.push.sort.pipeline.enabled")
      .categories("client")
      .doc("Whether to enable pipelining for sort based shuffle writer. If true, double buffering" +
        " will be used to pipeline push")
      .version("0.3.0")
      .booleanConf
      .createWithDefault(false)

  val CLIENT_PUSH_SORT_MEMORY_THRESHOLD: ConfigEntry[Long] =
    buildConf("celeborn.client.spark.push.sort.memory.threshold")
      .withAlternative("celeborn.push.sortMemory.threshold")
      .categories("client")
      .doc("When SortBasedPusher use memory over the threshold, will trigger push data. If the" +
        s" pipeline push feature is enabled (`${CLIENT_PUSH_SORT_PIPELINE_ENABLED.key}=true`)," +
        " the SortBasedPusher will trigger a data push when the memory usage exceeds half of the" +
        " threshold(by default, 32m).")
      .version("0.3.0")
      .bytesConf(ByteUnit.BYTE)
      .createWithDefaultString("64m")

  val TEST_ALTERNATIVE: OptionalConfigEntry[String] =
    buildConf("celeborn.test.alternative.key")
      .withAlternative("celeborn.test.alternative.deprecatedKey")
      .categories("test")
      .internal
      .version("0.3.0")
      .stringConf
      .createOptional

  val METRICS_CONF: OptionalConfigEntry[String] =
    buildConf("celeborn.metrics.conf")
      .categories("metrics")
      .doc("Custom metrics configuration file path. Default use `metrics.properties` in classpath.")
      .version("0.3.0")
      .stringConf
      .createOptional

  val METRICS_ENABLED: ConfigEntry[Boolean] =
    buildConf("celeborn.metrics.enabled")
      .categories("metrics")
      .doc("When true, enable metrics system.")
      .version("0.2.0")
      .booleanConf
      .createWithDefault(true)

  val METRICS_SAMPLE_RATE: ConfigEntry[Double] =
    buildConf("celeborn.metrics.sample.rate")
      .categories("metrics")
      .doc("It controls if Celeborn collect timer metrics for some operations. Its value should be in [0.0, 1.0].")
      .version("0.2.0")
      .doubleConf
      .checkValue(v => v >= 0.0 && v <= 1.0, "Should be in [0.0, 1.0].")
      .createWithDefault(1.0)

  val METRICS_SLIDING_WINDOW_SIZE: ConfigEntry[Int] =
    buildConf("celeborn.metrics.timer.slidingWindow.size")
      .categories("metrics")
      .doc("The sliding window size of timer metric.")
      .version("0.2.0")
      .intConf
      .createWithDefault(4096)

  val METRICS_COLLECT_CRITICAL_ENABLED: ConfigEntry[Boolean] =
    buildConf("celeborn.metrics.collectPerfCritical.enabled")
      .categories("metrics")
      .doc("It controls whether to collect metrics which may affect performance. When enable, Celeborn collects them.")
      .version("0.2.0")
      .booleanConf
      .createWithDefault(false)

  val METRICS_CAPACITY: ConfigEntry[Int] =
    buildConf("celeborn.metrics.capacity")
      .categories("metrics")
      .doc("The maximum number of metrics which a source can use to generate output strings.")
      .version("0.2.0")
      .intConf
      .createWithDefault(4096)

  val MASTER_PROMETHEUS_HOST: ConfigEntry[String] =
    buildConf("celeborn.metrics.master.prometheus.host")
      .withAlternative("celeborn.master.metrics.prometheus.host")
      .categories("metrics")
      .doc("Master's Prometheus host.")
      .version("0.3.0")
      .stringConf
      .createWithDefault("<localhost>")

  val MASTER_PROMETHEUS_PORT: ConfigEntry[Int] =
    buildConf("celeborn.metrics.master.prometheus.port")
      .withAlternative("celeborn.master.metrics.prometheus.port")
      .categories("metrics")
      .doc("Master's Prometheus port.")
      .version("0.3.0")
      .intConf
      .checkValue(p => p >= 1024 && p < 65535, "Invalid port")
      .createWithDefault(9098)

  val WORKER_PROMETHEUS_HOST: ConfigEntry[String] =
    buildConf("celeborn.metrics.worker.prometheus.host")
      .withAlternative("celeborn.worker.metrics.prometheus.host")
      .categories("metrics")
      .doc("Worker's Prometheus host.")
      .version("0.3.0")
      .stringConf
      .createWithDefault("<localhost>")

  val WORKER_PROMETHEUS_PORT: ConfigEntry[Int] =
    buildConf("celeborn.metrics.worker.prometheus.port")
      .withAlternative("celeborn.worker.metrics.prometheus.port")
      .categories("metrics")
      .doc("Worker's Prometheus port.")
      .version("0.3.0")
      .intConf
      .checkValue(p => p >= 1024 && p < 65535, "Invalid port")
      .createWithDefault(9096)

  val METRICS_EXTRA_LABELS: ConfigEntry[Seq[String]] =
    buildConf("celeborn.metrics.extraLabels")
      .categories("metrics")
      .doc("If default metric labels are not enough, extra metric labels can be customized. " +
        "Labels' pattern is: `<label1_key>=<label1_value>[,<label2_key>=<label2_value>]*`; e.g. `env=prod,version=1`")
      .version("0.3.0")
      .stringConf
      .toSequence
      .checkValue(
        labels => labels.map(_ => Try(Utils.parseMetricLabels(_))).forall(_.isSuccess),
        "Allowed pattern is: `<label1_key>:<label1_value>[,<label2_key>:<label2_value>]*`")
      .createWithDefault(Seq.empty)

  val METRICS_APP_TOP_DISK_USAGE_COUNT: ConfigEntry[Int] =
    buildConf("celeborn.metrics.app.topDiskUsage.count")
      .categories("metrics")
      .doc("Size for top items about top disk usage applications list.")
      .version("0.2.0")
      .intConf
      .createWithDefault(50)

  val METRICS_APP_TOP_DISK_USAGE_WINDOW_SIZE: ConfigEntry[Int] =
    buildConf("celeborn.metrics.app.topDiskUsage.windowSize")
      .categories("metrics")
      .doc("Window size about top disk usage application list.")
      .version("0.2.0")
      .intConf
      .createWithDefault(24)

  val METRICS_APP_TOP_DISK_USAGE_INTERVAL: ConfigEntry[Long] =
    buildConf("celeborn.metrics.app.topDiskUsage.interval")
      .categories("metrics")
      .doc("Time length for a window about top disk usage application list.")
      .version("0.2.0")
      .timeConf(TimeUnit.SECONDS)
      .createWithDefaultString("10min")

  val QUOTA_ENABLED: ConfigEntry[Boolean] =
    buildConf("celeborn.quota.enabled")
      .categories("quota")
      .doc("When true, before registering shuffle, LifecycleManager should check " +
        "if current user have enough quota space, if cluster don't have enough " +
        "quota space for current user, fallback to Spark's default shuffle")
      .version("0.2.0")
      .booleanConf
      .createWithDefault(true)

  val QUOTA_IDENTITY_PROVIDER: ConfigEntry[String] =
    buildConf("celeborn.quota.identity.provider")
      .categories("quota")
      .doc(s"IdentityProvider class name. Default class is " +
        s"`${classOf[DefaultIdentityProvider].getName}`. " +
        s"Optional values: " +
        s"org.apache.celeborn.common.identity.HadoopBasedIdentityProvider user name will be obtained by UserGroupInformation.getUserName; " +
        s"org.apache.celeborn.common.identity.DefaultIdentityProvider user name and tenant id are default values or user-specific values.")
      .version("0.2.0")
      .stringConf
      .createWithDefault(classOf[DefaultIdentityProvider].getName)

  val QUOTA_USER_SPECIFIC_TENANT: ConfigEntry[String] =
    buildConf("celeborn.quota.identity.user-specific.tenant")
      .categories("quota")
      .doc(s"Tenant id if celeborn.quota.identity.provider is org.apache.celeborn.common.identity.DefaultIdentityProvider.")
      .version("0.3.0")
      .stringConf
      .createWithDefault(IdentityProvider.DEFAULT_TENANT_ID)

  val QUOTA_USER_SPECIFIC_USERNAME: ConfigEntry[String] =
    buildConf("celeborn.quota.identity.user-specific.userName")
      .categories("quota")
      .doc(s"User name if celeborn.quota.identity.provider is org.apache.celeborn.common.identity.DefaultIdentityProvider.")
      .version("0.3.0")
      .stringConf
      .createWithDefault(IdentityProvider.DEFAULT_USERNAME)

  val QUOTA_MANAGER: ConfigEntry[String] =
    buildConf("celeborn.quota.manager")
      .categories("quota")
      .doc(s"QuotaManger class name. Default class is `${classOf[DefaultQuotaManager].getName}`.")
      .version("0.2.0")
      .stringConf
      .createWithDefault(classOf[DefaultQuotaManager].getName)

  val QUOTA_CONFIGURATION_PATH: OptionalConfigEntry[String] =
    buildConf("celeborn.quota.configuration.path")
      .categories("quota")
      .doc("Quota configuration file path. The file format should be yaml. Quota configuration file template can be " +
        "found under conf directory.")
      .version("0.2.0")
      .stringConf
      .createOptional

  val COLUMNAR_SHUFFLE_ENABLED: ConfigEntry[Boolean] =
    buildConf("celeborn.columnarShuffle.enabled")
      .withAlternative("celeborn.columnar.shuffle.enabled")
      .categories("columnar-shuffle")
      .version("0.2.0")
      .doc("Whether to enable columnar-based shuffle.")
      .booleanConf
      .createWithDefault(false)

  val COLUMNAR_SHUFFLE_BATCH_SIZE: ConfigEntry[Int] =
    buildConf("celeborn.columnarShuffle.batch.size")
      .withAlternative("celeborn.columnar.shuffle.batch.size")
      .categories("columnar-shuffle")
      .version("0.3.0")
      .doc("Vector batch size for columnar shuffle.")
      .intConf
      .checkValue(v => v > 0, "Value must be positive")
      .createWithDefault(10000)

  val COLUMNAR_SHUFFLE_OFF_HEAP_ENABLED: ConfigEntry[Boolean] =
    buildConf("celeborn.columnarShuffle.offHeap.enabled")
      .withAlternative("celeborn.columnar.offHeap.enabled")
      .categories("columnar-shuffle")
      .version("0.3.0")
      .doc("Whether to use off heap columnar vector.")
      .booleanConf
      .createWithDefault(false)

  val COLUMNAR_SHUFFLE_DICTIONARY_ENCODING_ENABLED: ConfigEntry[Boolean] =
    buildConf("celeborn.columnarShuffle.encoding.dictionary.enabled")
      .withAlternative("celeborn.columnar.shuffle.encoding.dictionary.enabled")
      .categories("columnar-shuffle")
      .version("0.3.0")
      .doc("Whether to use dictionary encoding for columnar-based shuffle data.")
      .booleanConf
      .createWithDefault(false)

  val COLUMNAR_SHUFFLE_DICTIONARY_ENCODING_MAX_FACTOR: ConfigEntry[Double] =
    buildConf("celeborn.columnarShuffle.encoding.dictionary.maxFactor")
      .withAlternative("celeborn.columnar.shuffle.encoding.dictionary.maxFactor")
      .categories("columnar-shuffle")
      .version("0.3.0")
      .doc("Max factor for dictionary size. The max dictionary size is " +
        s"`min(${Utils.bytesToString(Short.MaxValue)}, ${COLUMNAR_SHUFFLE_BATCH_SIZE.key} * " +
        s"celeborn.columnar.shuffle.encoding.dictionary.maxFactor)`.")
      .doubleConf
      .createWithDefault(0.3)

  val COLUMNAR_SHUFFLE_CODEGEN_ENABLED: ConfigEntry[Boolean] =
    buildConf("celeborn.columnarShuffle.codegen.enabled")
      .withAlternative("celeborn.columnar.shuffle.codegen.enabled")
      .categories("columnar-shuffle")
      .version("0.3.0")
      .doc("Whether to use codegen for columnar-based shuffle.")
      .booleanConf
      .createWithDefault(false)

  // Flink specific client configurations.
  val CLIENT_MEMORY_PER_RESULT_PARTITION_MIN: ConfigEntry[Long] =
    buildConf("celeborn.client.flink.resultPartition.minMemory")
      .withAlternative("remote-shuffle.job.min.memory-per-partition")
      .categories("client")
      .version("0.3.0")
      .doc("Min memory reserved for a result partition.")
      .bytesConf(ByteUnit.BYTE)
      .createWithDefaultString("8m")

  val CLIENT_MEMORY_PER_INPUT_GATE_MIN: ConfigEntry[Long] =
    buildConf("celeborn.client.flink.inputGate.minMemory")
      .withAlternative("remote-shuffle.job.min.memory-per-gate")
      .categories("client")
      .doc("Min memory reserved for a input gate.")
      .version("0.3.0")
      .bytesConf(ByteUnit.BYTE)
      .createWithDefaultString("8m")

  val CLIENT_NUM_CONCURRENT_READINGS: ConfigEntry[Int] =
    buildConf("celeborn.client.flink.inputGate.concurrentReadings")
      .withAlternative("remote-shuffle.job.concurrent-readings-per-gate")
      .categories("client")
      .version("0.3.0")
      .doc("Max concurrent reading channels for a input gate.")
      .intConf
      .createWithDefault(Int.MaxValue)

  val CLIENT_MEMORY_PER_RESULT_PARTITION: ConfigEntry[Long] =
    buildConf("celeborn.client.flink.resultPartition.memory")
      .withAlternative("remote-shuffle.job.memory-per-partition")
      .categories("client")
      .version("0.3.0")
      .doc("Memory reserved for a result partition.")
      .bytesConf(ByteUnit.BYTE)
      .createWithDefaultString("64m")

  val CLIENT_MEMORY_PER_INPUT_GATE: ConfigEntry[Long] =
    buildConf("celeborn.client.flink.inputGate.memory")
      .withAlternative("remote-shuffle.job.memory-per-gate")
      .categories("client")
      .version("0.3.0")
      .doc("Memory reserved for a input gate.")
      .bytesConf(ByteUnit.BYTE)
      .createWithDefaultString("32m")

  val CLIENT_INPUT_GATE_SUPPORT_FLOATING_BUFFER: ConfigEntry[Boolean] =
    buildConf("celeborn.client.flink.inputGate.supportFloatingBuffer")
      .withAlternative("remote-shuffle.job.support-floating-buffer-per-input-gate")
      .categories("client")
      .version("0.3.0")
      .doc("Whether to support floating buffer in Flink input gates.")
      .booleanConf
      .createWithDefault(true)

  val CLIENT_DATA_COMPRESSION_ENABLED: ConfigEntry[Boolean] =
    buildConf("celeborn.client.flink.compression.enabled")
      .withAlternative("remote-shuffle.job.enable-data-compression")
      .categories("client")
      .version("0.3.0")
      .doc("Whether to compress data in Flink plugin.")
      .booleanConf
      .createWithDefault(true)

  val CLIENT_RESULT_PARTITION_SUPPORT_FLOATING_BUFFER: ConfigEntry[Boolean] =
    buildConf("celeborn.client.flink.resultPartition.supportFloatingBuffer")
      .withAlternative("remote-shuffle.job.support-floating-buffer-per-output-gate")
      .categories("client")
      .version("0.3.0")
      .doc("Whether to support floating buffer for result partitions.")
      .booleanConf
      .createWithDefault(true)

  val ACTIVE_STORAGE_TYPES: ConfigEntry[String] =
    buildConf("celeborn.storage.activeTypes")
      .categories("master", "worker")
      .version("0.3.0")
      .doc("Enabled storage levels. Available options: HDD,SSD,HDFS. ")
      .stringConf
      .transform(_.toUpperCase(Locale.ROOT))
      .createWithDefault("HDD,SSD")

<<<<<<< HEAD
  val CLIENT_SHUFFLE_PARTITION_SPLIT_ENABLED: ConfigEntry[Boolean] =
    buildConf("celeborn.client.shuffle.partitionSplit.enabled")
      .categories("client")
      .doc("whether to enable shuffle partition split.")
      .version("0.3.1")
      .booleanConf
      .createWithDefault(true)
=======
  val READ_LOCAL_SHUFFLE_FILE: ConfigEntry[Boolean] =
    buildConf("celeborn.client.readLocalShuffleFile.enabled")
      .categories("client")
      .version("0.3.1")
      .doc("Enable read local shuffle file for clusters that co-deployed with yarn node manager.")
      .booleanConf
      .createWithDefault(false)

  val READ_LOCAL_SHUFFLE_THREADS: ConfigEntry[Int] =
    buildConf("celeborn.client.readLocalShuffleFile.threads")
      .categories("client")
      .version("0.3.1")
      .doc("Threads count for read local shuffle file.")
      .intConf
      .createWithDefault(4)
>>>>>>> 505ba804
}<|MERGE_RESOLUTION|>--- conflicted
+++ resolved
@@ -3802,29 +3802,27 @@
       .transform(_.toUpperCase(Locale.ROOT))
       .createWithDefault("HDD,SSD")
 
-<<<<<<< HEAD
+  val READ_LOCAL_SHUFFLE_FILE: ConfigEntry[Boolean] =
+    buildConf("celeborn.client.readLocalShuffleFile.enabled")
+      .categories("client")
+      .version("0.3.1")
+      .doc("Enable read local shuffle file for clusters that co-deployed with yarn node manager.")
+      .booleanConf
+      .createWithDefault(false)
+
+  val READ_LOCAL_SHUFFLE_THREADS: ConfigEntry[Int] =
+    buildConf("celeborn.client.readLocalShuffleFile.threads")
+      .categories("client")
+      .version("0.3.1")
+      .doc("Threads count for read local shuffle file.")
+      .intConf
+      .createWithDefault(4)
+
   val CLIENT_SHUFFLE_PARTITION_SPLIT_ENABLED: ConfigEntry[Boolean] =
     buildConf("celeborn.client.shuffle.partitionSplit.enabled")
-      .categories("client")
-      .doc("whether to enable shuffle partition split.")
-      .version("0.3.1")
-      .booleanConf
-      .createWithDefault(true)
-=======
-  val READ_LOCAL_SHUFFLE_FILE: ConfigEntry[Boolean] =
-    buildConf("celeborn.client.readLocalShuffleFile.enabled")
-      .categories("client")
-      .version("0.3.1")
-      .doc("Enable read local shuffle file for clusters that co-deployed with yarn node manager.")
-      .booleanConf
-      .createWithDefault(false)
-
-  val READ_LOCAL_SHUFFLE_THREADS: ConfigEntry[Int] =
-    buildConf("celeborn.client.readLocalShuffleFile.threads")
-      .categories("client")
-      .version("0.3.1")
-      .doc("Threads count for read local shuffle file.")
-      .intConf
-      .createWithDefault(4)
->>>>>>> 505ba804
+        .categories("client")
+        .doc("whether to enable shuffle partition split.")
+        .version("0.3.1")
+        .booleanConf
+        .createWithDefault(true)
 }