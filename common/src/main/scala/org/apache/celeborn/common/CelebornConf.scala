--- conflicted
+++ resolved
@@ -875,23 +875,6 @@
   // //////////////////////////////////////////////////////
   //                    Disk Monitor                     //
   // //////////////////////////////////////////////////////
-<<<<<<< HEAD
-  def testFetchFailure: Boolean = get(TEST_FETCH_FAILURE)
-  def testRetryCommitFiles: Boolean = get(TEST_RETRY_COMMIT_FILE)
-  def testPushMasterDataTimeout: Boolean = get(TEST_PUSH_MASTER_DATA_TIMEOUT)
-  def testPushSlaveDataTimeout: Boolean = get(TEST_PUSH_SLAVE_DATA_TIMEOUT)
-  def testRetryRevive: Boolean = get(TEST_RETRY_REVIVE)
-  def testAlternative: String = get(TEST_ALTERNATIVE.key, "celeborn")
-  def memoryPerPartitionMin: Long = get(MEMORY_PER_PARTITION_MIN)
-  def memoryPerPartition: Long = get(MEMORY_PER_PARTITION)
-  def memoryPerInputGateMin: Long = get(MEMORY_PER_INPUT_GATE_MIN)
-  def memoryPerInputGate: Long = get(MEMORY_PER_INPUT_GATE)
-  def numConcurrentReading: Int = get(NUM_CONCURRENT_READINGS)
-  def inputGateSupportFloatingBuffer: Boolean = get(INPUT_GATE_SUPPORT_FLOATING_BUFFER)
-  def partitionSupportFloatingBuffer: Boolean = get(PARTITION_SUPPORT_FLOATING_BUFFER)
-  def dataCompressionEnabled: Boolean = get(DATA_COMPRESSION_ENABLED)
-}
-=======
   def workerDiskTimeSlidingWindowSize: Int = get(WORKER_DISKTIME_SLIDINGWINDOW_SIZE)
   def workerDiskTimeSlidingWindowMinFlushCount: Int =
     get(WORKER_DISKTIME_SLIDINGWINDOW_MINFLUSHCOUNT)
@@ -906,7 +889,6 @@
   def workerDiskMonitorNotifyErrorExpireTimeout: Long =
     get(WORKER_DISK_MONITOR_NOTIFY_ERROR_EXPIRE_TIMEOUT)
   def workerDiskMonitorStatusCheckTimeout: Long = get(WORKER_DEVICE_STATUS_CHECK_TIMEOUT)
->>>>>>> d33916e5
 
   // //////////////////////////////////////////////////////
   //                  Memory Manager                     //
@@ -963,6 +945,14 @@
   def testPushSlaveDataTimeout: Boolean = get(TEST_WORKER_PUSH_SLAVE_DATA_TIMEOUT)
   def testRetryRevive: Boolean = get(TEST_CLIENT_RETRY_REVIVE)
   def testAlternative: String = get(TEST_ALTERNATIVE.key, "celeborn")
+  def memoryPerPartitionMin: Long = get(MEMORY_PER_PARTITION_MIN)
+  def memoryPerPartition: Long = get(MEMORY_PER_PARTITION)
+  def memoryPerInputGateMin: Long = get(MEMORY_PER_INPUT_GATE_MIN)
+  def memoryPerInputGate: Long = get(MEMORY_PER_INPUT_GATE)
+  def numConcurrentReading: Int = get(NUM_CONCURRENT_READINGS)
+  def inputGateSupportFloatingBuffer: Boolean = get(INPUT_GATE_SUPPORT_FLOATING_BUFFER)
+  def partitionSupportFloatingBuffer: Boolean = get(PARTITION_SUPPORT_FLOATING_BUFFER)
+  def dataCompressionEnabled: Boolean = get(DATA_COMPRESSION_ENABLED)
 }
 
 object CelebornConf extends Logging {
@@ -2939,9 +2929,8 @@
     buildConf("celeborn.client.shuffle.compression.codec")
       .withAlternative("celeborn.shuffle.compression.codec")
       .withAlternative("rss.client.compression.codec")
-      .withAlternative("remote-shuffle.job.compression.codec")
-      .categories("client")
-      .doc("The codec used to compress shuffle data. By default, Celeborn provides two codecs: `lz4` and `zstd`. For Flink plugin, use LZ4.")
+      .categories("client")
+      .doc("The codec used to compress shuffle data. By default, Celeborn provides two codecs: `lz4` and `zstd`.")
       .version("0.3.0")
       .stringConf
       .transform(_.toUpperCase(Locale.ROOT))
