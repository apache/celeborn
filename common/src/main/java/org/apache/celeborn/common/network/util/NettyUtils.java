--- conflicted
+++ resolved
@@ -17,12 +17,8 @@
 
 package org.apache.celeborn.common.network.util;
 
-<<<<<<< HEAD
-=======
 import java.nio.channels.spi.SelectorProvider;
 import java.util.ArrayList;
-import java.util.Collections;
->>>>>>> b8253b08
 import java.util.HashMap;
 import java.util.List;
 import java.util.Map;
@@ -156,16 +152,8 @@
    * Returns the lazily created shared pooled ByteBuf allocator for the specified allowCache
    * parameter value.
    */
-<<<<<<< HEAD
-  public static synchronized PooledByteBufAllocator getSharedPooledByteBufAllocator(
+  public static synchronized ByteBufAllocator getSharedByteBufAllocator(
       CelebornConf conf, boolean allowCache) {
-    final int index = allowCache ? 0 : 1;
-    if (_sharedPooledByteBufAllocator[index] == null) {
-      _sharedPooledByteBufAllocator[index] =
-          createPooledByteBufAllocator(true, allowCache, conf.networkAllocatorArenas());
-=======
-  public static synchronized ByteBufAllocator getSharedByteBufAllocator(
-      CelebornConf conf, AbstractSource source, boolean allowCache) {
     final int index = allowCache ? 0 : 1;
     if (_sharedByteBufAllocator[index] == null) {
       _sharedByteBufAllocator[index] =
@@ -174,15 +162,6 @@
       if (conf.networkMemoryAllocatorPooled()) {
         pooledByteBufAllocators.add((PooledByteBufAllocator) _sharedByteBufAllocator[index]);
       }
-      if (source != null) {
-        new NettyMemoryMetrics(
-            _sharedByteBufAllocator[index],
-            "shared-pool-" + index,
-            conf.networkAllocatorVerboseMetric(),
-            source,
-            Collections.emptyMap());
-      }
->>>>>>> b8253b08
     }
     return _sharedByteBufAllocator[index];
   }
@@ -194,23 +173,12 @@
 
   public static ByteBufAllocator getByteBufAllocator(
       TransportConf conf, AbstractSource source, boolean allowCache, int coreNum) {
-    PooledByteBufAllocator allocator;
+    ByteBufAllocator allocator;
     if (conf.getCelebornConf().networkShareMemoryAllocator()) {
-<<<<<<< HEAD
       allocator =
-          getSharedPooledByteBufAllocator(
+          getSharedByteBufAllocator(
               conf.getCelebornConf(),
               allowCache && conf.getCelebornConf().networkMemoryAllocatorAllowCache());
-=======
-      return getSharedByteBufAllocator(
-          conf.getCelebornConf(),
-          source,
-          allowCache && conf.getCelebornConf().networkMemoryAllocatorAllowCache());
-    }
-    int arenas;
-    if (coreNum != 0) {
-      arenas = coreNum;
->>>>>>> b8253b08
     } else {
       int arenas;
       if (coreNum != 0) {
@@ -218,20 +186,16 @@
       } else {
         arenas = conf.getCelebornConf().networkAllocatorArenas();
       }
-      allocator = createPooledByteBufAllocator(conf.preferDirectBufs(), allowCache, arenas);
-    }
-<<<<<<< HEAD
-=======
-    ByteBufAllocator allocator =
-        createByteBufAllocator(
-            conf.getCelebornConf().networkMemoryAllocatorPooled(),
-            conf.preferDirectBufs(),
-            allowCache,
-            arenas);
+      allocator =
+          createByteBufAllocator(
+              conf.getCelebornConf().networkMemoryAllocatorPooled(),
+              conf.preferDirectBufs(),
+              allowCache,
+              arenas);
+    }
     if (conf.getCelebornConf().networkMemoryAllocatorPooled()) {
       pooledByteBufAllocators.add((PooledByteBufAllocator) allocator);
     }
->>>>>>> b8253b08
     if (source != null) {
       String poolName;
       Map<String, String> labels = new HashMap<>();
