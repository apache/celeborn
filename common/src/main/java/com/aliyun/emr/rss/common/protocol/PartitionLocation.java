/*
 * Licensed to the Apache Software Foundation (ASF) under one or more
 * contributor license agreements.  See the NOTICE file distributed with
 * this work for additional information regarding copyright ownership.
 * The ASF licenses this file to You under the Apache License, Version 2.0
 * (the "License"); you may not use this file except in compliance with
 * the License.  You may obtain a copy of the License at
 *
 *    http://www.apache.org/licenses/LICENSE-2.0
 *
 * Unless required by applicable law or agreed to in writing, software
 * distributed under the License is distributed on an "AS IS" BASIS,
 * WITHOUT WARRANTIES OR CONDITIONS OF ANY KIND, either express or implied.
 * See the License for the specific language governing permissions and
 * limitations under the License.
 */

package com.aliyun.emr.rss.common.protocol;

import java.io.Serializable;

import lombok.Builder;

import com.aliyun.emr.rss.common.meta.WorkerInfo;
import com.aliyun.emr.rss.common.protocol.TransportMessages.PbPartitionLocation;

@Builder
public class PartitionLocation implements Serializable {
  public enum Mode {
    Master(0), Slave(1);

    private final byte mode;

    Mode(int id) {
      assert id < 128 : "Cannot have more than 128 message types";
      this.mode = (byte) id;
    }

    public byte mode() {
      return mode;
    }
  }

  public enum StorageHint {
    NON_EXISTS, MEMORY, SSD, HDD, HDFS, OSS
  }

  public static PartitionLocation.Mode getMode(byte mode) {
    if (mode == 0) {
      return Mode.Master;
    } else {
      return Mode.Slave;
    }
  }

<<<<<<< HEAD
  public static String UNDEFINED_DISK = "UNDEFINED_DISK";

  private int reduceId;
=======
  private int id;
>>>>>>> ebadb130
  private int epoch;
  private String host;
  private int rpcPort;
  private int pushPort;
  private int fetchPort;
  private int replicatePort;
  private Mode mode;
  private PartitionLocation peer;
  private StorageHint storageHint;
  private String diskHint;

  public PartitionLocation(PartitionLocation loc) {
    this.id = loc.id;
    this.epoch = loc.epoch;
    this.host = loc.host;
    this.rpcPort = loc.rpcPort;
    this.pushPort = loc.pushPort;
    this.fetchPort = loc.fetchPort;
    this.replicatePort = loc.replicatePort;
    this.mode = loc.mode;
    this.peer = loc.peer;
    this.storageHint = loc.storageHint;
    this.diskHint = loc.diskHint;
  }

  public PartitionLocation(
    int id,
    int epoch,
    String host,
    int rpcPort,
    int pushPort,
    int fetchPort,
    int replicatePort,
<<<<<<< HEAD
    Mode mode,
    String diskHint) {
    this(reduceId, epoch, host, rpcPort, pushPort, fetchPort, replicatePort,
      mode, null, StorageHint.MEMORY, diskHint);
=======
    Mode mode) {
    this(id, epoch, host, rpcPort, pushPort, fetchPort, replicatePort,
      mode, null, StorageHint.MEMORY);
>>>>>>> ebadb130
  }

  public PartitionLocation(
    int id,
    int epoch,
    String host,
    int rpcPort,
    int pushPort,
    int fetchPort,
    int replicatePort,
    Mode mode,
<<<<<<< HEAD
    PartitionLocation peer) {
    this(reduceId, epoch, host, rpcPort, pushPort, fetchPort, replicatePort, mode, peer,
      StorageHint.MEMORY, null);
=======
    StorageHint storageHint) {
    this(id, epoch, host, rpcPort, pushPort, fetchPort, replicatePort,
      mode, null, storageHint);
>>>>>>> ebadb130
  }

  public PartitionLocation(
    int id,
    int epoch,
    String host,
    int rpcPort,
    int pushPort,
    int fetchPort,
    int replicatePort,
<<<<<<< HEAD
    Mode mode) {
    this(reduceId, epoch, host, rpcPort, pushPort, fetchPort, replicatePort, mode, null,
      StorageHint.MEMORY, null);
=======
    Mode mode,
    PartitionLocation peer) {
    this(id, epoch, host, rpcPort, pushPort, fetchPort, replicatePort, mode, peer,
      StorageHint.MEMORY);
>>>>>>> ebadb130
  }

  public PartitionLocation(
    int id,
    int epoch,
    String host,
    int rpcPort,
    int pushPort,
    int fetchPort,
    int replicatePort,
    Mode mode,
    PartitionLocation peer,
<<<<<<< HEAD
    StorageHint hint,
    String diskHint) {
    this.reduceId = reduceId;
=======
    StorageHint hint) {
    this.id = id;
>>>>>>> ebadb130
    this.epoch = epoch;
    this.host = host;
    this.rpcPort = rpcPort;
    this.pushPort = pushPort;
    this.fetchPort = fetchPort;
    this.replicatePort = replicatePort;
    this.mode = mode;
    this.peer = peer;
    this.storageHint = hint;
    this.diskHint = diskHint;
  }

<<<<<<< HEAD
  public int getReduceId() {
    return reduceId;
  }

  public void setReduceId(int reduceId) {
    this.reduceId = reduceId;
=======
  public int getId()
  {
    return id;
  }

  public void setId(int id)
  {
    this.id = id;
>>>>>>> ebadb130
  }

  public int getEpoch() {
    return epoch;
  }

  public void setEpoch(int epoch) {
    this.epoch = epoch;
  }

  public String getHost() {
    return host;
  }

  public void setHost(String host) {
    this.host = host;
  }

  public int getPushPort() {
    return pushPort;
  }

  public void setPushPort(int pushPort) {
    this.pushPort = pushPort;
  }

  public int getFetchPort() {
    return fetchPort;
  }

  public void setFetchPort(int fetchPort) {
    this.fetchPort = fetchPort;
  }

  public String hostAndPorts() {
    return host + ":" + rpcPort + ":" + pushPort + ":" + fetchPort;
  }

  public String hostAndPushPort() {
    return host + ":" + pushPort;
  }

  public Mode getMode() {
    return mode;
  }

  public void setMode(Mode mode) {
    this.mode = mode;
  }

  public PartitionLocation getPeer() {
    return peer;
  }

  public void setPeer(PartitionLocation peer) {
    this.peer = peer;
  }

  public String getUniqueId() {
    return id + "-" + epoch;
  }

  public String getFileName() {
    return id + "-" + epoch + "-" + mode.mode;
  }

  public int getRpcPort() {
    return rpcPort;
  }

  public void setRpcPort(int rpcPort) {
    this.rpcPort = rpcPort;
  }

  public int getReplicatePort() {
    return replicatePort;
  }

  public void setReplicatePort(int replicatePort) {
    this.replicatePort = replicatePort;
  }

  public StorageHint getStorageHint() {
    return storageHint;
  }

  public void setStorageHint(StorageHint storageHint) {
    this.storageHint = storageHint;
  }

  public String getDiskHint() {
    if (diskHint == null || diskHint.length() == 0) {
      return UNDEFINED_DISK;
    }
    return diskHint;
  }

  public void setDiskHint(String diskHint) {
    this.diskHint = diskHint;
  }

  @Override
  public boolean equals(Object other) {
    if (!(other instanceof PartitionLocation)) {
      return false;
    }
    PartitionLocation o = (PartitionLocation) other;
<<<<<<< HEAD
    return reduceId == o.reduceId
             && epoch == o.epoch
             && host.equals(o.host)
             && rpcPort == o.rpcPort
             && pushPort == o.pushPort
             && fetchPort == o.fetchPort;
=======
    return id == o.id
        && epoch == o.epoch
        && host.equals(o.host)
        && rpcPort == o.rpcPort
        && pushPort == o.pushPort
        && fetchPort == o.fetchPort;
>>>>>>> ebadb130
  }

  @Override
  public int hashCode() {
    return (id + epoch + host + rpcPort + pushPort + fetchPort).hashCode();
  }

  @Override
  public String toString() {
    String peerAddress = "";
    if (peer != null) {
      peerAddress = peer.hostAndPorts();
    }
<<<<<<< HEAD

    return "PartitionLocation[" + reduceId + "-" + epoch + " " + host + ":" + rpcPort + ":" +
=======
    return "PartitionLocation[" + id + "-" + epoch + " " + host + ":" + rpcPort + ":" +
>>>>>>> ebadb130
             pushPort + ":" + fetchPort + ":" + replicatePort + " Mode: " + mode +
             " peer: " + peerAddress + " storage hint:" + storageHint +
             " disk hint:" + diskHint + "]";
  }

  public WorkerInfo getWorker() {
    return new WorkerInfo(host, rpcPort, pushPort, fetchPort, replicatePort);
  }

  public static PartitionLocation fromPbPartitionLocation(PbPartitionLocation pbLoc) {
    Mode mode = Mode.Master;
    if (pbLoc.getMode() == PbPartitionLocation.Mode.Slave) {
      mode = Mode.Slave;
    }

<<<<<<< HEAD
    PartitionLocation partitionLocation = PartitionLocation.builder()
                                            .reduceId(pbPartitionLocation.getReduceId())
                                            .epoch(pbPartitionLocation.getEpoch())
                                            .host(pbPartitionLocation.getHost())
                                            .rpcPort(pbPartitionLocation.getRpcPort())
                                            .pushPort(pbPartitionLocation.getPushPort())
                                            .fetchPort(pbPartitionLocation.getFetchPort())
                                            .replicatePort(pbPartitionLocation.getReplicatePort())
                                            .mode(mode)
                                            .storageHint(
                                              PartitionLocation.StorageHint
                                                .values()[
                                                pbPartitionLocation.getStorageHintOrdinal()])
                                            .diskHint(pbPartitionLocation.getDiskHint())
                                            .build();
=======
    PartitionLocation partitionLocation = new PartitionLocation(
      pbLoc.getId(),
      pbLoc.getEpoch(),
      pbLoc.getHost(),
      pbLoc.getRpcPort(),
      pbLoc.getPushPort(),
      pbLoc.getFetchPort(),
      pbLoc.getReplicatePort(),
      mode,
      PartitionLocation.StorageHint.values()[pbLoc.getStorageHintOrdinal()]);
>>>>>>> ebadb130

    if (pbLoc.hasPeer()) {
      PbPartitionLocation peerPb = pbLoc.getPeer();
      Mode peerMode = Mode.Master;
      if (peerPb.getMode() == PbPartitionLocation.Mode.Slave) {
        peerMode = Mode.Slave;
      }
<<<<<<< HEAD
      PartitionLocation peerLocation = PartitionLocation.builder()
                                         .reduceId(peerPb.getReduceId())
                                         .epoch(peerPb.getEpoch())
                                         .host(peerPb.getHost())
                                         .rpcPort(peerPb.getRpcPort())
                                         .pushPort(peerPb.getPushPort())
                                         .fetchPort(peerPb.getFetchPort())
                                         .replicatePort(peerPb.getReplicatePort())
                                         .mode(peerMode)
                                         .storageHint(
                                           PartitionLocation.StorageHint
                                             .values()[
                                             peerPb.getStorageHintOrdinal()])
                                         .diskHint(peerPb.getDiskHint())
                                         .build();
=======
      PartitionLocation peerLocation = new PartitionLocation(
        peerPb.getId(),
        peerPb.getEpoch(),
        peerPb.getHost(),
        peerPb.getRpcPort(),
        peerPb.getPushPort(),
        peerPb.getFetchPort(),
        peerPb.getReplicatePort(),
        peerMode, partitionLocation,
        PartitionLocation.StorageHint.values()[peerPb.getStorageHintOrdinal()]);

>>>>>>> ebadb130
      partitionLocation.setPeer(peerLocation);
    }

    return partitionLocation;
  }

  public static PbPartitionLocation toPbPartitionLocation(PartitionLocation
                                                                              partitionLocation) {
    PbPartitionLocation.Builder builder = TransportMessages
      .PbPartitionLocation.newBuilder();
    if (partitionLocation.mode == Mode.Master) {
      builder.setMode(PbPartitionLocation.Mode.Master);
    } else {
      builder.setMode(PbPartitionLocation.Mode.Slave);
    }
<<<<<<< HEAD
    pbPartitionLocationBuilder.setHost(partitionLocation.getHost())
      .setEpoch(partitionLocation.getEpoch())
      .setReduceId(partitionLocation.getReduceId())
      .setRpcPort(partitionLocation.getRpcPort())
      .setPushPort(partitionLocation.getPushPort())
      .setFetchPort(partitionLocation.getFetchPort())
      .setReplicatePort(partitionLocation.getReplicatePort())
      .setStorageHintOrdinal(partitionLocation.getStorageHint().ordinal())
      .setDiskHint(partitionLocation.getDiskHint());

    if (partitionLocation.getPeer() != null) {
      TransportMessages.PbPartitionLocation.Builder peerPbPartitionLocationBuilder =
        TransportMessages.PbPartitionLocation.newBuilder();
      if (partitionLocation.getPeer().mode == Mode.Master) {
        peerPbPartitionLocationBuilder.setMode(TransportMessages.PbPartitionLocation.Mode.Master);
      } else {
        peerPbPartitionLocationBuilder.setMode(TransportMessages.PbPartitionLocation.Mode.Slave);
      }
      peerPbPartitionLocationBuilder.setHost(partitionLocation.getPeer().getHost())
        .setEpoch(partitionLocation.getPeer().getEpoch())
        .setReduceId(partitionLocation.getPeer().getReduceId())
        .setRpcPort(partitionLocation.getPeer().getRpcPort())
        .setPushPort(partitionLocation.getPeer().getPushPort())
        .setFetchPort(partitionLocation.getPeer().getFetchPort())
        .setReplicatePort(
          partitionLocation.getPeer().getReplicatePort())
        .setStorageHintOrdinal(
          partitionLocation.getPeer().getStorageHint().ordinal())
        .setDiskHint(partitionLocation.getPeer().getDiskHint());
      pbPartitionLocationBuilder.setPeer(peerPbPartitionLocationBuilder.build());
=======
    builder.setHost(partitionLocation.getHost());
    builder.setEpoch(partitionLocation.getEpoch());
    builder.setId(partitionLocation.getId());
    builder.setRpcPort(partitionLocation.getRpcPort());
    builder.setPushPort(partitionLocation.getPushPort());
    builder.setFetchPort(partitionLocation.getFetchPort());
    builder.setReplicatePort(partitionLocation.getReplicatePort());
    builder.setStorageHintOrdinal(partitionLocation.getStorageHint().ordinal());

    if (partitionLocation.getPeer() != null) {
      PbPartitionLocation.Builder peerBuilder = TransportMessages
        .PbPartitionLocation.newBuilder();
      if (partitionLocation.getPeer().mode == Mode.Master) {
        peerBuilder.setMode(PbPartitionLocation.Mode.Master);
      } else {
        peerBuilder.setMode(PbPartitionLocation.Mode.Slave);
      }
      peerBuilder.setHost(partitionLocation.getPeer().getHost());
      peerBuilder.setEpoch(partitionLocation.getPeer().getEpoch());
      peerBuilder.setId(partitionLocation.getPeer().getId());
      peerBuilder.setRpcPort(partitionLocation.getPeer().getRpcPort());
      peerBuilder.setPushPort(partitionLocation.getPeer().getPushPort());
      peerBuilder.setFetchPort(partitionLocation.getPeer().getFetchPort());
      peerBuilder.setReplicatePort(partitionLocation.getPeer().getReplicatePort());
      peerBuilder.setStorageHintOrdinal(
        partitionLocation.getPeer().getStorageHint().ordinal());
      builder.setPeer(peerBuilder.build());
>>>>>>> ebadb130
    }

    return builder.build();
  }
}<|MERGE_RESOLUTION|>--- conflicted
+++ resolved
@@ -53,13 +53,9 @@
     }
   }
 
-<<<<<<< HEAD
   public static String UNDEFINED_DISK = "UNDEFINED_DISK";
 
   private int reduceId;
-=======
-  private int id;
->>>>>>> ebadb130
   private int epoch;
   private String host;
   private int rpcPort;
@@ -72,7 +68,7 @@
   private String diskHint;
 
   public PartitionLocation(PartitionLocation loc) {
-    this.id = loc.id;
+    this.reduceId = loc.reduceId;
     this.epoch = loc.epoch;
     this.host = loc.host;
     this.rpcPort = loc.rpcPort;
@@ -86,23 +82,17 @@
   }
 
   public PartitionLocation(
-    int id,
+    int reduceId,
     int epoch,
     String host,
     int rpcPort,
     int pushPort,
     int fetchPort,
     int replicatePort,
-<<<<<<< HEAD
     Mode mode,
     String diskHint) {
     this(reduceId, epoch, host, rpcPort, pushPort, fetchPort, replicatePort,
       mode, null, StorageHint.MEMORY, diskHint);
-=======
-    Mode mode) {
-    this(id, epoch, host, rpcPort, pushPort, fetchPort, replicatePort,
-      mode, null, StorageHint.MEMORY);
->>>>>>> ebadb130
   }
 
   public PartitionLocation(
@@ -114,15 +104,9 @@
     int fetchPort,
     int replicatePort,
     Mode mode,
-<<<<<<< HEAD
     PartitionLocation peer) {
-    this(reduceId, epoch, host, rpcPort, pushPort, fetchPort, replicatePort, mode, peer,
+    this(id, epoch, host, rpcPort, pushPort, fetchPort, replicatePort, mode, peer,
       StorageHint.MEMORY, null);
-=======
-    StorageHint storageHint) {
-    this(id, epoch, host, rpcPort, pushPort, fetchPort, replicatePort,
-      mode, null, storageHint);
->>>>>>> ebadb130
   }
 
   public PartitionLocation(
@@ -133,16 +117,9 @@
     int pushPort,
     int fetchPort,
     int replicatePort,
-<<<<<<< HEAD
     Mode mode) {
     this(reduceId, epoch, host, rpcPort, pushPort, fetchPort, replicatePort, mode, null,
       StorageHint.MEMORY, null);
-=======
-    Mode mode,
-    PartitionLocation peer) {
-    this(id, epoch, host, rpcPort, pushPort, fetchPort, replicatePort, mode, peer,
-      StorageHint.MEMORY);
->>>>>>> ebadb130
   }
 
   public PartitionLocation(
@@ -155,14 +132,9 @@
     int replicatePort,
     Mode mode,
     PartitionLocation peer,
-<<<<<<< HEAD
     StorageHint hint,
     String diskHint) {
-    this.reduceId = reduceId;
-=======
-    StorageHint hint) {
-    this.id = id;
->>>>>>> ebadb130
+    this.reduceId = id;
     this.epoch = epoch;
     this.host = host;
     this.rpcPort = rpcPort;
@@ -175,23 +147,12 @@
     this.diskHint = diskHint;
   }
 
-<<<<<<< HEAD
   public int getReduceId() {
     return reduceId;
   }
 
   public void setReduceId(int reduceId) {
     this.reduceId = reduceId;
-=======
-  public int getId()
-  {
-    return id;
-  }
-
-  public void setId(int id)
-  {
-    this.id = id;
->>>>>>> ebadb130
   }
 
   public int getEpoch() {
@@ -299,21 +260,12 @@
       return false;
     }
     PartitionLocation o = (PartitionLocation) other;
-<<<<<<< HEAD
-    return reduceId == o.reduceId
+    return id == o.id
              && epoch == o.epoch
              && host.equals(o.host)
              && rpcPort == o.rpcPort
              && pushPort == o.pushPort
              && fetchPort == o.fetchPort;
-=======
-    return id == o.id
-        && epoch == o.epoch
-        && host.equals(o.host)
-        && rpcPort == o.rpcPort
-        && pushPort == o.pushPort
-        && fetchPort == o.fetchPort;
->>>>>>> ebadb130
   }
 
   @Override
@@ -327,12 +279,8 @@
     if (peer != null) {
       peerAddress = peer.hostAndPorts();
     }
-<<<<<<< HEAD
-
-    return "PartitionLocation[" + reduceId + "-" + epoch + " " + host + ":" + rpcPort + ":" +
-=======
+
     return "PartitionLocation[" + id + "-" + epoch + " " + host + ":" + rpcPort + ":" +
->>>>>>> ebadb130
              pushPort + ":" + fetchPort + ":" + replicatePort + " Mode: " + mode +
              " peer: " + peerAddress + " storage hint:" + storageHint +
              " disk hint:" + diskHint + "]";
@@ -348,7 +296,6 @@
       mode = Mode.Slave;
     }
 
-<<<<<<< HEAD
     PartitionLocation partitionLocation = PartitionLocation.builder()
                                             .reduceId(pbPartitionLocation.getReduceId())
                                             .epoch(pbPartitionLocation.getEpoch())
@@ -364,18 +311,6 @@
                                                 pbPartitionLocation.getStorageHintOrdinal()])
                                             .diskHint(pbPartitionLocation.getDiskHint())
                                             .build();
-=======
-    PartitionLocation partitionLocation = new PartitionLocation(
-      pbLoc.getId(),
-      pbLoc.getEpoch(),
-      pbLoc.getHost(),
-      pbLoc.getRpcPort(),
-      pbLoc.getPushPort(),
-      pbLoc.getFetchPort(),
-      pbLoc.getReplicatePort(),
-      mode,
-      PartitionLocation.StorageHint.values()[pbLoc.getStorageHintOrdinal()]);
->>>>>>> ebadb130
 
     if (pbLoc.hasPeer()) {
       PbPartitionLocation peerPb = pbLoc.getPeer();
@@ -383,9 +318,9 @@
       if (peerPb.getMode() == PbPartitionLocation.Mode.Slave) {
         peerMode = Mode.Slave;
       }
-<<<<<<< HEAD
       PartitionLocation peerLocation = PartitionLocation.builder()
-                                         .reduceId(peerPb.getReduceId())
+                                         .reduceId(
+        peerPb.getId())
                                          .epoch(peerPb.getEpoch())
                                          .host(peerPb.getHost())
                                          .rpcPort(peerPb.getRpcPort())
@@ -399,19 +334,6 @@
                                              peerPb.getStorageHintOrdinal()])
                                          .diskHint(peerPb.getDiskHint())
                                          .build();
-=======
-      PartitionLocation peerLocation = new PartitionLocation(
-        peerPb.getId(),
-        peerPb.getEpoch(),
-        peerPb.getHost(),
-        peerPb.getRpcPort(),
-        peerPb.getPushPort(),
-        peerPb.getFetchPort(),
-        peerPb.getReplicatePort(),
-        peerMode, partitionLocation,
-        PartitionLocation.StorageHint.values()[peerPb.getStorageHintOrdinal()]);
-
->>>>>>> ebadb130
       partitionLocation.setPeer(peerLocation);
     }
 
@@ -427,7 +349,6 @@
     } else {
       builder.setMode(PbPartitionLocation.Mode.Slave);
     }
-<<<<<<< HEAD
     pbPartitionLocationBuilder.setHost(partitionLocation.getHost())
       .setEpoch(partitionLocation.getEpoch())
       .setReduceId(partitionLocation.getReduceId())
@@ -458,35 +379,6 @@
           partitionLocation.getPeer().getStorageHint().ordinal())
         .setDiskHint(partitionLocation.getPeer().getDiskHint());
       pbPartitionLocationBuilder.setPeer(peerPbPartitionLocationBuilder.build());
-=======
-    builder.setHost(partitionLocation.getHost());
-    builder.setEpoch(partitionLocation.getEpoch());
-    builder.setId(partitionLocation.getId());
-    builder.setRpcPort(partitionLocation.getRpcPort());
-    builder.setPushPort(partitionLocation.getPushPort());
-    builder.setFetchPort(partitionLocation.getFetchPort());
-    builder.setReplicatePort(partitionLocation.getReplicatePort());
-    builder.setStorageHintOrdinal(partitionLocation.getStorageHint().ordinal());
-
-    if (partitionLocation.getPeer() != null) {
-      PbPartitionLocation.Builder peerBuilder = TransportMessages
-        .PbPartitionLocation.newBuilder();
-      if (partitionLocation.getPeer().mode == Mode.Master) {
-        peerBuilder.setMode(PbPartitionLocation.Mode.Master);
-      } else {
-        peerBuilder.setMode(PbPartitionLocation.Mode.Slave);
-      }
-      peerBuilder.setHost(partitionLocation.getPeer().getHost());
-      peerBuilder.setEpoch(partitionLocation.getPeer().getEpoch());
-      peerBuilder.setId(partitionLocation.getPeer().getId());
-      peerBuilder.setRpcPort(partitionLocation.getPeer().getRpcPort());
-      peerBuilder.setPushPort(partitionLocation.getPeer().getPushPort());
-      peerBuilder.setFetchPort(partitionLocation.getPeer().getFetchPort());
-      peerBuilder.setReplicatePort(partitionLocation.getPeer().getReplicatePort());
-      peerBuilder.setStorageHintOrdinal(
-        partitionLocation.getPeer().getStorageHint().ordinal());
-      builder.setPeer(peerBuilder.build());
->>>>>>> ebadb130
     }
 
     return builder.build();
