/*
 * Licensed to the Apache Software Foundation (ASF) under one or more
 * contributor license agreements.  See the NOTICE file distributed with
 * this work for additional information regarding copyright ownership.
 * The ASF licenses this file to You under the Apache License, Version 2.0
 * (the "License"); you may not use this file except in compliance with
 * the License.  You may obtain a copy of the License at
 *
 *    http://www.apache.org/licenses/LICENSE-2.0
 *
 * Unless required by applicable law or agreed to in writing, software
 * distributed under the License is distributed on an "AS IS" BASIS,
 * WITHOUT WARRANTIES OR CONDITIONS OF ANY KIND, either express or implied.
 * See the License for the specific language governing permissions and
 * limitations under the License.
 */

package com.aliyun.emr.rss.common.network.server;

import java.lang.reflect.Field;
import java.util.ArrayList;
import java.util.List;
import java.util.concurrent.ExecutorService;
import java.util.concurrent.ScheduledExecutorService;
import java.util.concurrent.TimeUnit;
import java.util.concurrent.atomic.AtomicBoolean;
import java.util.concurrent.atomic.AtomicLong;
import java.util.concurrent.atomic.LongAdder;

import io.netty.util.internal.PlatformDependent;
import org.slf4j.Logger;
import org.slf4j.LoggerFactory;
import sun.misc.VM;

import com.aliyun.emr.rss.common.protocol.TransportModuleConstants;
import com.aliyun.emr.rss.common.util.ThreadUtils;
import com.aliyun.emr.rss.common.util.Utils;

public class MemoryTracker {
  private static final Logger logger = LoggerFactory.getLogger(MemoryTracker.class);
  private static volatile MemoryTracker _INSTANCE = null;
  private final long maxDirectorMemory = VM.maxDirectMemory();
  private final long pausePushDataThreshold;
  private final long pauseReplicateThreshold;
  private final long resumeThreshold;
  private final long memoryStorageThreshold;
  private final long maxSortMemory;
  private final List<MemoryTrackerListener> memoryTrackerListeners = new ArrayList<>();

  private final ScheduledExecutorService checkService =
      ThreadUtils.newDaemonSingleThreadScheduledExecutor("memory-tracker-check");

  private final ScheduledExecutorService reportService =
      ThreadUtils.newDaemonSingleThreadScheduledExecutor("memory-tracker-report");

  private final ExecutorService actionService =
      ThreadUtils.newDaemonSingleThreadExecutor("memory-tracker-action");

  private AtomicLong nettyMemoryCounter = null;
  private final AtomicLong sortMemoryCounter = new AtomicLong(0);
  private final AtomicLong diskBufferCounter = new AtomicLong(0);
  private final LongAdder pausePushDataCounter = new LongAdder();
  private final LongAdder pausePushDataAndReplicateCounter = new LongAdder();
  private final AtomicLong memoryStorageCounter = new AtomicLong(0);
  private MemoryTrackerStat memoryTrackerStat = MemoryTrackerStat.resumeAll;
  private boolean underPressure;
  private final AtomicBoolean trimInProcess = new AtomicBoolean(false);

  public static MemoryTracker initialize(
      double pausePushDataRatio,
      double pauseReplicateRatio,
      double resumeRatio,
      double maxSortRatio,
      double memoryStorageRatio,
      int checkInterval,
      int reportInterval) {
    if (_INSTANCE == null) {
      _INSTANCE =
          new MemoryTracker(
              pausePushDataRatio,
              pauseReplicateRatio,
              resumeRatio,
              maxSortRatio,
              memoryStorageRatio,
              checkInterval,
              reportInterval);
    }
    return _INSTANCE;
  }

  public void registerMemoryListener(MemoryTrackerListener listener) {
    synchronized (memoryTrackerListeners) {
      memoryTrackerListeners.add(listener);
    }
  }

  public static MemoryTracker instance() {
    return _INSTANCE;
  }

  private MemoryTracker(
      double pausePushDataRatio,
      double pauseReplicateRatio,
      double resumeRatio,
      double maxSortMemRatio,
      double memoryStorageRatio,
      int checkInterval,
      int reportInterval) {
    maxSortMemory = ((long) (maxDirectorMemory * maxSortMemRatio));
    pausePushDataThreshold = (long) (maxDirectorMemory * pausePushDataRatio);
    pauseReplicateThreshold = (long) (maxDirectorMemory * pauseReplicateRatio);
    resumeThreshold = (long) (maxDirectorMemory * resumeRatio);
    memoryStorageThreshold = (long) (maxDirectorMemory * memoryStorageRatio);

    initDirectMemoryIndicator();

    checkService.scheduleWithFixedDelay(
        () -> {
          try {
            MemoryTrackerStat lastAction = memoryTrackerStat;
            memoryTrackerStat = currentMemoryAction();
            if (lastAction != memoryTrackerStat) {
              if (memoryTrackerStat == MemoryTrackerStat.pausePushDataAndResumeReplicate) {
                pausePushDataCounter.increment();
                actionService.submit(
                    () -> {
                      logger.info("Trigger pausePushDataAndResumeReplicate action");
                      memoryTrackerListeners.forEach(
                          memoryTrackerListener ->
                              memoryTrackerListener.onPause(TransportModuleConstants.PUSH_MODULE));
                      memoryTrackerListeners.forEach(MemoryTrackerListener::onTrim);
                      memoryTrackerListeners.forEach(
                          memoryTrackerListener ->
                              memoryTrackerListener.onResume(
                                  TransportModuleConstants.REPLICATE_MODULE));
                    });
              } else if (memoryTrackerStat == MemoryTrackerStat.pausePushDataAndReplicate) {
                pausePushDataAndReplicateCounter.increment();
                actionService.submit(
                    () -> {
                      logger.info("Trigger pausePushDataAndReplicate action");
                      memoryTrackerListeners.forEach(
                          memoryTrackerListener ->
                              memoryTrackerListener.onPause(TransportModuleConstants.PUSH_MODULE));
                      memoryTrackerListeners.forEach(
                          memoryTrackerListener ->
                              memoryTrackerListener.onPause(
                                  TransportModuleConstants.REPLICATE_MODULE));
                      memoryTrackerListeners.forEach(MemoryTrackerListener::onTrim);
                    });
              } else {
                actionService.submit(
                    () -> {
                      logger.info("Trigger resume action");
                      memoryTrackerListeners.forEach(
                          memoryTrackerListener -> memoryTrackerListener.onResume("all"));
                    });
              }
            } else {
              if (memoryTrackerStat != MemoryTrackerStat.resumeAll) {
                if (!trimInProcess.get()) {
                  trimInProcess.set(true);
                  actionService.submit(
                      () -> {
                        try {
                          logger.info("Trigger trim action");
                          memoryTrackerListeners.forEach(MemoryTrackerListener::onTrim);
                        } finally {
                          trimInProcess.set(false);
                        }
                      });
                }
              }
            }
          } catch (Exception e) {
            logger.error("Memory tracker check error", e);
          }
        },
        checkInterval,
        checkInterval,
        TimeUnit.MILLISECONDS);

    reportService.scheduleWithFixedDelay(
        () ->
            logger.info(
<<<<<<< HEAD
                "Direct memory usage: {}/{}MB, disk buffer size: {}MB,"
                    + " sort memory size: {}MB, memory storage size: {}MB",
                toMb(nettyMemoryCounter.get()),
                toMb(maxDirectorMemory),
                toMb(diskBufferCounter.get()),
                toMb(sortMemoryCounter.get()),
                toMb(memoryStorageCounter.get())),
=======
                "Direct memory usage: {}/{}, disk buffer size: {}, sort memory size: {}",
                Utils.bytesToString(nettyMemoryCounter.get()),
                Utils.bytesToString(maxDirectorMemory),
                Utils.bytesToString(diskBufferCounter.get()),
                Utils.bytesToString(sortMemoryCounter.get())),
>>>>>>> 5d4533fb
        reportInterval,
        reportInterval,
        TimeUnit.SECONDS);

    logger.info(
        "Memory tracker initialized with: "
<<<<<<< HEAD
            + "max direct memory: {}MB, pause pushdata memory: {}MB, "
            + "pause replication memory: {}MB, resume memory: {}MB"
            + "storage memory threshold: {}MB",
        toMb(maxDirectorMemory),
        toMb(pausePushDataThreshold),
        toMb(pauseReplicateThreshold),
        toMb(resumeThreshold),
        toMb(memoryStorageThreshold));
  }

  private long toMb(long bytes) {
    return ByteUnit.BYTE.toMiB(bytes);
=======
            + "max direct memory: {}, pause pushdata memory: {}, "
            + "pause replication memory: {}, resume memory: {}",
        Utils.bytesToString(maxDirectorMemory),
        Utils.bytesToString(pausePushDataThreshold),
        Utils.bytesToString(pauseReplicateThreshold),
        Utils.bytesToString(resumeThreshold));
>>>>>>> 5d4533fb
  }

  private void initDirectMemoryIndicator() {
    try {
      Field field = null;
      Field[] result = PlatformDependent.class.getDeclaredFields();
      for (Field tf : result) {
        if ("DIRECT_MEMORY_COUNTER".equals(tf.getName())) {
          field = tf;
        }
      }
      field.setAccessible(true);
      nettyMemoryCounter = ((AtomicLong) field.get(PlatformDependent.class));
    } catch (Exception e) {
      logger.error("Fatal error, get netty_direct_memory failed, worker should stop", e);
      System.exit(-1);
    }
  }

  public MemoryTrackerStat currentMemoryAction() {
    long memoryUsage = nettyMemoryCounter.get() + sortMemoryCounter.get();
    boolean pausePushData = memoryUsage > pausePushDataThreshold;
    boolean pauseReplication = memoryUsage > pauseReplicateThreshold;
    if (pausePushData) {
      underPressure = true;
      if (pauseReplication) {
        return MemoryTrackerStat.pausePushDataAndReplicate;
      } else {
        return MemoryTrackerStat.pausePushDataAndResumeReplicate;
      }
    } else {
      boolean resume = memoryUsage < resumeThreshold;
      if (resume) {
        underPressure = false;
        return MemoryTrackerStat.resumeAll;
      } else {
        if (underPressure) {
          return MemoryTrackerStat.pausePushDataAndResumeReplicate;
        } else {
          return MemoryTrackerStat.resumeAll;
        }
      }
    }
  }

  public interface MemoryTrackerListener {
    void onPause(String moduleName);

    void onResume(String moduleName);

    void onTrim();
  }

  public void reserveSortMemory(long fileLen) {
    sortMemoryCounter.addAndGet(fileLen);
  }

  public boolean sortMemoryReady() {
    return (currentMemoryAction().equals(MemoryTrackerStat.resumeAll))
        && sortMemoryCounter.get() < maxSortMemory;
  }

  public void releaseSortMemory(long size) {
    synchronized (this) {
      if (sortMemoryCounter.get() - size < 0) {
        sortMemoryCounter.set(0);
      } else {
        sortMemoryCounter.addAndGet(-1L * size);
      }
    }
  }

  public void incrementDiskBuffer(int size) {
    diskBufferCounter.addAndGet(size);
  }

  public void releaseDiskBuffer(int size) {
    diskBufferCounter.addAndGet(size * -1);
  }

  public AtomicLong getNettyMemoryCounter() {
    return nettyMemoryCounter;
  }

  public AtomicLong getSortMemoryCounter() {
    return sortMemoryCounter;
  }

  public AtomicLong getDiskBufferCounter() {
    return diskBufferCounter;
  }

  public long getPausePushDataCounter() {
    return pausePushDataCounter.sum();
  }

  public long getPausePushDataAndReplicateCounter() {
    return pausePushDataAndReplicateCounter.sum();
  }

  public long getMemoryStorageCounter() {
    return memoryStorageCounter.get();
  }

  public boolean memoryStorageAvailable() {
    return memoryStorageCounter.get() < memoryStorageThreshold;
  }

  public boolean memoryStorageAvailable(long size) {
    return memoryStorageCounter.addAndGet(size) < memoryStorageThreshold;
  }

  public long recordMemoryShuffle(long size) {
    return memoryStorageCounter.addAndGet(size);
  }

  public long freeMemoryShuffle(long size) {
    return memoryStorageCounter.addAndGet(-1 * size);
  }

  enum MemoryTrackerStat {
    resumeAll,
    pausePushDataAndReplicate,
    pausePushDataAndResumeReplicate
  }
}<|MERGE_RESOLUTION|>--- conflicted
+++ resolved
@@ -183,48 +183,25 @@
     reportService.scheduleWithFixedDelay(
         () ->
             logger.info(
-<<<<<<< HEAD
-                "Direct memory usage: {}/{}MB, disk buffer size: {}MB,"
-                    + " sort memory size: {}MB, memory storage size: {}MB",
-                toMb(nettyMemoryCounter.get()),
-                toMb(maxDirectorMemory),
-                toMb(diskBufferCounter.get()),
-                toMb(sortMemoryCounter.get()),
-                toMb(memoryStorageCounter.get())),
-=======
-                "Direct memory usage: {}/{}, disk buffer size: {}, sort memory size: {}",
+                "Direct memory usage: {}/{}, disk buffer size: {},"
+                    + " sort memory size: {}MB, memory storage size: {}",
                 Utils.bytesToString(nettyMemoryCounter.get()),
                 Utils.bytesToString(maxDirectorMemory),
                 Utils.bytesToString(diskBufferCounter.get()),
-                Utils.bytesToString(sortMemoryCounter.get())),
->>>>>>> 5d4533fb
+                Utils.bytesToString(sortMemoryCounter.get()),
+                toMb(memoryStorageCounter.get())),
         reportInterval,
         reportInterval,
         TimeUnit.SECONDS);
 
     logger.info(
         "Memory tracker initialized with: "
-<<<<<<< HEAD
-            + "max direct memory: {}MB, pause pushdata memory: {}MB, "
-            + "pause replication memory: {}MB, resume memory: {}MB"
-            + "storage memory threshold: {}MB",
-        toMb(maxDirectorMemory),
-        toMb(pausePushDataThreshold),
-        toMb(pauseReplicateThreshold),
-        toMb(resumeThreshold),
-        toMb(memoryStorageThreshold));
-  }
-
-  private long toMb(long bytes) {
-    return ByteUnit.BYTE.toMiB(bytes);
-=======
             + "max direct memory: {}, pause pushdata memory: {}, "
             + "pause replication memory: {}, resume memory: {}",
         Utils.bytesToString(maxDirectorMemory),
         Utils.bytesToString(pausePushDataThreshold),
         Utils.bytesToString(pauseReplicateThreshold),
         Utils.bytesToString(resumeThreshold));
->>>>>>> 5d4533fb
   }
 
   private void initDirectMemoryIndicator() {
