/*
 * Licensed to the Apache Software Foundation (ASF) under one or more
 * contributor license agreements.  See the NOTICE file distributed with
 * this work for additional information regarding copyright ownership.
 * The ASF licenses this file to You under the Apache License, Version 2.0
 * (the "License"); you may not use this file except in compliance with
 * the License.  You may obtain a copy of the License at
 *
 *    http://www.apache.org/licenses/LICENSE-2.0
 *
 * Unless required by applicable law or agreed to in writing, software
 * distributed under the License is distributed on an "AS IS" BASIS,
 * WITHOUT WARRANTIES OR CONDITIONS OF ANY KIND, either express or implied.
 * See the License for the specific language governing permissions and
 * limitations under the License.
 */

package com.aliyun.emr.rss.common.meta

import java.util.{ArrayList => jArrayList, Map => jMap}
import java.util
import java.util.concurrent.{Future, ThreadLocalRandom}
import java.util.concurrent.atomic.AtomicInteger

import scala.collection.mutable.ArrayBuffer
import scala.concurrent.duration._

import org.junit.Assert.{assertEquals, assertNotEquals, assertNotNull}

import com.aliyun.emr.RssFunSuite
import com.aliyun.emr.rss.common.util.ThreadUtils

class WorkerInfoSuite extends RssFunSuite {

  test("test") {
    def run(block: () => Unit = () => {}): Unit = {
      block()
    }
    val block = () => {
      println("inside")
    }
    run(block)
  }

  test("Serialize/Deserialize WorkerInfo to String correctly.") {
    val (h1, p1, p2, p3, a1, b1) = ("h1", 1, 2, 3, 10, 11)
    val (h2, p4, p5, p6, a2, b2) = ("h2", 4, 5, 6, 20, 21)
    val (h3, p7, p8, p9, a3, b3) = ("h3", 7, 8, 9, 30, 31)

    val pbList = new jArrayList[String](3)
    val allocationMap = new util.HashMap[String, Integer]()
    allocationMap.put("disk1", 283)
    allocationMap.put("disk2", 483)

    pbList.add(WorkerInfo.encodeToPbStr(h1, p1, p2, p3, a1, allocationMap))
    pbList.add(WorkerInfo.encodeToPbStr(h2, p4, p5, p6, a2, allocationMap))
    pbList.add(WorkerInfo.encodeToPbStr(h3, p7, p8, p9, a3, allocationMap))

    val workerInfos = WorkerInfo.decodeFromPbMessage(pbList)
    assertEquals(
      "The number of WorkerInfo decoded from string is wrong.", pbList.size(), workerInfos.size())

<<<<<<< HEAD
    check(h1, p1, p2, p3, a1, workerInfos, allocationMap)
    check(h2, p4, p5, p6, a2, workerInfos, allocationMap)
    check(h3, p7, p8, p9, a3, workerInfos, allocationMap)
=======
    check(h1, p1, p2, p3, b1, workerInfos)
    check(h2, p4, p5, p6, b2, workerInfos)
    check(h3, p7, p8, p9, b3, workerInfos)
>>>>>>> 892acc51
  }

  private def check(host: String, rpcPort: Int, pushPort: Int, fetchPort: Int, replicatePort: Int
    , workerInfos: jMap[WorkerInfo, util.HashMap[String, Integer]],
    allocationMap: util.HashMap[String, Integer]): Unit = {
    val worker = new WorkerInfo(host, rpcPort, pushPort, fetchPort, replicatePort, null)
    val realWorker = workerInfos.get(worker)
    assertNotNull(s"Worker $worker didn't exist.", realWorker)
  }

  test("multi-thread modify same WorkerInfo.") {
    val numSlots = 10000
    val disks = new util.HashMap[String, DiskInfo]()
    disks.put("disk1", new DiskInfo("disk1", Int.MaxValue, 1.0, 0))
    disks.put("disk2", new DiskInfo("disk2", Int.MaxValue, 1.0, 0))
    disks.put("disk3", new DiskInfo("disk3", Int.MaxValue, 1.0, 0))
    val worker = new WorkerInfo("localhost", 10000, 10001, 10002, 10003, disks, null)

    val allocatedSlots = new AtomicInteger(0)
    val shuffleKey = "appId-shuffleId"
    val es = ThreadUtils.newDaemonFixedThreadPool(8, "workerInfo-unit-test")

    val futures = new ArrayBuffer[Future[_]]()
    (0 until 8).foreach { _ =>
      futures += es.submit(new Runnable {
        override def run(): Unit = {
          val rand = ThreadLocalRandom.current()
          while (true) {
            val allocatedSlot = allocatedSlots.get()
            if (allocatedSlot >= numSlots) {
              return
            }
            var requireSlot = rand.nextInt(100)
            val newAllocatedSlot = Math.min(numSlots, allocatedSlot + requireSlot)
            requireSlot = newAllocatedSlot - allocatedSlot
            if (allocatedSlots.compareAndSet(allocatedSlot, newAllocatedSlot)) {
              val allocationMap = new util.HashMap[String, Integer]()
              allocationMap.put("disk1", requireSlot)
              worker.allocateSlots(shuffleKey, allocationMap)
            }
          }
        }
      })
    }
    futures.foreach(_.get())
    futures.clear()

    assertEquals(numSlots, allocatedSlots.get())
    assertEquals(numSlots, worker.usedSlots())

    (0 until 8).foreach { _ =>
      futures += es.submit(new Runnable {
        override def run(): Unit = {
          val rand = ThreadLocalRandom.current()
          while (true) {
            val allocatedSlot = allocatedSlots.get()
            if (allocatedSlot <= 0) {
              return
            }
            var releaseSlot = rand.nextInt(100)
            val newAllocatedSlot = Math.max(0, allocatedSlot - releaseSlot)
            releaseSlot = allocatedSlot - newAllocatedSlot
            if (allocatedSlots.compareAndSet(allocatedSlot, newAllocatedSlot)) {
              val allocations = new util.HashMap[String, Integer]()
              allocations.put("disk1", releaseSlot)
              worker.releaseSlots(shuffleKey, allocations)
            }
          }
          worker.releaseSlots(shuffleKey)
        }
      })
    }
    futures.foreach(_.get())
    futures.clear()

    assertEquals(0, allocatedSlots.get())
    assertEquals(0, worker.usedSlots())

    ThreadUtils.shutdown(es, 800.millisecond)
  }

  test("WorkerInfo not equals when host different.") {
    val worker1 = new WorkerInfo("h1", 10001, 10002, 10003, 1000, null, null)
    val worker2 = new WorkerInfo("h2", 10001, 10002, 10003, 1000, null, null)
    assertNotEquals(worker1, worker2)
  }

  test("WorkerInfo not equals when rpc port different.") {
    val worker1 = new WorkerInfo("h1", 10001, 10002, 10003, 1000, null, null)
    val worker2 = new WorkerInfo("h1", 20001, 10002, 10003, 1000, null, null)
    assertNotEquals(worker1, worker2)
  }

  test("WorkerInfo not equals when push port different.") {
    val worker1 = new WorkerInfo("h1", 10001, 10002, 10003, 1000,null, null)
    val worker2 = new WorkerInfo("h1", 10001, 20002, 10003, 1000,null, null)
    assertNotEquals(worker1, worker2)
  }

  test("WorkerInfo not equals when fetch port different.") {
    val worker1 = new WorkerInfo("h1", 10001, 10002, 10003, 1000, null, null)
    val worker2 = new WorkerInfo("h1", 10001, 10002, 20003, 1000, null, null)
    assertNotEquals(worker1, worker2)
  }

  test("WorkerInfo equals when numSlots different.") {
    val worker1 = new WorkerInfo("h1", 10001, 10002, 10003, 1000, null, null)
    val worker2 = new WorkerInfo("h1", 10001, 10002, 10003, 2000, null, null)
    assertEquals(worker1, worker2)
  }
}<|MERGE_RESOLUTION|>--- conflicted
+++ resolved
@@ -60,15 +60,9 @@
     assertEquals(
       "The number of WorkerInfo decoded from string is wrong.", pbList.size(), workerInfos.size())
 
-<<<<<<< HEAD
-    check(h1, p1, p2, p3, a1, workerInfos, allocationMap)
-    check(h2, p4, p5, p6, a2, workerInfos, allocationMap)
-    check(h3, p7, p8, p9, a3, workerInfos, allocationMap)
-=======
-    check(h1, p1, p2, p3, b1, workerInfos)
-    check(h2, p4, p5, p6, b2, workerInfos)
-    check(h3, p7, p8, p9, b3, workerInfos)
->>>>>>> 892acc51
+    check(h1, p1, p2, p3, b1, workerInfos, allocationMap)
+    check(h2, p4, p5, p6, b2, workerInfos, allocationMap)
+    check(h3, p7, p8, p9, b3, workerInfos, allocationMap)
   }
 
   private def check(host: String, rpcPort: Int, pushPort: Int, fetchPort: Int, replicatePort: Int
