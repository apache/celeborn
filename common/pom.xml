--- conflicted
+++ resolved
@@ -92,7 +92,6 @@
     </dependency>
 
     <dependency>
-<<<<<<< HEAD
       <groupId>io.dropwizard.metrics</groupId>
       <artifactId>metrics-graphite</artifactId>
       <version>${codahale.metrics.version}</version>
@@ -106,8 +105,6 @@
     </dependency>
 
     <dependency>
-=======
->>>>>>> 9ad8254b
       <groupId>com.google.code.findbugs</groupId>
       <artifactId>jsr305</artifactId>
     </dependency>
