/*
 * Licensed to the Apache Software Foundation (ASF) under one or more
 * contributor license agreements.  See the NOTICE file distributed with
 * this work for additional information regarding copyright ownership.
 * The ASF licenses this file to You under the Apache License, Version 2.0
 * (the "License"); you may not use this file except in compliance with
 * the License.  You may obtain a copy of the License at
 *
 *    http://www.apache.org/licenses/LICENSE-2.0
 *
 * Unless required by applicable law or agreed to in writing, software
 * distributed under the License is distributed on an "AS IS" BASIS,
 * WITHOUT WARRANTIES OR CONDITIONS OF ANY KIND, either express or implied.
 * See the License for the specific language governing permissions and
 * limitations under the License.
 */

package com.aliyun.emr.rss.service.deploy.worker;

import java.io.File;
import java.io.FileOutputStream;
import java.io.IOException;
import java.nio.channels.FileChannel;
import java.util.List;
import java.util.concurrent.TimeUnit;
import java.util.concurrent.atomic.AtomicBoolean;
import java.util.concurrent.atomic.AtomicInteger;
import java.util.concurrent.atomic.AtomicReference;

import scala.collection.mutable.ListBuffer;

import io.netty.buffer.ByteBuf;
import io.netty.buffer.CompositeByteBuf;
import org.slf4j.Logger;
import org.slf4j.LoggerFactory;

import com.aliyun.emr.rss.common.RssConf;
import com.aliyun.emr.rss.common.exception.AlreadyClosedException;
import com.aliyun.emr.rss.common.metrics.source.AbstractSource;
import com.aliyun.emr.rss.common.network.server.MemoryTracker;
import com.aliyun.emr.rss.common.protocol.PartitionSplitMode;
import com.aliyun.emr.rss.common.protocol.PartitionType;
import com.aliyun.emr.rss.common.protocol.StorageInfo;

/*
 * Note: Once FlushNotifier.exception is set, the whole file is not available.
 *       That's fine some of the internal state(e.g. bytesFlushed) may be inaccurate.
 */
public final class FileWriter extends DeviceObserver {
  private static final Logger logger = LoggerFactory.getLogger(FileWriter.class);

  private static final long WAIT_INTERVAL_MS = 20;

  private final LocalFileMeta fileMeta;
  private final File file;
  private final FileChannel channel;
  private volatile boolean closed;

  private final AtomicInteger numPendingWrites = new AtomicInteger();
  private long nextBoundary;

  public final Flusher flusher;
  private final int flushWorkerIndex;
  private CompositeByteBuf flushBuffer;

  private final long chunkSize;
  private final long timeoutMs;

  private final long flushBufferSize;

  private final DeviceMonitor deviceMonitor;
  private final AbstractSource source; // metrics

  private long splitThreshold = 0;
  private final AtomicBoolean splitted = new AtomicBoolean(false);
  private final PartitionSplitMode splitMode;
  private final PartitionType partitionType;

  private Runnable destroyHook;

  @Override
  public void notifyError(String deviceName, ListBuffer<File> dirs,
                          DeviceErrorType deviceErrorType) {
    if (!notifier.hasException()) {
      notifier.setException(new IOException("Device ERROR! Device: "
              + deviceName + " : " + deviceErrorType));
    }
    deviceMonitor.unregisterFileWriter(this);
  }

  static class FlushNotifier {
    final AtomicInteger numPendingFlushes = new AtomicInteger();
    final AtomicReference<IOException> exception = new AtomicReference<>();

    void setException(IOException e) {
      exception.set(e);
    }

    boolean hasException() {
      return exception.get() != null;
    }

    void checkException() throws IOException {
      IOException e = exception.get();
      if (e != null) {
        throw e;
      }
    }
  }

  private final FlushNotifier notifier = new FlushNotifier();

  public FileWriter(
<<<<<<< HEAD
    LocalFileMeta fileMeta,
    DiskFlusher flusher,
    File workingDir,
=======
    File file,
    Flusher flusher,
>>>>>>> bb0c9b21
    long chunkSize,
    long flushBufferSize,
    AbstractSource workerSource,
    RssConf rssConf,
    DeviceMonitor deviceMonitor,
    long splitThreshold,
    PartitionSplitMode splitMode,
    PartitionType partitionType) throws IOException {
    this.fileMeta = fileMeta;
    this.file = fileMeta.file;
    this.flusher = flusher;
    this.flushWorkerIndex = flusher.getWorkerIndex();
    this.chunkSize = chunkSize;
    this.nextBoundary = chunkSize;
    this.timeoutMs = RssConf.fileWriterTimeoutMs(rssConf);
    this.splitThreshold = splitThreshold;
    this.flushBufferSize = flushBufferSize;
    this.deviceMonitor = deviceMonitor;
    this.splitMode = splitMode;
    this.partitionType = partitionType;
    channel = new FileOutputStream(fileMeta.file).getChannel();
    source = workerSource;
    logger.debug("FileWriter {} split threshold {} mode {}", this, splitThreshold, splitMode);
    takeBuffer();
  }

  public LocalFileMeta getFileMeta() {
    return fileMeta;
  }

  public File getFile() {
    return file;
  }


  public void incrementPendingWrites() {
    numPendingWrites.incrementAndGet();
  }

  public void decrementPendingWrites() {
    numPendingWrites.decrementAndGet();
  }

  private void flush(boolean finalFlush) throws IOException {
    int numBytes = flushBuffer.readableBytes();
    notifier.checkException();
    notifier.numPendingFlushes.incrementAndGet();
    FlushTask task = new FlushTask(flushBuffer, channel, notifier);
    addTask(task);
    flushBuffer = null;
    fileMeta.bytesFlushed += numBytes;
    maybeSetChunkOffsets(finalFlush);
  }

  private void maybeSetChunkOffsets(boolean forceSet) {
    if (fileMeta.bytesFlushed >= nextBoundary || forceSet) {
      fileMeta.chunkOffsets.add(fileMeta.bytesFlushed);
      nextBoundary = fileMeta.bytesFlushed + chunkSize;
    }
  }

  private boolean isChunkOffsetValid() {
    // Consider a scenario where some bytes have been flushed
    // but the chunk offset boundary has not yet been updated.
    // we should check if the chunk offset boundary equals
    // bytesFlush or not. For example:
    // The last record is a giant record and it has been flushed
    // but its size is smaller than the nextBoundary, then the
    // chunk offset will not be set after flushing. we should
    // set it during FileWriter close.
    return fileMeta.chunkOffsets.get(fileMeta.chunkOffsets.size() - 1) == fileMeta.bytesFlushed;
  }

  /**
   * assume data size is less than chunk capacity
   *
   * @param data
   */
  public void write(ByteBuf data) throws IOException {
    if (closed) {
      String msg = "FileWriter has already closed!, fileName " + file.getAbsolutePath();
      logger.warn(msg);
      throw new AlreadyClosedException(msg);
    }

    if (notifier.hasException()) {
      return;
    }

    final int numBytes = data.readableBytes();
    MemoryTracker.instance().incrementDiskBuffer(numBytes);
    synchronized (this) {
      if (flushBuffer.readableBytes() != 0 &&
        flushBuffer.readableBytes() + numBytes >= this.flushBufferSize) {
        flush(false);
        takeBuffer();
      }

      data.retain();
      flushBuffer.addComponent(true, data);

      numPendingWrites.decrementAndGet();
    }
  }

  public StorageInfo getStorageInfo(){
    return new StorageInfo(flusher.diskType(), flusher.mountPoint(), true);
  }

  public long close() throws IOException {
    if (closed) {
      String msg = "FileWriter has already closed! fileName " + file.getAbsolutePath();
      logger.error(msg);
      throw new AlreadyClosedException(msg);
    }

    try {
      waitOnNoPending(numPendingWrites);
      closed = true;

      synchronized (this) {
        if (flushBuffer.readableBytes() > 0) {
          flush(true);
        }
        if (!isChunkOffsetValid()) {
          maybeSetChunkOffsets(true);
        }
      }

      waitOnNoPending(notifier.numPendingFlushes);
    } finally {
      returnBuffer();
      channel.close();

      // unregister from DeviceMonitor
      deviceMonitor.unregisterFileWriter(this);

    }
    return fileMeta.bytesFlushed;
  }

  public void destroy() {
    if (!closed) {
      closed = true;
      notifier.setException(new IOException("destroyed"));
      returnBuffer();
      try {
        channel.close();
      } catch (IOException e) {
        logger.warn("Close channel failed for file {} caused by {}.", file, e.getMessage());
      }
    }
    file.delete();

    if (splitted.get()) {
      String indexFileStr = file.getAbsolutePath() + PartitionFilesSorter.INDEX_SUFFIX;
      String sortedFileStr = file.getAbsolutePath() + PartitionFilesSorter.SORTED_SUFFIX;
      File indexFile = new File(indexFileStr);
      File sortedFile = new File(sortedFileStr);
      indexFile.delete();
      sortedFile.delete();
    }

    // unregister from DeviceMonitor
    deviceMonitor.unregisterFileWriter(this);
    destroyHook.run();
  }

  public void registerDestroyHook(List<FileWriter> writers) {
    FileWriter thisWriter = this;
    destroyHook = () -> {
      synchronized (writers) {
        writers.remove(thisWriter);
      }
    };
  }

  public IOException getException() {
    if (notifier.hasException()) {
      return notifier.exception.get();
    } else {
      return null;
    }
  }

  private void waitOnNoPending(AtomicInteger counter) throws IOException {
    long waitTime = timeoutMs;
    while (counter.get() > 0 && waitTime > 0) {
      try {
        notifier.checkException();
        TimeUnit.MILLISECONDS.sleep(WAIT_INTERVAL_MS);
      } catch (InterruptedException e) {
        IOException ioe = new IOException(e);
        notifier.setException(ioe);
        throw ioe;
      }
      waitTime -= WAIT_INTERVAL_MS;
    }
    if (counter.get() > 0) {
      IOException ioe = new IOException("Wait pending actions timeout.");
      notifier.setException(ioe);
      throw ioe;
    }
    notifier.checkException();
  }

  private void takeBuffer() {
    // metrics start
    String metricsName = null;
    String fileAbsPath = null;
    if (source.samplePerfCritical()) {
      metricsName = WorkerSource.TakeBufferTime();
      fileAbsPath = file.getAbsolutePath();
      source.startTimer(metricsName, fileAbsPath);
    }

    // real action
    flushBuffer = flusher.takeBuffer();

    // metrics end
    if (source.samplePerfCritical()) {
      source.stopTimer(metricsName, fileAbsPath);
    }

    if (flushBuffer == null) {
      IOException e = new IOException("Take buffer encounter error from Flusher: "
        + flusher.bufferQueueInfo());
      notifier.setException(e);
    }
  }

  private void addTask(FlushTask task) throws IOException {
    if (!flusher.addTask(task, timeoutMs, flushWorkerIndex)) {
      IOException e = new IOException("Add flush task timeout.");
      notifier.setException(e);
      throw e;
    }
  }

  private synchronized void returnBuffer() {
    if (flushBuffer != null) {
      flusher.returnBuffer(flushBuffer);
      flushBuffer = null;
    }
  }

  public int hashCode() {
    return file.hashCode();
  }

  public boolean equals(Object obj) {
    return (obj instanceof FileWriter) &&
        file.equals(((FileWriter) obj).file);
  }

  public String toString() {
    return file.getAbsolutePath();
  }

  public void flushOnMemoryPressure() throws IOException {
    synchronized (this) {
      if (flushBuffer != null && flushBuffer.readableBytes() != 0) {
        flush(false);
        takeBuffer();
      }
    }
  }

  public void setSplitFlag() {
    splitted.set(true);
  }

  public long getSplitThreshold() {
    return splitThreshold;
  }

  public PartitionSplitMode getSplitMode() {
    return splitMode;
  }
}<|MERGE_RESOLUTION|>--- conflicted
+++ resolved
@@ -111,14 +111,9 @@
   private final FlushNotifier notifier = new FlushNotifier();
 
   public FileWriter(
-<<<<<<< HEAD
     LocalFileMeta fileMeta,
-    DiskFlusher flusher,
+    Flusher flusher,
     File workingDir,
-=======
-    File file,
-    Flusher flusher,
->>>>>>> bb0c9b21
     long chunkSize,
     long flushBufferSize,
     AbstractSource workerSource,
