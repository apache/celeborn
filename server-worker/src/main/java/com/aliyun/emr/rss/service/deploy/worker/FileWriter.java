/*
 * Licensed to the Apache Software Foundation (ASF) under one or more
 * contributor license agreements.  See the NOTICE file distributed with
 * this work for additional information regarding copyright ownership.
 * The ASF licenses this file to You under the Apache License, Version 2.0
 * (the "License"); you may not use this file except in compliance with
 * the License.  You may obtain a copy of the License at
 *
 *    http://www.apache.org/licenses/LICENSE-2.0
 *
 * Unless required by applicable law or agreed to in writing, software
 * distributed under the License is distributed on an "AS IS" BASIS,
 * WITHOUT WARRANTIES OR CONDITIONS OF ANY KIND, either express or implied.
 * See the License for the specific language governing permissions and
 * limitations under the License.
 */

package com.aliyun.emr.rss.service.deploy.worker;

import java.io.File;
import java.io.FileOutputStream;
import java.io.IOException;
import java.nio.channels.FileChannel;
import java.util.ArrayList;
import java.util.concurrent.TimeUnit;
import java.util.concurrent.atomic.AtomicBoolean;
import java.util.concurrent.atomic.AtomicInteger;
import java.util.concurrent.atomic.AtomicReference;

import scala.collection.mutable.ListBuffer;

import io.netty.buffer.ByteBuf;
import io.netty.buffer.CompositeByteBuf;
import org.slf4j.Logger;
import org.slf4j.LoggerFactory;

import com.aliyun.emr.rss.common.RssConf;
import com.aliyun.emr.rss.common.exception.AlreadyClosedException;
import com.aliyun.emr.rss.common.metrics.source.AbstractSource;
import com.aliyun.emr.rss.common.network.server.MemoryTracker;
import com.aliyun.emr.rss.common.protocol.PartitionSplitMode;
import com.aliyun.emr.rss.common.protocol.PartitionType;
import com.aliyun.emr.rss.common.protocol.StorageHint;

/*
 * Note: Once FlushNotifier.exception is set, the whole file is not available.
 *       That's fine some of the internal state(e.g. bytesFlushed) may be inaccurate.
 */
public final class FileWriter extends DeviceObserver {
  private static final Logger logger = LoggerFactory.getLogger(FileWriter.class);

  private static final long WAIT_INTERVAL_MS = 20;

  private final File file;
  private final FileChannel channel;
  public final File dataRootDir;
  private volatile boolean closed;

  private final AtomicInteger numPendingWrites = new AtomicInteger();
  private final ArrayList<Long> chunkOffsets = new ArrayList<>();
  private long nextBoundary;
  private long bytesFlushed;

  private final DiskFlusher flusher;
<<<<<<< HEAD
  private final int flusherReplicationIndex;
=======
  private final int flushWorkerIndex;
>>>>>>> 82f0475d
  private CompositeByteBuf flushBuffer;

  private final long chunkSize;
  private final long timeoutMs;

  private final long flushBufferSize;

  private final DeviceMonitor deviceMonitor;
  private final AbstractSource source; // metrics

  private long splitThreshold = 0;
  private final AtomicBoolean splitted = new AtomicBoolean(false);
  private final PartitionSplitMode splitMode;
  private final PartitionType partitionType;

  @Override
  public void notifyError(String deviceName, ListBuffer<File> dirs,
                          DeviceErrorType deviceErrorType) {
    if (!notifier.hasException()) {
      notifier.setException(new IOException("Device ERROR! Device: "
              + deviceName + " : " + deviceErrorType));
    }
    deviceMonitor.unregisterFileWriter(this);
  }

  static class FlushNotifier {
    final AtomicInteger numPendingFlushes = new AtomicInteger();
    final AtomicReference<IOException> exception = new AtomicReference<>();

    void setException(IOException e) {
      exception.set(e);
    }

    boolean hasException() {
      return exception.get() != null;
    }

    void checkException() throws IOException {
      IOException e = exception.get();
      if (e != null) {
        throw e;
      }
    }
  }

  private final FlushNotifier notifier = new FlushNotifier();

  public FileWriter(
    File file,
    DiskFlusher flusher,
    File workingDir,
    long chunkSize,
    long flushBufferSize,
    AbstractSource workerSource,
    RssConf rssConf,
    DeviceMonitor deviceMonitor,
    long splitThreshold,
    PartitionSplitMode splitMode,
    PartitionType partitionType) throws IOException {
    this.file = file;
    this.flusher = flusher;
<<<<<<< HEAD
    this.flusherReplicationIndex = flusher.getReplicationIndex();
=======
    this.flushWorkerIndex = flusher.getWorkerIndex();
>>>>>>> 82f0475d
    this.dataRootDir = workingDir;
    this.chunkSize = chunkSize;
    this.nextBoundary = chunkSize;
    this.chunkOffsets.add(0L);
    this.timeoutMs = RssConf.fileWriterTimeoutMs(rssConf);
    this.splitThreshold = splitThreshold;
    this.flushBufferSize = flushBufferSize;
    this.deviceMonitor = deviceMonitor;
    this.splitMode = splitMode;
    this.partitionType = partitionType;
    channel = new FileOutputStream(file).getChannel();
    source = workerSource;
    logger.debug("FileWriter {} split threshold {} mode {}", this, splitThreshold, splitMode);
    takeBuffer();
    flusher.addWriter();
  }

  public File getFile() {
    return file;
  }

  public ArrayList<Long> getChunkOffsets() {
    return chunkOffsets;
  }

  public long getFileLength() {
    return bytesFlushed;
  }

  public void incrementPendingWrites() {
    numPendingWrites.incrementAndGet();
  }

  public void decrementPendingWrites() {
    numPendingWrites.decrementAndGet();
  }

  private void flush(boolean finalFlush) throws IOException {
    int numBytes = flushBuffer.readableBytes();
    notifier.checkException();
    notifier.numPendingFlushes.incrementAndGet();
    FlushTask task = new FlushTask(flushBuffer, channel, notifier);
    addTask(task);
    flushBuffer = null;
    bytesFlushed += numBytes;
    maybeSetChunkOffsets(finalFlush);
  }

  private void maybeSetChunkOffsets(boolean forceSet) {
    if (bytesFlushed >= nextBoundary || forceSet) {
      chunkOffsets.add(bytesFlushed);
      nextBoundary = bytesFlushed + chunkSize;
    }
  }

  private boolean isChunkOffsetValid() {
    // Consider a scenario where some bytes have been flushed
    // but the chunk offset boundary has not yet been updated.
    // we should check if the chunk offset boundary equals
    // bytesFlush or not. For example:
    // The last record is a giant record and it has been flushed
    // but its size is smaller than the nextBoundary, then the
    // chunk offset will not be set after flushing. we should
    // set it during FileWriter close.
    return chunkOffsets.get(chunkOffsets.size() - 1) == bytesFlushed;
  }

  /**
   * assume data size is less than chunk capacity
   *
   * @param data
   */
  public void write(ByteBuf data) throws IOException {
    if (closed) {
      String msg = "FileWriter has already closed!, fileName " + file.getAbsolutePath();
      logger.warn(msg);
      throw new AlreadyClosedException(msg);
    }

    if (notifier.hasException()) {
      return;
    }

    final int numBytes = data.readableBytes();
    MemoryTracker.instance().incrementDiskBuffer(numBytes);
    synchronized (this) {
      if (flushBuffer.readableBytes() != 0 &&
        flushBuffer.readableBytes() + numBytes >= this.flushBufferSize) {
        flush(false);
        takeBuffer();
      }

      data.retain();
      flushBuffer.addComponent(true, data);

      numPendingWrites.decrementAndGet();
    }
  }

  public StorageHint getStorageHint(){
    return new StorageHint(flusher.diskType(), flusher.mountPoint(), true);
  }

  public long close() throws IOException {
    if (closed) {
      String msg = "FileWriter has already closed! fileName " + file.getAbsolutePath();
      logger.error(msg);
      throw new AlreadyClosedException(msg);
    }

    try {
      waitOnNoPending(numPendingWrites);
      closed = true;

      synchronized (this) {
        if (flushBuffer.readableBytes() > 0) {
          flush(true);
        }
        if (!isChunkOffsetValid()) {
          maybeSetChunkOffsets(true);
        }
      }

      waitOnNoPending(notifier.numPendingFlushes);
    } finally {
      returnBuffer();
      channel.close();

      // unregister from DeviceMonitor
      deviceMonitor.unregisterFileWriter(this);

    }

    flusher.removeWriter();
    return bytesFlushed;
  }

  public void destroy() {
    if (!closed) {
      closed = true;
      notifier.setException(new IOException("destroyed"));
      returnBuffer();
      try {
        channel.close();
      } catch (IOException e) {
        logger.warn("Close channel failed for file {} caused by {}.", file, e.getMessage());
      }
    }
    file.delete();

    if (splitted.get()) {
      String indexFileStr = file.getAbsolutePath() + PartitionFilesSorter.INDEX_SUFFIX;
      String sortedFileStr = file.getAbsolutePath() + PartitionFilesSorter.SORTED_SUFFIX;
      File indexFile = new File(indexFileStr);
      File sortedFile = new File(sortedFileStr);
      indexFile.delete();
      sortedFile.delete();
    }

    // unregister from DeviceMonitor
    deviceMonitor.unregisterFileWriter(this);
  }

  public IOException getException() {
    if (notifier.hasException()) {
      return notifier.exception.get();
    } else {
      return null;
    }
  }

  private void waitOnNoPending(AtomicInteger counter) throws IOException {
    long waitTime = timeoutMs;
    while (counter.get() > 0 && waitTime > 0) {
      try {
        notifier.checkException();
        TimeUnit.MILLISECONDS.sleep(WAIT_INTERVAL_MS);
      } catch (InterruptedException e) {
        IOException ioe = new IOException(e);
        notifier.setException(ioe);
        throw ioe;
      }
      waitTime -= WAIT_INTERVAL_MS;
    }
    if (counter.get() > 0) {
      IOException ioe = new IOException("Wait pending actions timeout.");
      notifier.setException(ioe);
      throw ioe;
    }
    notifier.checkException();
  }

  private void takeBuffer() {
    // metrics start
    String metricsName = null;
    String fileAbsPath = null;
    if (source.samplePerfCritical()) {
      metricsName = WorkerSource.TakeBufferTime();
      fileAbsPath = file.getAbsolutePath();
      source.startTimer(metricsName, fileAbsPath);
    }

    // real action
    flushBuffer = flusher.takeBuffer(timeoutMs, flusherReplicationIndex);

    // metrics end
    if (source.samplePerfCritical()) {
      source.stopTimer(metricsName, fileAbsPath);
    }

    if (flushBuffer == null) {
      IOException e = new IOException("Take buffer timeout from DiskFlusher: "
        + flusher.bufferQueueInfo());
      notifier.setException(e);
    }
  }

  private void addTask(FlushTask task) throws IOException {
<<<<<<< HEAD
    if (!flusher.addTask(task, timeoutMs, flusherReplicationIndex)) {
=======
    if (!flusher.addTask(task, timeoutMs, flushWorkerIndex)) {
>>>>>>> 82f0475d
      IOException e = new IOException("Add flush task timeout.");
      notifier.setException(e);
      throw e;
    }
  }

  private synchronized void returnBuffer() {
    if (flushBuffer != null) {
      flusher.returnBuffer(flushBuffer, flusherReplicationIndex);
      flushBuffer = null;
    }
  }

  public int hashCode() {
    return file.hashCode();
  }

  public boolean equals(Object obj) {
    return (obj instanceof FileWriter) &&
        file.equals(((FileWriter) obj).file);
  }

  public String toString() {
    return file.getAbsolutePath();
  }

  public void flushOnMemoryPressure() throws IOException {
    synchronized (this) {
      if (flushBuffer != null && flushBuffer.readableBytes() != 0) {
        flush(false);
        takeBuffer();
      }
    }
  }

  public void setSplitFlag() {
    splitted.set(true);
  }

  public long getSplitThreshold() {
    return splitThreshold;
  }

  public PartitionSplitMode getSplitMode() {
    return splitMode;
  }
}<|MERGE_RESOLUTION|>--- conflicted
+++ resolved
@@ -62,11 +62,7 @@
   private long bytesFlushed;
 
   private final DiskFlusher flusher;
-<<<<<<< HEAD
-  private final int flusherReplicationIndex;
-=======
   private final int flushWorkerIndex;
->>>>>>> 82f0475d
   private CompositeByteBuf flushBuffer;
 
   private final long chunkSize;
@@ -128,11 +124,7 @@
     PartitionType partitionType) throws IOException {
     this.file = file;
     this.flusher = flusher;
-<<<<<<< HEAD
-    this.flusherReplicationIndex = flusher.getReplicationIndex();
-=======
     this.flushWorkerIndex = flusher.getWorkerIndex();
->>>>>>> 82f0475d
     this.dataRootDir = workingDir;
     this.chunkSize = chunkSize;
     this.nextBoundary = chunkSize;
@@ -147,7 +139,6 @@
     source = workerSource;
     logger.debug("FileWriter {} split threshold {} mode {}", this, splitThreshold, splitMode);
     takeBuffer();
-    flusher.addWriter();
   }
 
   public File getFile() {
@@ -266,7 +257,6 @@
 
     }
 
-    flusher.removeWriter();
     return bytesFlushed;
   }
 
@@ -336,7 +326,7 @@
     }
 
     // real action
-    flushBuffer = flusher.takeBuffer(timeoutMs, flusherReplicationIndex);
+    flushBuffer = flusher.takeBuffer(timeoutMs);
 
     // metrics end
     if (source.samplePerfCritical()) {
@@ -351,11 +341,7 @@
   }
 
   private void addTask(FlushTask task) throws IOException {
-<<<<<<< HEAD
-    if (!flusher.addTask(task, timeoutMs, flusherReplicationIndex)) {
-=======
     if (!flusher.addTask(task, timeoutMs, flushWorkerIndex)) {
->>>>>>> 82f0475d
       IOException e = new IOException("Add flush task timeout.");
       notifier.setException(e);
       throw e;
@@ -364,7 +350,7 @@
 
   private synchronized void returnBuffer() {
     if (flushBuffer != null) {
-      flusher.returnBuffer(flushBuffer, flusherReplicationIndex);
+      flusher.returnBuffer(flushBuffer);
       flushBuffer = null;
     }
   }
