/*
 * Licensed to the Apache Software Foundation (ASF) under one or more
 * contributor license agreements.  See the NOTICE file distributed with
 * this work for additional information regarding copyright ownership.
 * The ASF licenses this file to You under the Apache License, Version 2.0
 * (the "License"); you may not use this file except in compliance with
 * the License.  You may obtain a copy of the License at
 *
 *    http://www.apache.org/licenses/LICENSE-2.0
 *
 * Unless required by applicable law or agreed to in writing, software
 * distributed under the License is distributed on an "AS IS" BASIS,
 * WITHOUT WARRANTIES OR CONDITIONS OF ANY KIND, either express or implied.
 * See the License for the specific language governing permissions and
 * limitations under the License.
 */

package com.aliyun.emr.rss.service.deploy.worker

import java.io.IOException
import java.nio.ByteBuffer
import java.util.{ArrayList => jArrayList}
import java.util.{List => jList}
import java.util.{HashSet => jHashSet}
import java.util.concurrent.{CancellationException, CompletableFuture, ConcurrentHashMap, ExecutionException, LinkedBlockingQueue, ScheduledFuture, TimeoutException, TimeUnit}
import java.util.concurrent.atomic.{AtomicBoolean, AtomicReference}
import java.util.function.BiFunction

import scala.collection.JavaConverters._

import io.netty.buffer.ByteBuf
import io.netty.util.{HashedWheelTimer, Timeout, TimerTask}
import io.netty.util.internal.ConcurrentSet

import com.aliyun.emr.rss.common.RssConf
import com.aliyun.emr.rss.common.RssConf.{partitionSortMaxMemoryRatio, partitionSortTimeout, workerDirectMemoryPressureCheckIntervalMs, workerDirectMemoryReportIntervalSecond, workerOffheapMemoryCriticalRatio}
import com.aliyun.emr.rss.common.exception.{AlreadyClosedException, RssException}
import com.aliyun.emr.rss.common.haclient.RssHARetryClient
import com.aliyun.emr.rss.common.internal.Logging
import com.aliyun.emr.rss.common.meta.{PartitionLocationInfo, WorkerInfo}
import com.aliyun.emr.rss.common.metrics.MetricsSystem
import com.aliyun.emr.rss.common.metrics.source.NetWorkSource
import com.aliyun.emr.rss.common.network.TransportContext
import com.aliyun.emr.rss.common.network.buffer.NettyManagedBuffer
import com.aliyun.emr.rss.common.network.client.{RpcResponseCallback, TransportClientBootstrap}
import com.aliyun.emr.rss.common.network.protocol.{PushData, PushMergedData}
import com.aliyun.emr.rss.common.network.server.{FileInfo, MemoryTracker, TransportServerBootstrap}
import com.aliyun.emr.rss.common.protocol.{PartitionLocation, PartitionSplitMode, RpcNameConstants, TransportModuleConstants}
import com.aliyun.emr.rss.common.protocol.message.ControlMessages._
import com.aliyun.emr.rss.common.protocol.message.StatusCode
import com.aliyun.emr.rss.common.rpc._
import com.aliyun.emr.rss.common.unsafe.Platform
import com.aliyun.emr.rss.common.util.{ThreadUtils, Utils}
import com.aliyun.emr.rss.server.common.http.{HttpServer, HttpServerInitializer}
import com.aliyun.emr.rss.service.deploy.worker.http.HttpRequestHandler

private[deploy] class Worker(
                              override val rpcEnv: RpcEnv,
                              val conf: RssConf,
                              val metricsSystem: MetricsSystem)
  extends RpcEndpoint with PushDataHandler with OpenStreamHandler with Registerable with Logging {

  private val workerSource = {
    val source = new WorkerSource(conf)
    metricsSystem.registerSource(source)
    metricsSystem.registerSource(new NetWorkSource(conf, MetricsSystem.ROLE_WOKRER))
    source
  }

  val memoryTracker = MemoryTracker.initialize(workerOffheapMemoryCriticalRatio(conf),
    workerDirectMemoryPressureCheckIntervalMs(conf),
    workerDirectMemoryReportIntervalSecond(conf),
    partitionSortMaxMemoryRatio(conf))
  private val localStorageManager = new LocalStorageManager(conf, workerSource, this)
<<<<<<< HEAD
  if (RssConf.trafficControlEnabled(conf)) {
    val memoryTracker = MemoryTracker.initialize(workerOffheapMemoryCriticalRatio(conf),
      workerDirectMemoryPressureCheckIntervalMs(conf), workerDirectMemoryReportIntervalSecond(conf))
    memoryTracker.registerMemoryListener(localStorageManager)
    workerSource.addGauge(WorkerSource.DirectMemory, _ => memoryTracker.getMaxDirectorMemory)
    workerSource.addGauge(WorkerSource.MemoryCriticalCount,
      _ => memoryTracker.getMemoryCriticalCounter)
  }
=======
  memoryTracker.registerMemoryListener(localStorageManager)
  private val partitionsSorter = new PartitionFilesSorter(memoryTracker,
    partitionSortTimeout(conf),
    RssConf.workerFetchChunkSize(conf),
    RssConf.partitionSortMaxMemoryRatio(conf),
    RssConf.memoryForSortLargeFile(conf))
>>>>>>> 9ad8254b

  private val (pushServer, pushClientFactory) = {
    val closeIdleConnections = RssConf.closeIdleConnections(conf)
    val numThreads = conf.getInt("rss.push.io.threads", localStorageManager.numDisks * 2)
    val transportConf = Utils.fromRssConf(conf, TransportModuleConstants.PUSH_MODULE, numThreads)
    val rpcHandler = new PushDataRpcHandler(transportConf, this)
    val transportContext: TransportContext =
      new TransportContext(transportConf, rpcHandler, closeIdleConnections)
    val serverBootstraps = new jArrayList[TransportServerBootstrap]()
    val clientBootstraps = new jArrayList[TransportClientBootstrap]()
    (transportContext.createServer(RssConf.pushServerPort(conf), serverBootstraps,
      true), transportContext.createClientFactory(clientBootstraps))
  }

  private val fetchServer = {
    val closeIdleConnections = RssConf.closeIdleConnections(conf)
    val numThreads = conf.getInt("rss.fetch.io.threads", localStorageManager.numDisks * 2)
    val transportConf = Utils.fromRssConf(conf, TransportModuleConstants.FETCH_MODULE, numThreads)
    val rpcHandler = new ChunkFetchRpcHandler(transportConf, workerSource, this)
    val transportContext: TransportContext =
      new TransportContext(transportConf, rpcHandler, closeIdleConnections, workerSource)
    val serverBootstraps = new jArrayList[TransportServerBootstrap]()
    transportContext.createServer(RssConf.fetchServerPort(conf), serverBootstraps)
  }

  private val host = rpcEnv.address.host
  private val rpcPort = rpcEnv.address.port
  private val pushPort = pushServer.getPort
  private val fetchPort = fetchServer.getPort

  Utils.checkHost(host)
  assert(pushPort > 0)
  assert(fetchPort > 0)

  // whether this Worker registered to Master succesfully
  private val registered = new AtomicBoolean(false)

  private val shuffleMapperAttempts = new ConcurrentHashMap[String, Array[Int]]()

  private val rssHARetryClient = new RssHARetryClient(rpcEnv, conf)

  // worker info
  private val workerInfo = new WorkerInfo(host, rpcPort, pushPort, fetchPort,
    RssConf.workerNumSlots(conf, localStorageManager.numDisks), self)

  private val partitionLocationInfo = new PartitionLocationInfo

  private val replicateFastfailDuration = RssConf.replicateFastFailDurationMs(conf)
  // (workerInfo -> last connect timeout timestamp)
  private val unavailablePeers = new ConcurrentHashMap[WorkerInfo, Long]()

  workerSource.addGauge(
    WorkerSource.RegisteredShuffleCount, _ => partitionLocationInfo.shuffleKeySet.size())
  workerSource.addGauge(WorkerSource.TotalSlots, _ => workerInfo.numSlots)
  workerSource.addGauge(WorkerSource.SlotsUsed, _ => workerInfo.usedSlots())
  workerSource.addGauge(WorkerSource.SlotsAvailable, _ => workerInfo.freeSlots())

  // Threads
  private val forwardMessageScheduler =
    ThreadUtils.newDaemonSingleThreadScheduledExecutor("worker-forward-message-scheduler")
  private val replicateThreadPool = ThreadUtils.newDaemonCachedThreadPool(
    "worker-replicate-data", RssConf.workerReplicateNumThreads(conf))
  private val timer = new HashedWheelTimer()

  // Configs
  private val HEARTBEAT_MILLIS = RssConf.workerTimeoutMs(conf) / 4

  // shared ExecutorService for flush
  private val commitThreadPool = ThreadUtils.newDaemonCachedThreadPool(
    "Worker-CommitFiles", RssConf.workerAsyncCommitFileThreads(conf))
  private val asyncReplyPool = ThreadUtils.newDaemonSingleThreadScheduledExecutor("async-reply")

  private var logAvailableFlushBuffersTask: ScheduledFuture[_] = _
  private var sendHeartbeatTask: ScheduledFuture[_] = _
  private var checkFastfailTask: ScheduledFuture[_] = _

  def updateNumSlots(numSlots: Int): Unit = {
    workerInfo.setNumSlots(numSlots)
    heartBeatToMaster()
  }

  def heartBeatToMaster(): Unit = {
    val shuffleKeys = new jHashSet[String]
    shuffleKeys.addAll(partitionLocationInfo.shuffleKeySet)
    shuffleKeys.addAll(localStorageManager.shuffleKeySet())
    val response = rssHARetryClient.askSync[HeartbeatResponse](
      HeartbeatFromWorker(host, rpcPort, pushPort, fetchPort, workerInfo.numSlots, shuffleKeys)
      , classOf[HeartbeatResponse])
    cleanTaskQueue.put(response.expiredShuffleKeys)
  }

  override def onStart(): Unit = {
    logInfo(s"Starting Worker $host:$pushPort:$fetchPort with ${workerInfo.numSlots} slots.")
    registerWithMaster()

    // start heartbeat
    sendHeartbeatTask = forwardMessageScheduler.scheduleAtFixedRate(new Runnable {
      override def run(): Unit = Utils.tryLogNonFatalError {
        heartBeatToMaster()
      }
    }, HEARTBEAT_MILLIS, HEARTBEAT_MILLIS, TimeUnit.MILLISECONDS)

    checkFastfailTask = forwardMessageScheduler.scheduleAtFixedRate(new Runnable {
      override def run(): Unit = Utils.tryLogNonFatalError {
        unavailablePeers.entrySet().asScala.foreach(entry => {
          if (System.currentTimeMillis() - entry.getValue >
            replicateFastfailDuration) {
            unavailablePeers.remove(entry.getKey)
          }
        })
      }
    }, 0, replicateFastfailDuration, TimeUnit.MILLISECONDS)
  }

  override def onStop(): Unit = {
    logInfo("Stopping RSS Worker.")

    if (sendHeartbeatTask != null) {
      sendHeartbeatTask.cancel(true)
      sendHeartbeatTask = null
    }
    if (logAvailableFlushBuffersTask != null) {
      logAvailableFlushBuffersTask.cancel(true)
      logAvailableFlushBuffersTask = null
    }
    if (checkFastfailTask != null) {
      checkFastfailTask.cancel(true)
      checkFastfailTask = null
    }

    forwardMessageScheduler.shutdownNow()
    replicateThreadPool.shutdownNow()
    commitThreadPool.shutdownNow()
    asyncReplyPool.shutdownNow()
    partitionsSorter.close()

    if (null != localStorageManager) {
      localStorageManager.close()
    }

    rssHARetryClient.close()
    pushServer.close()
    fetchServer.close()
    logInfo("RSS Worker is stopped.")
  }

  override def receiveAndReply(context: RpcCallContext): PartialFunction[Any, Unit] = {
    case ReserveSlots(applicationId, shuffleId, masterLocations, slaveLocations, splitThreashold,
    splitMode) =>
      val shuffleKey = Utils.makeShuffleKey(applicationId, shuffleId)
      workerSource.sample(WorkerSource.ReserveSlotsTime, shuffleKey) {
        logInfo(s"Received ReserveSlots request, $shuffleKey," +
            s" master number: ${masterLocations.size()}, slave number: ${slaveLocations.size()}")
        logDebug(s"Received ReserveSlots request, $shuffleKey, " +
          s"master partitions: ${masterLocations.asScala.map(_.getUniqueId).mkString(",")}; " +
          s"slave partitions: ${slaveLocations.asScala.map(_.getUniqueId).mkString(",")}.")
        handleReserveSlots(context, applicationId, shuffleId, masterLocations,
          slaveLocations, splitThreashold, splitMode)
        logDebug(s"ReserveSlots for $shuffleKey succeed.")
      }

    case CommitFiles(applicationId, shuffleId, masterIds, slaveIds, mapAttempts) =>
      val shuffleKey = Utils.makeShuffleKey(applicationId, shuffleId)
      workerSource.sample(WorkerSource.CommitFilesTime, shuffleKey) {
        logDebug(s"Received CommitFiles request, $shuffleKey, master files" +
          s" ${masterIds.asScala.mkString(",")}; slave files ${slaveIds.asScala.mkString(",")}.")
        val commitFilesTimeMs = Utils.timeIt({
          handleCommitFiles(context, shuffleKey, masterIds, slaveIds, mapAttempts)
        })
        logDebug(s"Done processed CommitFiles request with shuffleKey $shuffleKey, in " +
          s"${commitFilesTimeMs}ms.")
      }

    case GetWorkerInfos =>
      logDebug("Received GetWorkerInfos request.")
      handleGetWorkerInfos(context)

    case ThreadDump =>
      logDebug("Receive ThreadDump request.")
      handleThreadDump(context)

    case Destroy(shuffleKey, masterLocations, slaveLocations) =>
      logDebug(s"Receive Destroy request, $shuffleKey.")
      handleDestroy(context, shuffleKey, masterLocations, slaveLocations)
  }

  private def handleReserveSlots(
      context: RpcCallContext,
      applicationId: String,
      shuffleId: Int,
      masterLocations: jList[PartitionLocation],
      slaveLocations: jList[PartitionLocation],
      splitThreshold: Long,
      splitMode: PartitionSplitMode): Unit = {
    val shuffleKey = Utils.makeShuffleKey(applicationId, shuffleId)
    if (!localStorageManager.hasAvailableWorkingDirs) {
      val msg = "Local storage has no available dirs!"
      logError(s"[handleReserveSlots] $msg")
      context.reply(ReserveSlotsResponse(StatusCode.ReserveSlotFailed, msg))
      return
    }
    val masterPartitions = new jArrayList[PartitionLocation]()
    try {
      for (ind <- 0 until masterLocations.size()) {
        val location = masterLocations.get(ind)
        val writer = localStorageManager.createWriter(applicationId, shuffleId, location,
          splitThreshold, splitMode)
        masterPartitions.add(new WorkingPartition(location, writer))
      }
    } catch {
      case e: Exception =>
        logError(s"CreateWriter for $shuffleKey failed.", e)
    }
    if (masterPartitions.size() < masterLocations.size()) {
      val msg = (s"Not all master partition satisfied for $shuffleKey")
      logWarning(s"[handleReserveSlots] $msg, will destroy writers.")
      masterPartitions.asScala.foreach(_.asInstanceOf[WorkingPartition].getFileWriter.destroy())
      context.reply(ReserveSlotsResponse(StatusCode.ReserveSlotFailed, msg))
      return
    }

    val slavePartitions = new jArrayList[PartitionLocation]()
    try {
      for (ind <- 0 until slaveLocations.size()) {
        val location = slaveLocations.get(ind)
        val writer = localStorageManager.createWriter(applicationId, shuffleId,
          location, splitThreshold, splitMode)
        slavePartitions.add(new WorkingPartition(location, writer))
      }
    } catch {
      case e: Exception =>
        logError(s"CreateWriter for $shuffleKey failed.", e)
    }
    if (slavePartitions.size() < slaveLocations.size()) {
      val msg = s"Not all slave partition satisfied for $shuffleKey"
      logWarning(s"[handleReserveSlots] $msg, destroy writers.")
      masterPartitions.asScala.foreach(_.asInstanceOf[WorkingPartition].getFileWriter.destroy())
      slavePartitions.asScala.foreach(_.asInstanceOf[WorkingPartition].getFileWriter.destroy())
      context.reply(ReserveSlotsResponse(StatusCode.ReserveSlotFailed, msg))
      return
    }

    // reserve success, update status
    partitionLocationInfo.addMasterPartitions(shuffleKey, masterPartitions)
    partitionLocationInfo.addSlavePartitions(shuffleKey, slavePartitions)
    workerInfo.allocateSlots(shuffleKey, masterPartitions.size() + slavePartitions.size())
    logInfo(s"Reserved ${masterPartitions.size()} master location and ${slavePartitions.size()}" +
      s" slave location for $shuffleKey master: ${masterPartitions}\nslave: ${slavePartitions}.")
    context.reply(ReserveSlotsResponse(StatusCode.Success))
  }

  private def commitFiles(
      shuffleKey: String,
      uniqueIds: jList[String],
      committedIds: ConcurrentSet[String],
      failedIds: ConcurrentSet[String],
      master: Boolean = true): CompletableFuture[Void] = {
    var future: CompletableFuture[Void] = null

    if (uniqueIds != null) {
      uniqueIds.asScala.foreach { uniqueId =>
        val task = CompletableFuture.runAsync(new Runnable {
          override def run(): Unit = {
            logDebug(s"Committing $shuffleKey $uniqueId")
            try {
              val location = if (master) {
                partitionLocationInfo.getMasterLocation(shuffleKey, uniqueId)
              } else {
                partitionLocationInfo.getSlaveLocation(shuffleKey, uniqueId)
              }

              if (location == null) {
                logWarning(s"Get Partition Location for $shuffleKey $uniqueId but didn't exist.")
                return
              }

              val fileWriter = location.asInstanceOf[WorkingPartition].getFileWriter
              val bytes = fileWriter.close()
              if (bytes > 0L) {
                logDebug(s"FileName ${fileWriter.getFile.getAbsoluteFile}, size $bytes")
                committedIds.add(uniqueId)
              }
            } catch {
              case e: IOException =>
                logError(s"Commit file for $shuffleKey $uniqueId failed.", e)
                failedIds.add(uniqueId)
            }
          }
        }, commitThreadPool)

        if (future == null) {
          future = task
        } else {
          future = CompletableFuture.allOf(future, task)
        }
      }
    }

    future
  }

  private def handleCommitFiles(
      context: RpcCallContext,
      shuffleKey: String,
      masterIds: jList[String],
      slaveIds: jList[String],
      mapAttempts: Array[Int]): Unit = {
    // return null if shuffleKey does not exist
    if (!partitionLocationInfo.containsShuffle(shuffleKey)) {
      logError(s"Shuffle $shuffleKey doesn't exist!")
      context.reply(CommitFilesResponse(
        StatusCode.ShuffleNotRegistered, new jArrayList[String](), new jArrayList[String](),
        masterIds, slaveIds))
      return
    }

    logDebug(s"[handleCommitFiles] ${shuffleKey} -> ${mapAttempts.mkString(",")}")
    // close and flush files.
    shuffleMapperAttempts.putIfAbsent(shuffleKey, mapAttempts)

    // Use ConcurrentSet to avoid excessive lock contention.
    val committedMasterIds = new ConcurrentSet[String]()
    val committedSlaveIds = new ConcurrentSet[String]()
    val failedMasterIds = new ConcurrentSet[String]()
    val failedSlaveIds = new ConcurrentSet[String]()

    val masterFuture = commitFiles(shuffleKey, masterIds, committedMasterIds, failedMasterIds)
    val slaveFuture = commitFiles(shuffleKey, slaveIds, committedSlaveIds, failedSlaveIds, false)

    val future = if (masterFuture != null && slaveFuture != null) {
      CompletableFuture.allOf(masterFuture, slaveFuture)
    } else if (masterFuture != null) {
      masterFuture
    } else if (slaveFuture != null) {
      slaveFuture
    } else {
      null
    }

    def reply(): Unit = {
      // release slots before reply.
      val numSlotsReleased =
        partitionLocationInfo.removeMasterPartitions(shuffleKey, masterIds) +
        partitionLocationInfo.removeSlavePartitions(shuffleKey, slaveIds)
      workerInfo.releaseSlots(shuffleKey, numSlotsReleased)

      val committedMasterIdList = new jArrayList[String](committedMasterIds)
      val committedSlaveIdList = new jArrayList[String](committedSlaveIds)
      val failedMasterIdList = new jArrayList[String](failedMasterIds)
      val failedSlaveIdList = new jArrayList[String](failedSlaveIds)
      // reply
      if (failedMasterIds.isEmpty && failedSlaveIds.isEmpty) {
        logInfo(s"CommitFiles for $shuffleKey success with ${committedMasterIds.size()}" +
          s" master partitions and ${committedSlaveIds.size()} slave partitions!")
        context.reply(CommitFilesResponse(
          StatusCode.Success, committedMasterIdList, committedSlaveIdList,
          new jArrayList[String](), new jArrayList[String]()))
      } else {
        logWarning(s"CommitFiles for $shuffleKey failed with ${failedMasterIds.size()} master" +
          s" partitions and ${failedSlaveIds.size()} slave partitions!")
        context.reply(CommitFilesResponse(StatusCode.PartialSuccess, committedMasterIdList,
          committedSlaveIdList, failedMasterIdList, failedSlaveIdList))
      }
    }

    if (future != null) {
      val result = new AtomicReference[CompletableFuture[Unit]]()
      val flushTimeout = RssConf.flushTimeout(conf)

      val timeout = timer.newTimeout(new TimerTask {
        override def run(timeout: Timeout): Unit = {
          if (result.get() != null) {
            result.get().cancel(true)
            logWarning(s"After waiting $flushTimeout s, cancel all commit file jobs.")
          }
        }
      }, flushTimeout, TimeUnit.SECONDS)

      result.set(future.handleAsync(new BiFunction[Void, Throwable, Unit] {
        override def apply(v: Void, t: Throwable): Unit = {
          if (null != t) {
            t match {
              case _: CancellationException =>
                logWarning("While handling commitFiles, canceled.")
              case ee: ExecutionException =>
                logError("While handling commitFiles, ExecutionException raised.", ee)
              case ie: InterruptedException =>
                logWarning("While handling commitFiles, interrupted.")
                Thread.currentThread().interrupt()
                throw ie
              case _: TimeoutException =>
                logWarning(s"While handling commitFiles, timeout after $flushTimeout s.")
              case throwable: Throwable =>
                logError("While handling commitFiles, exception occurs.", throwable)
            }
          } else {
            // finish, cancel timeout job first.
            timeout.cancel()
            logDebug(s"Handle commitFiles successfully $shuffleKey, reply message.")
            reply()
          }
        }
      }, asyncReplyPool)) // should not use commitThreadPool in case of block by commit files.
    } else {
      logDebug(s"All future is null, reply directly for $shuffleKey.")
      // If both of two futures are null, then reply directly.
      reply()
    }
  }

  private def handleDestroy(
      context: RpcCallContext,
      shuffleKey: String,
      masterLocations: jList[String],
      slaveLocations: jList[String]): Unit = {
    // check whether shuffleKey has registered
    if (!partitionLocationInfo.containsShuffle(shuffleKey)) {
      logWarning(s"Shuffle $shuffleKey not registered!")
      context.reply(DestroyResponse(
        StatusCode.ShuffleNotRegistered, masterLocations, slaveLocations))
      return
    }

    val failedMasters = new jArrayList[String]()
    val failedSlaves = new jArrayList[String]()

    // destroy master locations
    if (masterLocations != null && !masterLocations.isEmpty) {
      masterLocations.asScala.foreach { loc =>
        val allocatedLoc = partitionLocationInfo.getMasterLocation(shuffleKey, loc)
        if (allocatedLoc == null) {
          failedMasters.add(loc)
        } else {
          allocatedLoc.asInstanceOf[WorkingPartition].getFileWriter.destroy()
        }
      }
      // remove master locations from WorkerInfo
      partitionLocationInfo.removeMasterPartitions(shuffleKey, masterLocations)
    }
    // destroy slave locations
    if (slaveLocations != null && !slaveLocations.isEmpty) {
      slaveLocations.asScala.foreach { loc =>
        val allocatedLoc = partitionLocationInfo.getSlaveLocation(shuffleKey, loc)
        if (allocatedLoc == null) {
          failedSlaves.add(loc)
        } else {
          allocatedLoc.asInstanceOf[WorkingPartition].getFileWriter.destroy()
        }
      }
      // remove slave locations from worker info
      partitionLocationInfo.removeSlavePartitions(shuffleKey, slaveLocations)
    }
    // reply
    if (failedMasters.isEmpty && failedSlaves.isEmpty) {
      logInfo(s"Destroy ${masterLocations.size()} master location and ${slaveLocations.size()}" +
        s" slave locations for $shuffleKey successfully.")
      context.reply(DestroyResponse(StatusCode.Success, null, null))
    } else {
      logInfo(s"Destroy ${failedMasters.size()}/${masterLocations.size()} master location and" +
        s"${failedSlaves.size()}/${slaveLocations.size()} slave location for" +
          s" $shuffleKey PartialSuccess.")
      context.reply(DestroyResponse(StatusCode.PartialSuccess, failedMasters, failedSlaves))
    }
  }

  private def handleGetWorkerInfos(context: RpcCallContext): Unit = {
    val list = new jArrayList[WorkerInfo]()
    list.add(workerInfo)
    context.reply(GetWorkerInfosResponse(StatusCode.Success, list.asScala.toList: _*))
  }

  private def handleThreadDump(context: RpcCallContext): Unit = {
    val threadDump = Utils.getThreadDump()
    context.reply(ThreadDumpResponse(threadDump))
  }

  private def getMapAttempt(body: ByteBuf): (Int, Int) = {
    // header: mapId attemptId batchId compressedTotalSize
    val header = new Array[Byte](8)
    body.getBytes(body.readerIndex(), header)
    val mapId = Platform.getInt(header, Platform.BYTE_ARRAY_OFFSET)
    val attemptId = Platform.getInt(header, Platform.BYTE_ARRAY_OFFSET + 4)
    (mapId, attemptId)
  }

  override def handlePushData(pushData: PushData, callback: RpcResponseCallback): Unit = {
    val shuffleKey = pushData.shuffleKey
    val mode = PartitionLocation.getMode(pushData.mode)
    val body = pushData.body.asInstanceOf[NettyManagedBuffer].getBuf
    val isMaster = mode == PartitionLocation.Mode.Master

    val key = s"${pushData.requestId}"
    if (isMaster) {
      workerSource.startTimer(WorkerSource.MasterPushDataTime, key)
    } else {
      workerSource.startTimer(WorkerSource.SlavePushDataTime, key)
    }

    // find FileWriter responsible for the data
    val location = if (isMaster) {
      partitionLocationInfo.getMasterLocation(shuffleKey, pushData.partitionUniqueId)
    } else {
      partitionLocationInfo.getSlaveLocation(shuffleKey, pushData.partitionUniqueId)
    }

    val wrappedCallback = new RpcResponseCallback() {
      override def onSuccess(response: ByteBuffer): Unit = {
        if (isMaster) {
          workerSource.stopTimer(WorkerSource.MasterPushDataTime, key)
          if (response.remaining() > 0) {
            val resp = ByteBuffer.allocate(response.remaining())
            resp.put(response)
            resp.flip()
            callback.onSuccess(resp)
          } else {
            callback.onSuccess(response)
          }
        } else {
          workerSource.stopTimer(WorkerSource.SlavePushDataTime, key)
          callback.onSuccess(response)
        }
      }

      override def onFailure(e: Throwable): Unit = {
        logError(s"[handlePushData.onFailure] partitionLocation: $location")
        workerSource.incCounter(WorkerSource.PushDataFailCount)
        callback.onFailure(new Exception(StatusCode.PushDataFailSlave.getMessage(), e))
      }
    }

    if (location == null) {
      val (mapId, attemptId) = getMapAttempt(body)
      if (shuffleMapperAttempts.containsKey(shuffleKey) &&
          -1 != shuffleMapperAttempts.get(shuffleKey)(mapId)) {
        // partition data has already been committed
        logInfo(s"Receive push data from speculative task(shuffle $shuffleKey, map $mapId, " +
          s" attempt $attemptId), but this mapper has already been ended.")
        wrappedCallback.onSuccess(ByteBuffer.wrap(Array[Byte](StatusCode.StageEnded.getValue)))
      } else {
        val msg = s"Partition location wasn't found for task(shuffle $shuffleKey, map $mapId, " +
          s"attempt $attemptId, uniqueId ${pushData.partitionUniqueId})."
        logWarning(s"[handlePushData] $msg")
        callback.onFailure(new Exception(StatusCode.PushDataFailPartitionNotFound.getMessage()))
      }
      return
    }
    val fileWriter = location.asInstanceOf[WorkingPartition].getFileWriter
    val exception = fileWriter.getException
    if (exception != null) {
      logWarning(s"[handlePushData] fileWriter $fileWriter has Exception $exception")
      val message = if (isMaster) {
        StatusCode.PushDataFailMain.getMessage()
      } else {
        StatusCode.PushDataFailSlave.getMessage()
      }
      callback.onFailure(new Exception(message, exception))
      return
    }
    if (isMaster && fileWriter.getFileLength > fileWriter.getSplitThreshold()) {
      logInfo(s"[handlePushData] fileWriter ${fileWriter}" +
        s" needs to split. Shuffle split threshold ${fileWriter.getSplitThreshold()}")
      fileWriter.setSplitFlag()
      if (fileWriter.getSplitMode == PartitionSplitMode.soft) {
        callback.onSuccess(ByteBuffer.wrap(Array[Byte](StatusCode.SoftSplit.getValue)))
      } else {
        callback.onSuccess(ByteBuffer.wrap(Array[Byte](StatusCode.HardSplit.getValue)))
        return
      }
    }
    fileWriter.incrementPendingWrites()

    // for master, send data to slave
    if (location.getPeer != null && isMaster) {
      pushData.body().retain()
      replicateThreadPool.submit(new Runnable {
        override def run(): Unit = {
          val peer = location.getPeer
          val peerWorker = new WorkerInfo(peer.getHost,
            peer.getRpcPort, peer.getPushPort, peer.getFetchPort, -1, null)
          if (unavailablePeers.containsKey(peerWorker)) {
            pushData.body().release()
            wrappedCallback.onFailure(new Exception(s"Peer $peerWorker unavailable!"))
            return
          }
          try {
            val client = pushClientFactory.createClient(
              peer.getHost, peer.getPushPort, location.getReduceId)
            val newPushData = new PushData(
              PartitionLocation.Mode.Slave.mode(),
              shuffleKey,
              pushData.partitionUniqueId,
              pushData.body)
            client.pushData(newPushData, wrappedCallback)
          } catch {
            case e: Exception =>
              pushData.body().release()
              unavailablePeers.put(peerWorker, System.currentTimeMillis())
              wrappedCallback.onFailure(e)
          }
        }
      })
    } else {
      wrappedCallback.onSuccess(ByteBuffer.wrap(Array[Byte]()))
    }

    try {
      fileWriter.write(body)
    } catch {
      case e: AlreadyClosedException =>
        fileWriter.decrementPendingWrites()
        val (mapId, attemptId) = getMapAttempt(body)
        val endedAttempt = if (shuffleMapperAttempts.containsKey(shuffleKey)) {
          shuffleMapperAttempts.get(shuffleKey)(mapId)
        } else -1
        logWarning(s"Append data failed for task(shuffle $shuffleKey, map $mapId, attempt" +
          s" $attemptId), caused by ${e.getMessage}")
      case e: Exception =>
        logError("Exception encountered when write.", e)
    }
  }

  override def handlePushMergedData(
      pushMergedData: PushMergedData, callback: RpcResponseCallback): Unit = {
    val shuffleKey = pushMergedData.shuffleKey
    val mode = PartitionLocation.getMode(pushMergedData.mode)
    val batchOffsets = pushMergedData.batchOffsets
    val body = pushMergedData.body.asInstanceOf[NettyManagedBuffer].getBuf
    val isMaster = mode == PartitionLocation.Mode.Master

    val key = s"${pushMergedData.requestId}"
    if (isMaster) {
      workerSource.startTimer(WorkerSource.MasterPushDataTime, key)
    } else {
      workerSource.startTimer(WorkerSource.SlavePushDataTime, key)
    }

    val wrappedCallback = new RpcResponseCallback() {
      override def onSuccess(response: ByteBuffer): Unit = {
        if (isMaster) {
          workerSource.stopTimer(WorkerSource.MasterPushDataTime, key)
          if (response.remaining() > 0) {
            val resp = ByteBuffer.allocate(response.remaining())
            resp.put(response)
            resp.flip()
            callback.onSuccess(resp)
          } else {
            callback.onSuccess(response)
          }
        } else {
          workerSource.stopTimer(WorkerSource.SlavePushDataTime, key)
          callback.onSuccess(response)
        }
      }

      override def onFailure(e: Throwable): Unit = {
        workerSource.incCounter(WorkerSource.PushDataFailCount)
        callback.onFailure(new Exception(StatusCode.PushDataFailSlave.getMessage, e))
      }
    }

    // find FileWriters responsible for the data
    val locations = pushMergedData.partitionUniqueIds.map { id =>
      val loc = if (isMaster) {
        partitionLocationInfo.getMasterLocation(shuffleKey, id)
      } else {
        partitionLocationInfo.getSlaveLocation(shuffleKey, id)
      }
      if (loc == null) {
        val (mapId, attemptId) = getMapAttempt(body)
        if (shuffleMapperAttempts.containsKey(shuffleKey)
            && -1 != shuffleMapperAttempts.get(shuffleKey)(mapId)) {
          val msg = s"Receive push data from speculative task(shuffle $shuffleKey, map $mapId," +
            s" attempt $attemptId), but this mapper has already been ended."
          logInfo(msg)
          wrappedCallback.onSuccess(ByteBuffer.wrap(Array[Byte](StatusCode.StageEnded.getValue)))
        } else {
          val msg = s"Partition location wasn't found for task(shuffle $shuffleKey, map $mapId," +
            s" attempt $attemptId, uniqueId $id)."
          logWarning(s"[handlePushMergedData] $msg")
          wrappedCallback.onFailure(new Exception(msg))
        }
        return
      }
      loc
    }

    val fileWriters = locations.map(_.asInstanceOf[WorkingPartition].getFileWriter)
    val fileWriterWithException = fileWriters.find(_.getException != null)
    if (fileWriterWithException.nonEmpty) {
      val exception = fileWriterWithException.get.getException
      logDebug(s"[handlePushMergedData] fileWriter ${fileWriterWithException}" +
          s" has Exception $exception")
      val message = if (isMaster) {
        StatusCode.PushDataFailMain.getMessage()
      } else {
        StatusCode.PushDataFailSlave.getMessage()
      }
      callback.onFailure(new Exception(message, exception))
      return
    }
    fileWriters.foreach(_.incrementPendingWrites())

    // for master, send data to slave
    if (locations.head.getPeer != null && isMaster) {
      pushMergedData.body().retain()
      replicateThreadPool.submit(new Runnable {
        override def run(): Unit = {
          val location = locations.head
          val peer = location.getPeer
          val peerWorker = new WorkerInfo(peer.getHost,
            peer.getRpcPort, peer.getPushPort, peer.getFetchPort, -1, null)
          if (unavailablePeers.containsKey(peerWorker)) {
            pushMergedData.body().release()
            wrappedCallback.onFailure(new Exception(s"Peer $peerWorker unavailable!"))
            return
          }
          try {
            val client = pushClientFactory.createClient(
              peer.getHost, peer.getPushPort, location.getReduceId)
            val newPushMergedData = new PushMergedData(
              PartitionLocation.Mode.Slave.mode(),
              shuffleKey,
              pushMergedData.partitionUniqueIds,
              batchOffsets,
              pushMergedData.body)
            client.pushMergedData(newPushMergedData, wrappedCallback)
          } catch {
            case e: Exception =>
              pushMergedData.body().release()
              unavailablePeers.put(peerWorker, System.currentTimeMillis())
              wrappedCallback.onFailure(e)
          }
        }
      })
    } else {
      wrappedCallback.onSuccess(ByteBuffer.wrap(Array[Byte]()))
    }

    var index = 0
    var fileWriter: FileWriter = null
    var alreadyClosed = false
    while (index < fileWriters.length) {
      fileWriter = fileWriters(index)
      val offset = body.readerIndex() + batchOffsets(index)
      val length = if (index == fileWriters.length - 1) {
        body.readableBytes() - batchOffsets(index)
      } else {
        batchOffsets(index + 1) - batchOffsets(index)
      }
      val batchBody = body.slice(offset, length)

      try {
        if (!alreadyClosed) {
          fileWriter.write(batchBody)
        } else {
          fileWriter.decrementPendingWrites()
        }
      } catch {
        case e: AlreadyClosedException =>
          fileWriter.decrementPendingWrites()
          alreadyClosed = true
          val (mapId, attemptId) = getMapAttempt(body)
          val endedAttempt = if (shuffleMapperAttempts.containsKey(shuffleKey)) {
            shuffleMapperAttempts.get(shuffleKey)(mapId)
          } else -1
          logWarning(s"Append data failed for task(shuffle $shuffleKey, map $mapId, attempt" +
            s" $attemptId), caused by ${e.getMessage}")
        case e: Exception =>
          logError("Exception encountered when write.", e)
      }
      index += 1
    }
  }

  override def handleOpenStream(shuffleKey: String, fileName: String, startMapIndex: Int,
    endMapIndex: Int): FileInfo = {
    logInfo(s"Open file $fileName for $shuffleKey with" +
      s" startMapIndex ${startMapIndex} endMapIndex ${endMapIndex}")
    // find FileWriter responsible for the data
    val fileWriter = localStorageManager.getWriter(shuffleKey, fileName)
    if (fileWriter eq null) {
      logWarning(s"File $fileName for $shuffleKey was not found!")
      return null
    }
    partitionsSorter.openStream(shuffleKey, fileName, fileWriter, startMapIndex, endMapIndex);
  }

  private def registerWithMaster() {
    logDebug("Trying to register with master.")
    var registerTimeout = RssConf.registerWorkerTimeoutMs(conf)
    val delta = 2000
    while (registerTimeout > 0) {
      val rsp = try {
        rssHARetryClient.askSync[RegisterWorkerResponse](
          RegisterWorker(host, rpcPort, pushPort, fetchPort, workerInfo.numSlots),
          classOf[RegisterWorkerResponse]
        )
      } catch {
        case throwable: Throwable =>
          logWarning(s"Register worker to master failed, will retry after 2s, exception: ",
            throwable)
          null
      }
      // Register successfully
      if (null != rsp && rsp.success) {
        registered.set(true)
        logInfo("Register worker successfully.")
        return
      }
      // Register failed, sleep and retry
      Thread.sleep(delta)
      registerTimeout = registerTimeout - delta
    }
    // If worker register still failed after retry, throw exception to stop worker process
    throw new RssException("Register worker failed.")
  }

  private val cleanTaskQueue = new LinkedBlockingQueue[jHashSet[String]]
  private val cleaner = new Thread("Cleaner") {
    override def run(): Unit = {
      while (true) {
        val expiredShuffleKeys = cleanTaskQueue.take()
        try {
          cleanup(expiredShuffleKeys)
        } catch {
          case e: Throwable =>
            logError("Cleanup failed", e)
        }
      }
    }
  }
  cleaner.setDaemon(true)
  cleaner.start()

  private def cleanup(expiredShuffleKeys: jHashSet[String]): Unit = {
    expiredShuffleKeys.asScala.foreach { shuffleKey =>
      partitionLocationInfo.getAllMasterLocations(shuffleKey).asScala.foreach { partition =>
        partition.asInstanceOf[WorkingPartition].getFileWriter.destroy()
      }
      partitionLocationInfo.getAllSlaveLocations(shuffleKey).asScala.foreach { partition =>
        partition.asInstanceOf[WorkingPartition].getFileWriter.destroy()
      }
      partitionLocationInfo.removeMasterPartitions(shuffleKey)
      partitionLocationInfo.removeSlavePartitions(shuffleKey)
      shuffleMapperAttempts.remove(shuffleKey)
      partitionsSorter.cleanup(expiredShuffleKeys)
      logInfo(s"Cleaned up expired shuffle $shuffleKey")
    }

    localStorageManager.cleanupExpiredShuffleKey(expiredShuffleKeys)
  }

  def isRegistered(): Boolean = {
    registered.get()
  }
}

private[deploy] object Worker extends Logging {
  def main(args: Array[String]): Unit = {
    val conf = new RssConf
    val workerArgs = new WorkerArguments(args, conf)
    // There are many entries for setting the master address, and we should unify the entries as
    // much as possible. Therefore, if the user manually specifies the address of the Master when
    // starting the Worker, we should set it in the parameters and automatically calculate what the
    // address of the Master should be used in the end.
    conf.set("rss.master.address", RpcAddress.fromRssURL(workerArgs.master).toString)

    val metricsSystem = MetricsSystem.createMetricsSystem("worker", conf, WorkerSource.ServletPath)

    val rpcEnv = RpcEnv.create(
      RpcNameConstants.WORKER_SYS,
      workerArgs.host,
      workerArgs.host,
      workerArgs.port,
      conf,
      Math.max(64, Runtime.getRuntime.availableProcessors()))
    rpcEnv.setupEndpoint(RpcNameConstants.WORKER_EP, new Worker(rpcEnv, conf, metricsSystem))

    if (RssConf.metricsSystemEnable(conf)) {
      logInfo(s"Metrics system enabled!")
      metricsSystem.start()

      var port = RssConf.workerPrometheusMetricPort(conf)
      var initialized = false
      while (!initialized) {
        try {
          val httpServer = new HttpServer(
            new HttpServerInitializer(
              new HttpRequestHandler(metricsSystem.getPrometheusHandler)), port)
          httpServer.start()
          initialized = true
        } catch {
          case e: Exception =>
            logWarning(s"HttpServer pushPort $port may already exist, try pushPort ${port + 1}.", e)
            port += 1
            Thread.sleep(1000)
        }
      }
    }

    rpcEnv.awaitTermination()
  }
}<|MERGE_RESOLUTION|>--- conflicted
+++ resolved
@@ -72,23 +72,16 @@
     workerDirectMemoryReportIntervalSecond(conf),
     partitionSortMaxMemoryRatio(conf))
   private val localStorageManager = new LocalStorageManager(conf, workerSource, this)
-<<<<<<< HEAD
-  if (RssConf.trafficControlEnabled(conf)) {
-    val memoryTracker = MemoryTracker.initialize(workerOffheapMemoryCriticalRatio(conf),
-      workerDirectMemoryPressureCheckIntervalMs(conf), workerDirectMemoryReportIntervalSecond(conf))
-    memoryTracker.registerMemoryListener(localStorageManager)
-    workerSource.addGauge(WorkerSource.DirectMemory, _ => memoryTracker.getMaxDirectorMemory)
-    workerSource.addGauge(WorkerSource.MemoryCriticalCount,
-      _ => memoryTracker.getMemoryCriticalCounter)
-  }
-=======
   memoryTracker.registerMemoryListener(localStorageManager)
+  workerSource.addGauge(WorkerSource.DirectMemory, _ => memoryTracker.getMaxDirectorMemory)
+  workerSource.addGauge(WorkerSource.MemoryCriticalCount,
+    _ => memoryTracker.getMemoryCriticalCounter)
+
   private val partitionsSorter = new PartitionFilesSorter(memoryTracker,
     partitionSortTimeout(conf),
     RssConf.workerFetchChunkSize(conf),
     RssConf.partitionSortMaxMemoryRatio(conf),
     RssConf.memoryForSortLargeFile(conf))
->>>>>>> 9ad8254b
 
   private val (pushServer, pushClientFactory) = {
     val closeIdleConnections = RssConf.closeIdleConnections(conf)
