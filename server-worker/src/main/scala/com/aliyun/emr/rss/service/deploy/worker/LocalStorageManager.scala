/*
 * Licensed to the Apache Software Foundation (ASF) under one or more
 * contributor license agreements.  See the NOTICE file distributed with
 * this work for additional information regarding copyright ownership.
 * The ASF licenses this file to You under the Apache License, Version 2.0
 * (the "License"); you may not use this file except in compliance with
 * the License.  You may obtain a copy of the License at
 *
 *    http://www.apache.org/licenses/LICENSE-2.0
 *
 * Unless required by applicable law or agreed to in writing, software
 * distributed under the License is distributed on an "AS IS" BASIS,
 * WITHOUT WARRANTIES OR CONDITIONS OF ANY KIND, either express or implied.
 * See the License for the specific language governing permissions and
 * limitations under the License.
 */

package com.aliyun.emr.rss.service.deploy.worker

import java.io.{File, IOException}
import java.nio.channels.{ClosedByInterruptException, FileChannel}
import java.util
import java.util.concurrent.{
  ConcurrentHashMap,
  Executors,
  LinkedBlockingQueue,
  ThreadPoolExecutor,
  TimeUnit
}
import java.util.concurrent.atomic.{AtomicBoolean, AtomicInteger, AtomicLong, LongAdder}
import java.util.function.IntUnaryOperator

import scala.collection.JavaConverters._
import scala.collection.mutable
import scala.collection.mutable.ListBuffer
import scala.util.Random

import com.google.common.util.concurrent.ThreadFactoryBuilder
import io.netty.buffer.{CompositeByteBuf, Unpooled}

import com.aliyun.emr.rss.common.RssConf
import com.aliyun.emr.rss.common.exception.RssException
import com.aliyun.emr.rss.common.internal.Logging
import com.aliyun.emr.rss.common.meta.DiskInfo
import com.aliyun.emr.rss.common.metrics.source.AbstractSource
import com.aliyun.emr.rss.common.network.server.MemoryTracker
import com.aliyun.emr.rss.common.network.server.MemoryTracker.MemoryTrackerListener
<<<<<<< HEAD
import com.aliyun.emr.rss.common.protocol.{PartitionLocation, PartitionSplitMode}
import com.aliyun.emr.rss.common.protocol.PartitionLocation.StorageHint
=======
import com.aliyun.emr.rss.common.protocol.{PartitionLocation, PartitionSplitMode, PartitionType}
>>>>>>> ebadb130
import com.aliyun.emr.rss.common.util.{ThreadUtils, Utils}

private[worker] case class FlushTask(
    buffer: CompositeByteBuf,
    fileChannel: FileChannel,
    notifier: FileWriter.FlushNotifier
)

private[worker] final class DiskFlusher(
    val workingDir: File,
    workerSource: AbstractSource,
    val deviceMonitor: DeviceMonitor,
    val threadCount: Int,
    val mountPoint: String,
    val diskType: StorageHint
) extends DeviceObserver
  with Logging {
  private lazy val diskFlusherId = System.identityHashCode(this)
  private val workingQueues = new Array[LinkedBlockingQueue[FlushTask]](threadCount)
  private val bufferQueues = new Array[LinkedBlockingQueue[CompositeByteBuf]](threadCount)
  private val writeActionPool =
    ThreadUtils.newDaemonFixedThreadPool(threadCount, workingDir.getName + "-flusher")
  private val flushCount = new LongAdder
  private val flushTotalTime = new LongAdder
  private val usedSlots = new LongAdder

  @volatile
  private var lastBeginFlushTime: Long = -1
  def getLastFlushTime: Long = lastBeginFlushTime

  val stopFlag = new AtomicBoolean(false)
  val rand = new Random()

  private val workers = new Array[Thread](threadCount)
  private val nextReplicationIndex = new AtomicInteger()

  init()

  def getReplicationIndex: Int = {
    nextReplicationIndex.getAndIncrement() % threadCount
  }

  private def init(): Unit = {
    val assumedQueueSize = 1024 * 1024
    for (index <- 0 until (threadCount)) {
      workingQueues(index) = new LinkedBlockingQueue[FlushTask](assumedQueueSize)
      bufferQueues(index) = new LinkedBlockingQueue[CompositeByteBuf](assumedQueueSize)
      for (_ <- 0 until assumedQueueSize) {
        bufferQueues(index).put(Unpooled.compositeBuffer(256))
      }
      workers(index) = new Thread(s"$this-$index") {
        override def run(): Unit = {
          while (!stopFlag.get()) {
            val task = workingQueues(index).take()
            val key = s"DiskFlusher-$workingDir-${rand.nextInt()}"
            workerSource.sample(WorkerSource.FlushDataTime, key) {
              if (!task.notifier.hasException) {
                try {
                  lastBeginFlushTime = System.nanoTime()
                  task.fileChannel.write(task.buffer.nioBuffers())
                } catch {
                  case _: ClosedByInterruptException =>
                  case e: IOException =>
                    task.notifier.setException(e)
                    stopFlag.set(true)
                    logError(s"$this write failed, report to DeviceMonitor, exeption: $e")
                    reportError(workingDir, e, DeviceErrorType.ReadOrWriteFailure)
                }
                lastBeginFlushTime = -1
              }
              returnBuffer(task.buffer, index)
              task.notifier.numPendingFlushes.decrementAndGet()
            }
          }
        }
      }
      workers(index).setDaemon(true)
      workers(index).setUncaughtExceptionHandler(new Thread.UncaughtExceptionHandler {
        override def uncaughtException(t: Thread, e: Throwable): Unit = {
          logError(s"$this thread terminated.", e)
        }
      })
      workers(index).start()
    }

    deviceMonitor.registerDiskFlusher(this)
  }

  def averageFlushTime(): Double = {
    val tmpFlushTotalTime = flushTotalTime.sumThenReset()
    val tmpFlushCount = flushCount.sumThenReset()
    if (tmpFlushCount != 0) {
      tmpFlushTotalTime / tmpFlushCount
    } else {
      0
    }
  }

  def addWriter(): Unit = {
    usedSlots.increment()
  }

  def removeWriter(): Unit = {
    usedSlots.decrement()
  }

  def getUsedSlots(): Long = {
    usedSlots.sum();
  }

  def takeBuffer(timeoutMs: Long, replicationIndex: Int): CompositeByteBuf = {
    bufferQueues(replicationIndex).poll(timeoutMs, TimeUnit.MILLISECONDS)
  }

  def returnBuffer(buffer: CompositeByteBuf, replicationIndex: Int): Unit = {
    MemoryTracker.instance().releaseDiskBuffer(buffer.readableBytes())
    buffer.removeComponents(0, buffer.numComponents())
    buffer.clear()

    bufferQueues(replicationIndex).put(buffer)
  }

  def addTask(task: FlushTask, timeoutMs: Long, replicationIndex: Int): Boolean = {
    workingQueues(replicationIndex).offer(task, timeoutMs, TimeUnit.MILLISECONDS)
  }

  override def notifyError(
      deviceName: String,
      dirs: ListBuffer[File] = null,
      deviceErrorType: DeviceErrorType
  ): Unit = {
    logError(s"$this is notified Device $deviceName Error $deviceErrorType! Stop Flusher.")
    stopFlag.set(true)
    try {
      writeActionPool.shutdown()
      workers.foreach(_.interrupt())
      writeActionPool.shutdown()
    } catch {
      case e: Exception =>
        logError(s"Exception when interrupt worker: $workers, $e")
    }
    workingQueues.foreach { queue =>
      {
        queue.asScala.foreach(task => {
          task.buffer.removeComponents(0, task.buffer.numComponents())
          task.buffer.clear()
        })
      }
    }

    deviceMonitor.unregisterDiskFlusher(this)
  }

  override def reportError(
      workingDir: File,
      e: IOException,
      deviceErrorType: DeviceErrorType
  ): Unit = {
    deviceMonitor.reportDeviceError(workingDir, e, deviceErrorType)
  }

  def bufferQueueInfo(): String = s"$this used buffers: ${bufferQueues.map(_.size()).toList}"

  override def hashCode(): Int = {
    workingDir.hashCode()
  }

  override def equals(obj: Any): Boolean = {
    obj.isInstanceOf[DiskFlusher] &&
    obj.asInstanceOf[DiskFlusher].workingDir.equals(workingDir)
  }

  override def toString(): String = {
    s"DiskFlusher@$diskFlusherId-" + workingDir.toString
  }
}

private[worker] final class LocalStorageManager(
    conf: RssConf,
    workerSource: AbstractSource,
    worker: Worker
) extends DeviceObserver
  with Logging
  with MemoryTrackerListener {

  // workingdir
  val isolatedWorkingDirs =
    new ConcurrentHashMap[File, DeviceErrorType](RssConf.workerBaseDirs(conf).length)

  private val workingDirMetas: mutable.HashMap[String, (Long, Int, StorageHint)] =
    new mutable.HashMap[String, (Long, Int, StorageHint)]()
  val workingDirUsage = new util.HashMap[File, AtomicLong]()
  val shuffleKeyGroupedWorkingDirWriters =
    new ConcurrentHashMap[String, ConcurrentHashMap[File, FileWriter]]()
  // mountpoint -> filewriter
  val workingDirWriters = new ConcurrentHashMap[File, util.ArrayList[FileWriter]]()
  val spaceMonitorInterval = RssConf.diskSpaceMonitorInterval(conf)

  private val dirWriterMapFunc =
    new java.util.function.Function[String, ConcurrentHashMap[File, FileWriter]]() {
      override def apply(key: String): ConcurrentHashMap[File, FileWriter] =
        new ConcurrentHashMap()
    }

  private val workingDirWriterListFunc =
    new java.util.function.Function[File, util.ArrayList[FileWriter]]() {
      override def apply(t: File): util.ArrayList[FileWriter] = new util.ArrayList[FileWriter]()
    }

  private val workingDirs: util.ArrayList[File] = {
    val baseDirs =
      RssConf.workerBaseDirs(conf).map { case (workdir, maxSpace, flusherThread, storageHint) =>
        val actualWorkingDirFile = new File(workdir, RssConf.WorkingDirName)
        workingDirMetas +=
          actualWorkingDirFile.getAbsolutePath -> (maxSpace, flusherThread, storageHint)
        (actualWorkingDirFile, maxSpace, flusherThread, storageHint)
      }
    val availableDirs = new mutable.HashSet[File]()

    baseDirs.foreach { case (file, maxSpace, flusherThreadCount, storageHint) =>
      workingDirUsage.put(file, new AtomicLong())
      if (!DeviceMonitor.checkDiskReadAndWrite(conf, ListBuffer[File](file))) {
        availableDirs += file
      } else {
        logWarning(s"Exception when trying to create a file in ${file}, add to blacklist.")
        isolatedWorkingDirs.put(file, DeviceErrorType.ReadOrWriteFailure)
      }
    }
    if (availableDirs.size <= 0) {
      throw new IOException("No available working directory.")
    }
    new util.ArrayList[File](availableDirs.asJava)
  }

  def workingDirsSnapshot(): util.ArrayList[File] =
    workingDirs.synchronized(new util.ArrayList[File](workingDirs))

  def hasAvailableWorkingDirs(): Boolean = workingDirsSnapshot().size() > 0

  val writerFlushBufferSize: Long = RssConf.workerFlushBufferSize(conf)

  private val dirOperators: ConcurrentHashMap[File, ThreadPoolExecutor] = {
    val cleaners = new ConcurrentHashMap[File, ThreadPoolExecutor]()
    workingDirsSnapshot().asScala.foreach { dir =>
      cleaners.put(
        dir,
        ThreadUtils.newDaemonCachedThreadPool(s"Disk-cleaner-${dir.getAbsoluteFile}", 1)
      )
    }
    cleaners
  }

  // deviceName -> DeviceInfo       mountpoint -> mountInfo     workingdir -> mountInfo
  val (deviceInfos, mountInfos, workingDirMountInfos) =
    DeviceInfo.getDeviceAndMountInfos(workingDirsSnapshot())
  private val deviceMonitor = DeviceMonitor.createDeviceMonitor(conf, this, deviceInfos, mountInfos)

  private val diskFlushers: ConcurrentHashMap[File, DiskFlusher] = {
    val flushers = new ConcurrentHashMap[File, DiskFlusher]()
    workingDirsSnapshot().asScala.foreach(file => {
      val workingDirPath = file.getAbsolutePath
      val flusher = new DiskFlusher(
        file,
        workerSource,
        deviceMonitor,
        workingDirMetas.get(workingDirPath).get._2,
        workingDirMountInfos.get(workingDirPath).mountPoint,
        workingDirMetas.get(workingDirPath).get._3
      )
      flushers.put(file, flusher)
    })
    flushers
  }

  private val actionService = Executors.newSingleThreadScheduledExecutor(
    new ThreadFactoryBuilder()
      .setNameFormat("StorageManager-action-thread")
      .build
  )

  deviceMonitor.startCheck()

  private val spaceMonitorService = Executors.newSingleThreadScheduledExecutor(
    new ThreadFactoryBuilder().setNameFormat("StorageManager-monitor-thread").build
  )
  spaceMonitorService.scheduleAtFixedRate(
    new Runnable {
      override def run(): Unit = {
        for (dir <- workingDirsSnapshot().asScala) {
          val usage = workingDirUsage.get(dir)
          val dirWrittenSize = shuffleKeyGroupedWorkingDirWriters
            .values()
            .asScala
            .map(_.get(dir))
            .map(i => i.getFileLength)
            .sum
          for (entry <- mountInfos.entrySet().asScala) {
            val mountPoint = entry.getKey
            if (entry.getValue.dirInfos.contains(dir)) {
              val tmpFile = new File(mountPoint)
              val usedSpace = tmpFile.getTotalSpace - tmpFile.getUsableSpace
              usage.set(Math.max(usedSpace, dirWrittenSize))
            }
          }
        }
      }
    },
    spaceMonitorInterval,
    spaceMonitorInterval,
    TimeUnit.MILLISECONDS
  )

  override def notifyError(
      deviceName: String,
      dirs: ListBuffer[File],
      deviceErrorType: DeviceErrorType
  ): Unit = this.synchronized {
    dirs.foreach(dir => {
      workingDirs.synchronized {
        workingDirs.remove(dir)
      }

      val operator = dirOperators.remove(dir)
      if (operator != null) {
        operator.shutdown()
      }
      diskFlushers.remove(dir)

      isolatedWorkingDirs.put(dir, deviceErrorType)
    })
    logWarning(s"Isolate working dir ${dirs} for ${deviceErrorType}")
  }

  override def notifyHealthy(dirs: ListBuffer[File]): Unit = this.synchronized {
    dirs.foreach(dir => {
      isolatedWorkingDirs.remove(dir)
      if (!diskFlushers.containsKey(dir)) {
        diskFlushers.put(
          dir,
          new DiskFlusher(
            dir,
            workerSource,
            deviceMonitor,
            workingDirMetas.get(dir.getAbsolutePath).get._2,
            mountInfos.get(dir.getAbsolutePath).mountPoint,
            workingDirMetas.get(dir.getAbsolutePath).get._3
          )
        )
      }
      if (!dirOperators.containsKey(dir)) {
        dirOperators.put(
          dir,
          ThreadUtils.newDaemonCachedThreadPool(s"Disk-cleaner-${dir.getAbsoluteFile}", 1)
        )
      }
      workingDirs.synchronized {
        if (!workingDirs.contains(dir)) {
          workingDirs.add(dir)
        }
      }
    })

  }

  def isolateDirs(dirs: ListBuffer[File], errorType: DeviceErrorType): Unit = this.synchronized {
    val availableDisks = numDisks()
    dirs.foreach(dir => {
      workingDirs.synchronized {
        workingDirs.remove(dir)
      }
      isolatedWorkingDirs.put(dir, errorType)
    })
  }

  override def notifyHighDiskUsage(dirs: ListBuffer[File]): Unit = {
    isolateDirs(dirs, DeviceErrorType.InsufficientDiskSpace)
  }

  override def notifySlowFlush(dirs: ListBuffer[File]): Unit = {
    isolateDirs(dirs, DeviceErrorType.FlushTimeout)
  }

  private val fetchChunkSize = RssConf.workerFetchChunkSize(conf)

  private val counter = new AtomicInteger()
  private val counterOperator = new IntUnaryOperator() {
    override def applyAsInt(operand: Int): Int = {
      val dirs = workingDirsSnapshot()
      if (dirs.size() > 0) {
        (operand + 1) % dirs.size()
      } else 0
    }
  }

  // shuffleKey -> (fileName -> writer)
  private val writers =
    new ConcurrentHashMap[String, ConcurrentHashMap[String, FileWriter]]()

  private def getNextIndex() = counter.getAndUpdate(counterOperator)

  private val newMapFunc =
    new java.util.function.Function[String, ConcurrentHashMap[String, FileWriter]]() {
      override def apply(key: String): ConcurrentHashMap[String, FileWriter] =
        new ConcurrentHashMap()
    }

  def numDisks(): Int = workingDirs.synchronized {
    mountInfos.size()
  }

  @throws[IOException]
  def createWriter(
<<<<<<< HEAD
      appId: String,
      shuffleId: Int,
      location: PartitionLocation,
      splitThreshold: Long,
      splitMode: PartitionSplitMode
  ): FileWriter = {
    if (!hasAvailableWorkingDirs()) {
      throw new IOException("No available working dirs!")
    }

    val reduceId = location.getReduceId
    val epoch = location.getEpoch
    val mode = location.getMode
    val fileName = s"$reduceId-$epoch-${mode.mode()}"
=======
    appId: String,
    shuffleId: Int,
    location: PartitionLocation,
    splitThreshold: Long,
    splitMode: PartitionSplitMode,
    partitionType: PartitionType): FileWriter = {
    if (!hasAvailableWorkingDirs()) {
      throw new IOException("No available working dirs!")
    }
    createWriter(appId, shuffleId, location.getId, location.getEpoch,
      location.getMode, splitThreshold, splitMode, partitionType)
  }

  @throws[IOException]
  def createWriter(
    appId: String,
    shuffleId: Int,
    partitionId: Int,
    epoch: Int,
    mode: PartitionLocation.Mode,
    splitThreshold: Long,
    splitMode: PartitionSplitMode,
    partitionType: PartitionType): FileWriter = {
    val fileName = s"$partitionId-$epoch-${mode.mode()}"
>>>>>>> ebadb130

    var retryCount = 0
    var exception: IOException = null
    while (retryCount < RssConf.createFileWriterRetryCount(conf)) {
      val index = getNextIndex()
      val dirs = workingDirsSnapshot()
      val dir = dirs.get(index % dirs.size())
      val shuffleDir = new File(dir, s"$appId/$shuffleId")
      val file = new File(shuffleDir, fileName)

      try {
        shuffleDir.mkdirs()
        val createFileSuccess = file.createNewFile()
        if (!createFileSuccess) {
          throw new RssException("create app shuffle data dir or file failed")
        }
<<<<<<< HEAD
        val writerSpecifiedDiskFlusher = diskFlushers.get(dir)
        val fileWriter = new FileWriter(
          file,
          writerSpecifiedDiskFlusher,
=======
        val fileWriter = new FileWriter(
          file,
          diskFlushers.get(dir),
>>>>>>> ebadb130
          dir,
          fetchChunkSize,
          writerFlushBufferSize,
          workerSource,
          conf,
          deviceMonitor,
          splitThreshold,
<<<<<<< HEAD
          splitMode
        )
=======
          splitMode,
          partitionType)
>>>>>>> ebadb130
        deviceMonitor.registerFileWriter(fileWriter)

        val shuffleKey = Utils.makeShuffleKey(appId, shuffleId)
        val dirWriters = shuffleKeyGroupedWorkingDirWriters
          .computeIfAbsent(shuffleKey, dirWriterMapFunc)
        dirWriters.put(dir, fileWriter)
        val list = workingDirWriters.computeIfAbsent(dir, workingDirWriterListFunc)
        list.synchronized {
          list.add(fileWriter)
        }
        val shuffleMap = writers.computeIfAbsent(shuffleKey, newMapFunc)
        shuffleMap.put(fileName, fileWriter)
        location.setDiskHint(workingDirMountInfos.get(dir.getAbsolutePath).mountPoint)
        logDebug(s"location $location set disk hint to ${location.getDiskHint} ")
        return fileWriter
      } catch {
        case t: Throwable =>
          logError("Create Writer failed, report to DeviceMonitor", t)
          exception = new IOException(t)
          deviceMonitor.reportDeviceError(dir, exception, DeviceErrorType.ReadOrWriteFailure)
      }
      retryCount += 1
    }

    throw exception
  }

  def getWriter(shuffleKey: String, fileName: String): FileWriter = {
    val shuffleMap = writers.get(shuffleKey)
    if (shuffleMap ne null) {
      shuffleMap.get(fileName)
    } else {
      null
    }
  }

  def shuffleKeySet(): util.Set[String] = writers.keySet()

  def cleanupExpiredShuffleKey(expiredShuffleKeys: util.HashSet[String]): Unit = {
    val workingDirs = workingDirsSnapshot()
    workingDirs.addAll(
      isolatedWorkingDirs.asScala
        .filterNot(entry => {
          DeviceErrorType.criticalError(entry._2)
        })
        .keySet
        .asJava
    )

    expiredShuffleKeys.asScala.foreach { shuffleKey =>
      logInfo(s"Cleanup expired shuffle $shuffleKey.")
      writers.remove(shuffleKey)
      shuffleKeyGroupedWorkingDirWriters.remove(shuffleKey)
      val (appId, shuffleId) = Utils.splitShuffleKey(shuffleKey)
      workingDirs.asScala.foreach { workingDir =>
        val dir = new File(workingDir, s"$appId/$shuffleId")
        deleteDirectory(dir, dirOperators.get(workingDir))
      }
    }
  }

  private val noneEmptyDirExpireDurationMs = RssConf.noneEmptyDirExpireDurationMs(conf)
  private val noneEmptyDirCleanUpThreshold = RssConf.noneEmptyDirCleanUpThreshold(conf)
  private val emptyDirExpireDurationMs = RssConf.emptyDirExpireDurationMs(conf)

  private val localStorageScheduler =
    ThreadUtils.newDaemonSingleThreadScheduledExecutor("local-storage-scheduler")

  localStorageScheduler.scheduleAtFixedRate(
    new Runnable {
      override def run(): Unit = {
        try {
          // Clean up empty dirs, since the appDir do not delete during expired shuffle key cleanup
          cleanupExpiredAppDirs(expireDuration =
            System.currentTimeMillis() - emptyDirExpireDurationMs
          )

          // Clean up non-empty dirs which has not been modified
          // in the past {{noneEmptyExpireDurationsMs}}, since
          // non empty dirs may exist after cluster restart.
          cleanupExpiredAppDirs(
            deleteRecursively = true,
            System.currentTimeMillis() - noneEmptyDirExpireDurationMs
          )
        } catch {
          case exception: Exception =>
            logWarning(s"Cleanup expired shuffle data exception: ${exception.getMessage}")
        }
      }
    },
    30,
    30,
    TimeUnit.MINUTES
  )

  val slowFlushInterval: Long = RssConf.slowFlushIntervalMs(conf)
  localStorageScheduler.scheduleAtFixedRate(
    new Runnable {
      override def run(): Unit = {
        val currentTime = System.nanoTime()
        diskFlushers
          .values()
          .asScala
          .foreach(flusher => {
            logInfo(flusher.bufferQueueInfo())
            val lastFlushTime = flusher.getLastFlushTime
            if (
              lastFlushTime != -1 &&
              currentTime - lastFlushTime > slowFlushInterval * 1000 * 1000
            ) {
              flusher.reportError(
                flusher.workingDir,
                new IOException("Slow Flusher!"),
                DeviceErrorType.FlushTimeout
              )
            }
          })
      }
    },
    slowFlushInterval,
    slowFlushInterval,
    TimeUnit.MILLISECONDS
  )

  private def cleanupExpiredAppDirs(
      deleteRecursively: Boolean = false,
      expireDuration: Long
  ): Unit = {
    val workingDirs = workingDirsSnapshot()
    workingDirs.addAll(
      isolatedWorkingDirs.asScala
        .filterNot(entry => {
          DeviceErrorType.criticalError(entry._2)
        })
        .keySet
        .asJava
    )

    workingDirs.asScala.foreach { workingDir =>
      var appDirs = workingDir.listFiles

      if (appDirs != null) {
        if (deleteRecursively) {
          appDirs = appDirs.sortBy(_.lastModified()).take(noneEmptyDirCleanUpThreshold)

          for (appDir <- appDirs if appDir.lastModified() < expireDuration) {
            val executionThreadPool = dirOperators.get(workingDir)
            deleteDirectory(appDir, executionThreadPool)
            logInfo(s"Deleted expired app dirs $appDir.")
          }
        } else {
          for (appDir <- appDirs if appDir.lastModified() < expireDuration) {
            if (appDir.list().isEmpty) {
              deleteFileWithRetry(appDir)
            }
          }
        }
      }
    }
  }

  private def deleteDirectory(dir: File, threadPool: ThreadPoolExecutor): Unit = {
    val allContents = dir.listFiles
    if (allContents != null) {
      for (file <- allContents) {
        deleteDirectory(file, threadPool)
      }
    }
    threadPool.submit(new Runnable {
      override def run(): Unit = {
        deleteFileWithRetry(dir)
      }
    })
  }

  private def deleteFileWithRetry(file: File): Unit = {
    if (file.exists()) {
      var retryCount = 0
      var deleteSuccess = false
      while (!deleteSuccess && retryCount <= 3) {
        deleteSuccess = file.delete()
        retryCount = retryCount + 1
        if (!deleteSuccess) {
          Thread.sleep(200 * retryCount)
        }
      }
      if (deleteSuccess) {
        logInfo(s"Deleted expired app dirs $file.")
      } else {
        logWarning(s"Delete expired app dirs $file failed.")
      }
    }
  }

  def close(): Unit = {
    if (null != dirOperators) {
      dirOperators.asScala.foreach(entry => {
        entry._2.shutdownNow()
      })
    }
    localStorageScheduler.shutdownNow()
    if (null != deviceMonitor) {
      deviceMonitor.close()
    }
  }

  private def flushFileWriters(): Unit = {
    writers
      .entrySet()
      .asScala
      .foreach(u =>
        u.getValue.asScala
          .foreach(f => f._2.flushOnMemoryPressure())
      )
  }

  override def onPause(moduleName: String): Unit = {}

  override def onResume(moduleName: String): Unit = {}

  override def onTrim(): Unit = {
    actionService.submit(new Runnable {
      override def run(): Unit = {
        flushFileWriters()
      }
    })
  }

  def diskSnapshot: util.Map[String, DiskInfo] = {
    val snapshot = new util.HashMap[String, DiskInfo]()
    snapshot.putAll(
      mountInfos.asScala
        .map { case (mountPoint, mountInfo) =>
          val workingDirUsableSpace = mountInfo.mountPointFile.getUsableSpace
          val flushTimeSum = mountInfo.dirInfos.map(dir => diskFlushers.get(dir).averageFlushTime())
          val flushTimeCount = flushTimeSum.size
          val flushTimeAverage = if (flushTimeCount > 0) {
            flushTimeSum.sum / flushTimeCount
          } else {
            0
          }
          val usedSlots = mountInfo.dirInfos
            .map(dir => diskFlushers.get(dir).getUsedSlots())
            .sum
          mountPoint -> new DiskInfo(mountPoint, workingDirUsableSpace, flushTimeAverage, usedSlots)
        }
        .toMap
        .asJava
    )
    snapshot
  }
}<|MERGE_RESOLUTION|>--- conflicted
+++ resolved
@@ -45,12 +45,8 @@
 import com.aliyun.emr.rss.common.metrics.source.AbstractSource
 import com.aliyun.emr.rss.common.network.server.MemoryTracker
 import com.aliyun.emr.rss.common.network.server.MemoryTracker.MemoryTrackerListener
-<<<<<<< HEAD
-import com.aliyun.emr.rss.common.protocol.{PartitionLocation, PartitionSplitMode}
+import com.aliyun.emr.rss.common.protocol.{PartitionLocation, PartitionSplitMode, PartitionType}
 import com.aliyun.emr.rss.common.protocol.PartitionLocation.StorageHint
-=======
-import com.aliyun.emr.rss.common.protocol.{PartitionLocation, PartitionSplitMode, PartitionType}
->>>>>>> ebadb130
 import com.aliyun.emr.rss.common.util.{ThreadUtils, Utils}
 
 private[worker] case class FlushTask(
@@ -463,7 +459,6 @@
 
   @throws[IOException]
   def createWriter(
-<<<<<<< HEAD
       appId: String,
       shuffleId: Int,
       location: PartitionLocation,
@@ -478,32 +473,6 @@
     val epoch = location.getEpoch
     val mode = location.getMode
     val fileName = s"$reduceId-$epoch-${mode.mode()}"
-=======
-    appId: String,
-    shuffleId: Int,
-    location: PartitionLocation,
-    splitThreshold: Long,
-    splitMode: PartitionSplitMode,
-    partitionType: PartitionType): FileWriter = {
-    if (!hasAvailableWorkingDirs()) {
-      throw new IOException("No available working dirs!")
-    }
-    createWriter(appId, shuffleId, location.getId, location.getEpoch,
-      location.getMode, splitThreshold, splitMode, partitionType)
-  }
-
-  @throws[IOException]
-  def createWriter(
-    appId: String,
-    shuffleId: Int,
-    partitionId: Int,
-    epoch: Int,
-    mode: PartitionLocation.Mode,
-    splitThreshold: Long,
-    splitMode: PartitionSplitMode,
-    partitionType: PartitionType): FileWriter = {
-    val fileName = s"$partitionId-$epoch-${mode.mode()}"
->>>>>>> ebadb130
 
     var retryCount = 0
     var exception: IOException = null
@@ -520,16 +489,10 @@
         if (!createFileSuccess) {
           throw new RssException("create app shuffle data dir or file failed")
         }
-<<<<<<< HEAD
         val writerSpecifiedDiskFlusher = diskFlushers.get(dir)
         val fileWriter = new FileWriter(
           file,
           writerSpecifiedDiskFlusher,
-=======
-        val fileWriter = new FileWriter(
-          file,
-          diskFlushers.get(dir),
->>>>>>> ebadb130
           dir,
           fetchChunkSize,
           writerFlushBufferSize,
@@ -537,13 +500,9 @@
           conf,
           deviceMonitor,
           splitThreshold,
-<<<<<<< HEAD
           splitMode
-        )
-=======
-          splitMode,
+        ,
           partitionType)
->>>>>>> ebadb130
         deviceMonitor.registerFileWriter(fileWriter)
 
         val shuffleKey = Utils.makeShuffleKey(appId, shuffleId)
