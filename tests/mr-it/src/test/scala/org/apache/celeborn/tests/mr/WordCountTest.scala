--- conflicted
+++ resolved
@@ -102,55 +102,6 @@
     val output = Utils.createTempDir(System.getProperty("java.io.tmpdir"), "output")
     val mrOutputPath = new Path(output.getPath + File.separator + "mr_output")
 
-<<<<<<< HEAD
-    val conf = new Configuration(yarnCluster.getConfig)
-    // YARN config
-    conf.set("yarn.app.mapreduce.am.job.recovery.enable", "false")
-    conf.set(
-      "yarn.app.mapreduce.am.command-opts",
-      "org.apache.celeborn.mapreduce.v2.app.MRAppMasterWithCeleborn")
-
-    // MapReduce config
-    conf.set("mapreduce.framework.name", "yarn")
-    conf.set("mapreduce.job.user.classpath.first", "true")
-
-    conf.set("mapreduce.job.reduce.slowstart.completedmaps", "1")
-    conf.set("mapreduce.celeborn.master.endpoints", "localhost:9097")
-    conf.set(
-      MRJobConfig.MAP_OUTPUT_COLLECTOR_CLASS_ATTR,
-      "org.apache.hadoop.mapred.CelebornMapOutputCollector")
-    conf.set(
-      "mapreduce.job.reduce.shuffle.consumer.plugin.class",
-      "org.apache.hadoop.mapreduce.task.reduce.CelebornShuffleConsumer")
-
-    val job = Job.getInstance(conf, "word count")
-    job.setJarByClass(classOf[WordCount])
-    job.setMapperClass(classOf[WordCount.TokenizerMapper])
-    job.setCombinerClass(classOf[WordCount.IntSumReducer])
-    job.setReducerClass(classOf[WordCount.IntSumReducer])
-    job.setOutputKeyClass(classOf[Text])
-    job.setOutputValueClass(classOf[IntWritable])
-    FileInputFormat.addInputPath(job, new Path(input.getPath))
-    FileOutputFormat.setOutputPath(job, mrOutputPath)
-
-    val mapreduceLibPath = (Utils.getCodeSourceLocation(getClass).split("/").dropRight(1) ++ Array(
-      "mapreduce_lib")).mkString("/")
-    val excludeJarList =
-      Seq(
-        "hadoop-client-api",
-        "hadoop-client-runtime",
-        "hadoop-client-minicluster",
-        "celeborn-client-mr-shaded")
-    Files.list(Paths.get(mapreduceLibPath)).iterator().asScala.foreach(path => {
-      val filepath = path.toFile.getPath
-      if (!excludeJarList.exists(path.toFile.getPath.contains(_))) {
-        job.addFileToClassPath(new Path(path.toString))
-      }
-    })
-    logInfo(s"Job class path ${job.getFileClassPaths.map(_.toString).mkString(",")}")
-
-    val exitCode = job.waitForCompletion(true)
-=======
     var finish = false
     var exitCode = false
     var retryCount = 0
@@ -192,12 +143,17 @@
           (Utils.getCodeSourceLocation(getClass).split("/").dropRight(1) ++ Array(
             "mapreduce_lib")).mkString("/")
         val excludeJarList =
-          Seq("hadoop-client-api", "hadoop-client-runtime", "hadoop-client-minicluster")
+          Seq(
+            "hadoop-client-api",
+            "hadoop-client-runtime",
+            "hadoop-client-minicluster",
+            "celeborn-client-mr-shaded")
         Files.list(Paths.get(mapreduceLibPath)).iterator().asScala.foreach(path => {
           if (!excludeJarList.exists(path.toFile.getPath.contains(_))) {
             job.addFileToClassPath(new Path(path.toString))
           }
         })
+        logInfo(s"Job class path ${job.getFileClassPaths.map(_.toString).mkString(",")}")
 
         exitCode = job.waitForCompletion(true)
         if (exitCode) {
@@ -217,7 +173,6 @@
           }
       }
     }
->>>>>>> 99da6e20
     assert(exitCode, "Returned error code.")
 
     val outputFilePath = Paths.get(mrOutputPath.toString, "part-r-00000")
