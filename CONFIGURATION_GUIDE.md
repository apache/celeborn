# Configuration Guide
This documentation contains RSS configuration details and a tuning guide.

## Important Configurations

### Environment Variables
- RSS_WORKER_MEMORY=4g
- RSS_WORKER_OFFHEAP_MEMORY=24g

RSS workers tend to improve performance by using off-heap buffers.
Off-heap memory requirement can be estimated as below:

```math
numDirs = `rss.worker.base.dirs`   the amount of directory will be used by RSS storage
bufferSize = `rss.worker.flush.buffer.size`   the amount of memory will be used by a single flush buffer 
off-heap-memory = bufferSize * estimatedTasks * 2 + network memory
```

<<<<<<< HEAD
For example, if an RSS worker has 10 storage directories or disks and the buffer size is set to 256 kilobytes.
The necessary off-heap memory is 10 gigabytes. 
NetWorker memory will be consumed when netty reads from a TPC channel, there will need some extra
memory. In conclusion, RSS worker off-heap memory should be set to `(numDirs  * bufferSize * 1.2)`.
=======
For example, if an RSS worker has 10 storage directories, each directory has a queue whose capacity
is 4096, and the buffer size is set to 256 kilobytes. The necessary off-heap memory is 10 gigabytes.
Network memory will be consumed when netty reads from a TPC channel, there will need some extra
memory. Empirically, RSS worker off-heap memory should be set to `(numDirs * queueCapacity * bufferSize * 1.2)`.
>>>>>>> 892acc51

### Client-Side Configurations

| Item | Default | Description |
| :---: | :---: | :--: |
| spark.rss.master.address | | Single master mode: address(host:port) of RSS Master,necessary |
| spark.rss.ha.master.hosts | | Ha mode: hosts of RSS Master|
| spark.rss.master.host | | Single master: host of RSS Master|
| spark.rss.master.port | | Port of RSS Master|
| spark.rss.push.data.buffer.size | 64k | Amount of reducer partition buffer memory. Buffered data will be sent to RSS worker if buffer is full. For performance consideration keep this buffer size higher than 32K. Example: If reducer amount is 2000,buffer size is 64K and task will consume up to 64K * 2000 = 125 M heap memory.|
| spark.rss.push.data.maxReqsInFlight | 32 | Amount of netty in-flight requests. The maximum memory is `rss.push.data.maxReqsInFlight` * `spark.rss.push.data.buffer.size` * compression ratio(1 in worst case)(64K * 32 = 2M ) |
| spark.rss.limit.inflight.timeout | 240s | Timeout for netty in-flight requests to be done. |
| spark.rss.fetch.chunk.timeout | 120s | Timeout for a task to fetch chunk. |
| spark.rss.fetch.chunk.maxReqsInFlight | 3 | Amount of in-flight chunk fetch request. |
| spark.rss.data.io.threads | 8 | Amount of thread count for task to push data.  |
| spark.rss.push.data.replicate | true | When true the RSS worker will replicate shuffle data to another RSS worker to ensure shuffle data won't be lost after the node failure. |
| spark.rss.application.heartbeatInterval | 10s | Application heartbeat interval. |
| spark.rss.stage.end.timeout | 240s | Time out for StageEnd. |
| spark.rss.shuffle.writer.mode | hash | RSS support two different shuffle writers. Hash-based shuffle writer works fine when shuffle partition count is normal. Sort-based shuffle writer works fine when memory pressure is high or shuffle partition count it huge. |

### RSS Master Configurations

| Item | Default | Description |
| :---: | :---: | :--: |
| rss.worker.timeout | 60s | |
| rss.application.timeout | 120s | |
| rss.rpc.io.clientThreads | min{64, availableCores} |  |
| rss.rpc.io.serverThreads | min{64, availableCores} |  |
| rss.master.port.maxretry | 1 | When RSS master port is occupied,we will retry for maxretry times. |
| rss.rpc.io.numConnectionsPerPeer | 1 | Connections between hosts are reused in order to reduce connection. |
| rss.ha.enabled | false | When true, RSS will activate raft implementation and sync shared data on master clusters. |
| rss.ha.master.hosts | | Master hosts address list. |
| rss.ha.service.id | | When this config is empty, RSS master will refuse to startup. |
| rss.ha.nodes.{serviceId} |  | Nodes list that deploy RSS master. ServiceId is `rss.ha.service.id` |
| rss.ha.address.{serviceId}.{node} | localhost:9872 | RSS master's rpc address for raft implementation. Port can be ignored and defaults to 9872 |
| rss.ha.port | 9872 | Rpc port between multi master |
| rss.ha.storage.dir | /tmp/ratis | Directory of RSS master to store ratis metadata. |
| rss.ha.ratis.snapshot.auto.trigger.enabled | true | Weather to enable raft implementation's snapshot. |
| rss.ha.ratis.snapshot.auto.trigger.threshold | 200000 |  |

### RSS Worker Configurations

| Item | Default | Description |
| :---: | :---: | :--: |
<<<<<<< HEAD
| rss.worker.base.dirs | | Directory list to store shuffle data. Storage size limit can be set for each directory. For the sake of performance, there should be no more than 2 directories on the same disk partition if you are using HDD. There can be 4 or more directories can run on the same disk partition if you are using SSD. For example: dir1[:capacity=][:disktype=][:flushthread=],dir2[:capacity=][:disktype=][:flushthread=]
=======
| rss.worker.base.dirs | | Directory list to store shuffle data. For the sake of performance, there should be one directory per HDD and eight per SDD. |
>>>>>>> 892acc51
| rss.worker.flush.buffer.size | 256K |  |
| rss.worker.fetch.chunk.size | 8m | Max chunk size of reducer's merged shuffle data. For example, if a reducer's shuffle data is 128 M and the data will need 16 fetch chunk requests to fetch. |
| rss.push.io.threads | `rss.worker.base.dirs` * 2 | |
| rss.fetch.io.threads | `rss.worker.base.dirs` * 2 | |
| rss.master.address | | Single master mode: address(host:port) of RSS Master,necessary |
| rss.master.host | | Single master: host of RSS Master|
| rss.ha.master.hosts | | Ha mode: hosts of RSS Master|
| rss.master.port | | Port of RSS Master|

### Metrics 

| Item | Default | Description |
| :---: | :---: | :--: |
| rss.metrics.system.enabled | true |  |
| rss.master.prometheus.metric.port | 9098 |  |
| rss.worker.prometheus.metric.port | 9096 |  |
 
#### metrics.properties

```properties
*.sink.csv.class=com.aliyun.emr.rss.common.metrics.sink.CsvSink
*.sink.prometheusServlet.class=com.aliyun.emr.rss.common.metrics.sink.PrometheusServlet
```

## Tuning

Assume we have a cluster described as below:
5 RSS Workers with 20 GB off-heap memory and 10 disks.
As we need to reserve 20% off-heap memory for netty, so we could assume 16 GB off-heap memory can be used for flush buffers.

If `spark.rss.push.data.buffer.size` is 64 KB, we can have in-flight requests up to 1310720.
If you have 8192 mapper tasks , you could set `spark.rss.push.data.maxReqsInFlight=160` to gain performance improvements.

If `rss.worker.flush.buffer` is 256 KB, we can have total slots up to 327680 slots.
So we should set `rss.worker.flush.queue.capacity=6553` and each RSS worker has 65530 slots.

## APPENDIX RSS Configuration List

### Environment Variables(rss-env.sh)

| Item | Default | Description |
| :--: | :----: | :--: |
| `RSS_HOME`| ``$(cd "`dirname "$0"`"/..; pwd)`` | |
| `RSS_CONF_DIR` | `${RSS_CONF_DIR:-"${RSS_HOME}/conf"}` | |
| `RSS_MASTER_MEMORY` | 1 GB | |
| `RSS_WORKER_MEMORY` | 1 GB | |
| `RSS_WORKER_OFFHEAP_MEMORY` | 1 GB | |
| `RSS_MASTER_JAVA_OPTS` | | |
| `RSS_WORKER_JAVA_OPTS` | | |
| `RSS_PID_DIR` | `${RSS_HOME}/pids` | |
| `RSS_LOG_DIR` | `${RSS_HOME}/logs` | |
| `RSS_SSH_OPTS` | `-o StrictHostKeyChecking=no` | |
| `RSS_SLEEP` | | |

### DefaultConfigs(rss-defaults.conf)

| Item | Default | Type | Description |
| :--: | :----: | :--: | :--: |
| `rss.push.data.buffer.size` | 64 KiB | String | |
| `rss.push.data.queue.capacity` | 512 | int | |
| `rss.push.data.maxReqsInFlight` | 32 | int | |
| `rss.fetch.chunk.timeout` | 120 s | String | |
| `rss.fetch.chunk.maxReqsInFlight` | 3 | int | |
| `rss.push.data.replicate` | true | bool | |
| `rss.worker.timeout` | 120 s | String | |
| `rss.application.timeout` | 120 s | String | |
| `rss.remove.shuffle.delay` | 60 s | String | |
| `rss.get.blacklist.delay` | 30s | String | |
| `rss.master.address` | `Utils.localHostName() + ":" + 9097` | String | |
| `rss.master.host` | `rss.master.address` hostname part  | String | |
| `rss.master.port` | `rss.master.address` port part | int | |
| `rss.worker.replicate.numThreads` | 64 | int | |
| `rss.worker.asyncCommitFiles.numThreads` | 32 | int | |
| `rss.worker.flush.buffer.size` | 256 KiB | String | |
| `rss.worker.flush.queue.capacity` | 512 | int | |
| `rss.worker.fetch.chunk.size` | 8 MiB | String | |
| `rss.rpc.max.parallelism` | 1024 | int | |
| `rss.register.shuffle.max.retry` | 3 | int | |
| `rss.register.shuffle.retry.wait` | 3s | int | |
| `rss.flush.timeout` | 240 s | String | |
| `rss.expire.nonEmptyDir.duration` | 3 d | String | |
| `rss.expire.nonEmptyDir.cleanUp.threshold` | 10 | int | |
| `rss.expire.emptyDir.duration` | 2 h | String | |
| `rss.worker.base.dirs` | | String | |
| `rss.worker.base.dir.prefix` | `/mnt/disk` | String | |
| `rss.worker.base.dir.number` | 16 | int | |
| `rss.worker.unavailable.dirs.remove` | true | bool | |
| `rss.stage.end.timeout` | 120 s | String | |
| `rss.limit.inflight.timeout` | 240 s | String | |
| `rss.limit.inflight.sleep.delta` | 50 ms | String | |
| `rss.pushserver.port` | 0 | int | |
| `rss.fetchserver.port` | 0 | int | |
| `rss.register.worker.timeout` | 180 s | String | |
| `rss.master.port.maxretry` | 1 | int | |
| `rss.pushdata.retry.thread.num` | 8 | int | |
| `rss.metrics.system.enabled` | true | bool | |
| `rss.metrics.system.timer.sliding.size` | 4000 | int | |
| `rss.metrics.system.sample.rate` | 1 | double | |
| `rss.metrics.system.sliding.window.size` | 4096 | int | |
| `rss.inner.metrics.size` | 4096 | int | |
| `rss.master.prometheus.metric.port` | 9098 | int | |
| `rss.worker.prometheus.metric.port` | 9096 | int | |
| `rss.merge.push.data.threshold` | 1 MiB | String | |
| `rss.driver.metaService.port` | 0 | int | |
| `rss.worker.closeIdleConnections` | false | bool | |
| `rss.ha.enabled` | false | bool | |
| `rss.ha.master.hosts` | `rss.master.host` 的值 | String | |
| `rss.ha.service.id` | | String | |
| `rss.ha.nodes.<serviceId>` | | String | |
| `rss.ha.address.<serviceId>.<nodeId>` | | String | |
| `rss.ha.port` | 9872 | int | |
| `rss.ha.storage.dir` | `/tmp/ratis` | String | |
| `rss.device.monitor.enabled` | true | boolean | Whether to enable device monitor |
| `rss.disk.check.interval` | 15s | String | How frequency DeviceMonitor checks IO hang |
| `rss.slow.flush.interval` | 10s | String | Threshold that determines slow flush |
| `rss.sys.block.dir` | "/sys/block" | String | Directory to read device stat and inflight |
| `rss.create.file.writer.retry.count` | 3 | Int | Worker create FileWriter retry count |
| `rss.disk.space.safe.watermark.size` | 0GB | String | Disk usage watermark size in GB, size must be Long |
| `rss.worker.status.check.timeout` | 10s | String | Worker device check timeout |
| `rss.worker.offheap.memory.critical.ratio` | 0.9 | float | Worker direct memory usage critical level ratio |
| `rss.worker.memory.check.interval` | 10 | int | Timeunit is millisecond |
| `rss.worker.memory.report.interval` | 10s | String | Timeunit is second |
| `rss.partition.split.threshold` | 256m | String | Shuffle file split size |
| `rss.partition.split.mode` | soft | String | sort, the shuffle file size might be larger than split threshold ; hard, the shuffle file size will be limited to split threshold  |
| `rss.client.split.pool.size` | 8 | int | Thread number to process shuffle split request in shuffle client. |
| `rss.partition.sort.timeout` | 220 | int | Timeout for a shuffle file to sort |
| `rss.memory.trim.action.threshold` | 10 | int |  |
| `rss.partition.sort.memory.max.ratio` | 0.1 | double | Max ratio of sort memory |
| `rss.pause.pushdata.memory.ratio` | 0.85 | double | If direct memory usage reach 
this limit, worker will stop receive from executor |
| `rss.pause.replicate.memory.ratio` | 0.95 | double |  If direct memory usage reach
this limit, worker will stop receive from executor and other worker |
| `rss.resume.memory.ratio` | 0.5 | double |  If direct memory usage is less than this 
limit, worker will resume receive|
| `rss.worker.reserveForSingleSort.memory` | 1mb | string | Reserve memory when sorting a shuffle file off-heap.|
| `rss.storage.hint` | memory | string | Available enumerations : memory,ssd,hdd,hdfs,oss |
| `rss.partition.size` | int | string | Estimated partition size, default is 64m, and it will change according to runtime stats. |
| `rss.disk.flusher.useMountPoint` | bool | true | True means that each disk will get one disk flush. False means that a disk flush will be attached to a working directory. |
| `rss.rpc.askTimeout` | 240s | string | Timeout for sending rpc messages. |
| `rss.rpc.lookupTimeout` | 30s | string | Timeout for creating new connection. This value should be less than `rss.worker.timeout` to avoid worker lost in HA mode. |
| `rss.haclient.rpc.askTimeout` | 30s | string | Timeout for HA client sending rpc messages. This value should be less than `rss.worker.timeout` to avoid worker lost in HA mode. |<|MERGE_RESOLUTION|>--- conflicted
+++ resolved
@@ -16,17 +16,10 @@
 off-heap-memory = bufferSize * estimatedTasks * 2 + network memory
 ```
 
-<<<<<<< HEAD
 For example, if an RSS worker has 10 storage directories or disks and the buffer size is set to 256 kilobytes.
-The necessary off-heap memory is 10 gigabytes. 
-NetWorker memory will be consumed when netty reads from a TPC channel, there will need some extra
-memory. In conclusion, RSS worker off-heap memory should be set to `(numDirs  * bufferSize * 1.2)`.
-=======
-For example, if an RSS worker has 10 storage directories, each directory has a queue whose capacity
-is 4096, and the buffer size is set to 256 kilobytes. The necessary off-heap memory is 10 gigabytes.
-Network memory will be consumed when netty reads from a TPC channel, there will need some extra
-memory. Empirically, RSS worker off-heap memory should be set to `(numDirs * queueCapacity * bufferSize * 1.2)`.
->>>>>>> 892acc51
+The necessary off-heap memory is 10 gigabytes.
+NetWork memory will be consumed when netty reads from a TPC channel, there will need some extra
+memory. Empirically, RSS worker off-heap memory should be set to `(numDirs  * bufferSize * 1.2)`.
 
 ### Client-Side Configurations
 
@@ -71,11 +64,7 @@
 
 | Item | Default | Description |
 | :---: | :---: | :--: |
-<<<<<<< HEAD
 | rss.worker.base.dirs | | Directory list to store shuffle data. Storage size limit can be set for each directory. For the sake of performance, there should be no more than 2 directories on the same disk partition if you are using HDD. There can be 4 or more directories can run on the same disk partition if you are using SSD. For example: dir1[:capacity=][:disktype=][:flushthread=],dir2[:capacity=][:disktype=][:flushthread=]
-=======
-| rss.worker.base.dirs | | Directory list to store shuffle data. For the sake of performance, there should be one directory per HDD and eight per SDD. |
->>>>>>> 892acc51
 | rss.worker.flush.buffer.size | 256K |  |
 | rss.worker.fetch.chunk.size | 8m | Max chunk size of reducer's merged shuffle data. For example, if a reducer's shuffle data is 128 M and the data will need 16 fetch chunk requests to fetch. |
 | rss.push.io.threads | `rss.worker.base.dirs` * 2 | |
