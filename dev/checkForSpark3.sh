--- conflicted
+++ resolved
@@ -1,8 +1,4 @@
-<<<<<<< HEAD
-mvn clean
-=======
 mvn clean -Pspark-3 -Plog4j-1
->>>>>>> 84a59540
 mvn install -DskipTests -Pspark-3 -Plog4j-1
 mvn checkstyle:check -Pspark-3 -Plog4j-1
 mvn scalastyle:check -Pspark-3 -Plog4j-1