/*
 * Licensed to the Apache Software Foundation (ASF) under one or more
 * contributor license agreements.  See the NOTICE file distributed with
 * this work for additional information regarding copyright ownership.
 * The ASF licenses this file to You under the Apache License, Version 2.0
 * (the "License"); you may not use this file except in compliance with
 * the License.  You may obtain a copy of the License at
 *
 *    http://www.apache.org/licenses/LICENSE-2.0
 *
 * Unless required by applicable law or agreed to in writing, software
 * distributed under the License is distributed on an "AS IS" BASIS,
 * WITHOUT WARRANTIES OR CONDITIONS OF ANY KIND, either express or implied.
 * See the License for the specific language governing permissions and
 * limitations under the License.
 */

package org.apache.celeborn.server.common.service.config;

import java.io.File;
import java.io.FileInputStream;
import java.io.IOException;
import java.util.HashMap;
import java.util.List;
import java.util.Map;
import java.util.Optional;
import java.util.stream.Collectors;

import org.slf4j.Logger;
import org.slf4j.LoggerFactory;
import org.yaml.snakeyaml.Yaml;

import org.apache.celeborn.common.CelebornConf;
<<<<<<< HEAD
import org.apache.celeborn.common.identity.UserIdentifier;
import org.apache.celeborn.common.util.ThreadUtils;
=======
>>>>>>> 2a89c301

public class FsConfigServiceImpl extends BaseConfigServiceImpl implements ConfigService {
  private static final Logger LOG = LoggerFactory.getLogger(FsConfigServiceImpl.class);
<<<<<<< HEAD
  private final CelebornConf celebornConf;
  private final AtomicReference<SystemConfig> systemConfigAtomicReference = new AtomicReference<>();
  private final AtomicReference<Map<String, TenantConfig>> tenantConfigAtomicReference =
      new AtomicReference<>(new HashMap<>());
  private final AtomicReference<Map<UserIdentifier, UserConfig>> userConfigAtomicReference =
      new AtomicReference<>(new HashMap<>());
=======
>>>>>>> 2a89c301
  private static final String CONF_TENANT_ID = "tenantId";
  private static final String CONF_TENANT_USER_ID = "name";
  private static final String CONF_LEVEL = "level";
  private static final String CONF_CONFIG = "config";

  public FsConfigServiceImpl(CelebornConf celebornConf) throws IOException {
    super(celebornConf);
  }

  @Override
  public synchronized void refreshAllCache() {
    File configurationFile = getConfigurationFile(System.getenv());
    if (!configurationFile.exists()) {
      return;
    }

    SystemConfig systemConfig = null;
    Map<String, TenantConfig> tenantConfs = new HashMap<>();
    Map<UserIdentifier, UserConfig> userConfs = new HashMap<>();
    try (FileInputStream fileInputStream = new FileInputStream(configurationFile)) {
      Yaml yaml = new Yaml();
      List<Map<String, Object>> dynamicConfigs = yaml.load(fileInputStream);
      for (Map<String, Object> settings : dynamicConfigs) {
        String tenantId = (String) settings.get(CONF_TENANT_ID);
        String userName = (String) settings.get(CONF_TENANT_USER_ID);
        String level = (String) settings.get(CONF_LEVEL);
        Map<String, String> config =
            ((Map<String, Object>) settings.get(CONF_CONFIG))
                .entrySet().stream()
                    .collect(Collectors.toMap(Map.Entry::getKey, a -> a.getValue().toString()));
<<<<<<< HEAD
        if (ConfigLevel.TENANT_USER.name().equals(level)) {
          UserConfig userConfig = new UserConfig(this, tenantId, userName, config);
          userConfs.put(new UserIdentifier(tenantId, userName), userConfig);
=======
        if (ConfigLevel.TENANT.name().equals(level)) {
          TenantConfig tenantConfig = new TenantConfig(this, tenantId, null, config);
          tenantConfs.put(tenantId, tenantConfig);
>>>>>>> 2a89c301
        } else {
          if (ConfigLevel.TENANT.name().equals(level)) {
            TenantConfig tenantConfig = new TenantConfig(this, tenantId, config);
            tenantConfs.put(tenantId, tenantConfig);
          } else {
            systemConfig = new SystemConfig(celebornConf, config);
          }
        }
      }
    } catch (Exception e) {
      LOG.warn("Refresh dynamic config error: {}", e.getMessage(), e);
      return;
    }

    userConfigAtomicReference.set(userConfs);
    tenantConfigAtomicReference.set(tenantConfs);
    if (systemConfig != null) {
      systemConfigAtomicReference.set(systemConfig);
    }
  }

<<<<<<< HEAD
  @Override
  public SystemConfig getSystemConfig() {
    return systemConfigAtomicReference.get();
  }

  @Override
  public TenantConfig getRawTenantConfig(String tenantId) {
    return tenantConfigAtomicReference.get().get(tenantId);
  }

  @Override
  public UserConfig getRawUserConfig(String tenantId, String userId) {
    return userConfigAtomicReference.get().get(new UserIdentifier(tenantId, userId));
  }

  @Override
  public void refreshAllCache() {
    this.refresh();
  }

  @Override
  public void shutdown() {
    ThreadUtils.shutdown(configRefreshService, Duration.apply("800ms"));
  }

=======
>>>>>>> 2a89c301
  private File getConfigurationFile(Map<String, String> env) {
    if (!this.celebornConf.quotaConfigurationPath().isEmpty()) {
      return new File(this.celebornConf.quotaConfigurationPath().get());
    } else {
      String dynamicConfPath =
          Optional.ofNullable(env.get("CELEBORN_CONF_DIR"))
              .orElse(env.getOrDefault("CELEBORN_HOME", ".") + File.separator + "conf");
      return new File(dynamicConfPath + File.separator + "dynamicConfig.yaml");
    }
  }
}<|MERGE_RESOLUTION|>--- conflicted
+++ resolved
@@ -31,23 +31,17 @@
 import org.yaml.snakeyaml.Yaml;
 
 import org.apache.celeborn.common.CelebornConf;
-<<<<<<< HEAD
 import org.apache.celeborn.common.identity.UserIdentifier;
 import org.apache.celeborn.common.util.ThreadUtils;
-=======
->>>>>>> 2a89c301
 
 public class FsConfigServiceImpl extends BaseConfigServiceImpl implements ConfigService {
   private static final Logger LOG = LoggerFactory.getLogger(FsConfigServiceImpl.class);
-<<<<<<< HEAD
   private final CelebornConf celebornConf;
   private final AtomicReference<SystemConfig> systemConfigAtomicReference = new AtomicReference<>();
   private final AtomicReference<Map<String, TenantConfig>> tenantConfigAtomicReference =
       new AtomicReference<>(new HashMap<>());
   private final AtomicReference<Map<UserIdentifier, UserConfig>> userConfigAtomicReference =
       new AtomicReference<>(new HashMap<>());
-=======
->>>>>>> 2a89c301
   private static final String CONF_TENANT_ID = "tenantId";
   private static final String CONF_TENANT_USER_ID = "name";
   private static final String CONF_LEVEL = "level";
@@ -78,18 +72,12 @@
             ((Map<String, Object>) settings.get(CONF_CONFIG))
                 .entrySet().stream()
                     .collect(Collectors.toMap(Map.Entry::getKey, a -> a.getValue().toString()));
-<<<<<<< HEAD
         if (ConfigLevel.TENANT_USER.name().equals(level)) {
           UserConfig userConfig = new UserConfig(this, tenantId, userName, config);
           userConfs.put(new UserIdentifier(tenantId, userName), userConfig);
-=======
-        if (ConfigLevel.TENANT.name().equals(level)) {
-          TenantConfig tenantConfig = new TenantConfig(this, tenantId, null, config);
-          tenantConfs.put(tenantId, tenantConfig);
->>>>>>> 2a89c301
         } else {
           if (ConfigLevel.TENANT.name().equals(level)) {
-            TenantConfig tenantConfig = new TenantConfig(this, tenantId, config);
+            TenantConfig tenantConfig = new TenantConfig(this, tenantId, null, config);
             tenantConfs.put(tenantId, tenantConfig);
           } else {
             systemConfig = new SystemConfig(celebornConf, config);
@@ -108,7 +96,6 @@
     }
   }
 
-<<<<<<< HEAD
   @Override
   public SystemConfig getSystemConfig() {
     return systemConfigAtomicReference.get();
@@ -134,8 +121,6 @@
     ThreadUtils.shutdown(configRefreshService, Duration.apply("800ms"));
   }
 
-=======
->>>>>>> 2a89c301
   private File getConfigurationFile(Map<String, String> env) {
     if (!this.celebornConf.quotaConfigurationPath().isEmpty()) {
       return new File(this.celebornConf.quotaConfigurationPath().get());
