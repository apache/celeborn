/*
 * Licensed to the Apache Software Foundation (ASF) under one or more
 * contributor license agreements.  See the NOTICE file distributed with
 * this work for additional information regarding copyright ownership.
 * The ASF licenses this file to You under the Apache License, Version 2.0
 * (the "License"); you may not use this file except in compliance with
 * the License.  You may obtain a copy of the License at
 *
 *    http://www.apache.org/licenses/LICENSE-2.0
 *
 * Unless required by applicable law or agreed to in writing, software
 * distributed under the License is distributed on an "AS IS" BASIS,
 * WITHOUT WARRANTIES OR CONDITIONS OF ANY KIND, either express or implied.
 * See the License for the specific language governing permissions and
 * limitations under the License.
 */

package org.apache.celeborn.client.read;

import java.io.IOException;
import java.nio.ByteBuffer;

import com.google.common.annotations.VisibleForTesting;
import org.slf4j.Logger;
import org.slf4j.LoggerFactory;

import org.apache.celeborn.common.network.client.TransportClient;
import org.apache.celeborn.common.network.client.TransportClientFactory;
import org.apache.celeborn.common.network.protocol.Message;
import org.apache.celeborn.common.network.protocol.OpenStream;
import org.apache.celeborn.common.network.protocol.StreamHandle;
import org.apache.celeborn.common.protocol.PartitionLocation;

class Replica {
<<<<<<< HEAD
  private final Logger logger = LoggerFactory.getLogger(Replica.class);
=======
  private Logger logger = LoggerFactory.getLogger(Replica.class);
>>>>>>> f1c4d675
  private final long timeoutMs;
  private final String shuffleKey;
  private final PartitionLocation location;
  private final TransportClientFactory clientFactory;

  private StreamHandle streamHandle;
  private TransportClient client;
  private final int startMapIndex;
  private final int endMapIndex;

  Replica(
      long timeoutMs,
      String shuffleKey,
      PartitionLocation location,
      TransportClientFactory clientFactory,
      int startMapIndex,
      int endMapIndex) {
    this.timeoutMs = timeoutMs;
    this.shuffleKey = shuffleKey;
    this.location = location;
    this.clientFactory = clientFactory;
    this.startMapIndex = startMapIndex;
    this.endMapIndex = endMapIndex;
  }

  public synchronized TransportClient getOrOpenStream() throws IOException, InterruptedException {
    if (client == null || !client.isActive()) {
      if (client != null) {
<<<<<<< HEAD
        logger.error(
=======
        logger.warn(
>>>>>>> f1c4d675
            "Current channel from "
                + client.getChannel().localAddress()
                + " to "
                + client.getChannel().remoteAddress()
                + " for "
                + this
                + " is not active.");
      }
      client = clientFactory.createClient(location.getHost(), location.getFetchPort());
<<<<<<< HEAD
      // When changing client, the origin client's corresponding streamId may be removed
      // by channel inactive. Replica should request a new StreamHandle for the new client again.
      // Newly returned numChunks should be the same.
      streamHandle = null;
=======
      openStreamInternal();
>>>>>>> f1c4d675
    }
    // For retried open stream if openStream rpc is failed.
    if (streamHandle == null) {
      openStreamInternal();
    }
    return client;
  }

  private void openStreamInternal() {
    OpenStream openBlocks =
        new OpenStream(shuffleKey, location.getFileName(), startMapIndex, endMapIndex);
    ByteBuffer response = client.sendRpcSync(openBlocks.toByteBuffer(), timeoutMs);
    streamHandle = (StreamHandle) Message.decode(response);
  }

  public long getStreamId() {
    return streamHandle.streamId;
  }

  public int getNumChunks() {
    return streamHandle.numChunks;
  }

  @Override
  public String toString() {
    String shufflePartition =
        String.format("%s:%d %s", location.getHost(), location.getFetchPort(), shuffleKey);
    if (startMapIndex == 0 && endMapIndex == Integer.MAX_VALUE) {
      return shufflePartition;
    } else {
      return String.format("%s[%d,%d)", shufflePartition, startMapIndex, endMapIndex);
    }
  }

  @VisibleForTesting
  PartitionLocation getLocation() {
    return location;
  }
}<|MERGE_RESOLUTION|>--- conflicted
+++ resolved
@@ -32,11 +32,7 @@
 import org.apache.celeborn.common.protocol.PartitionLocation;
 
 class Replica {
-<<<<<<< HEAD
-  private final Logger logger = LoggerFactory.getLogger(Replica.class);
-=======
   private Logger logger = LoggerFactory.getLogger(Replica.class);
->>>>>>> f1c4d675
   private final long timeoutMs;
   private final String shuffleKey;
   private final PartitionLocation location;
@@ -65,11 +61,7 @@
   public synchronized TransportClient getOrOpenStream() throws IOException, InterruptedException {
     if (client == null || !client.isActive()) {
       if (client != null) {
-<<<<<<< HEAD
-        logger.error(
-=======
         logger.warn(
->>>>>>> f1c4d675
             "Current channel from "
                 + client.getChannel().localAddress()
                 + " to "
@@ -79,14 +71,10 @@
                 + " is not active.");
       }
       client = clientFactory.createClient(location.getHost(), location.getFetchPort());
-<<<<<<< HEAD
       // When changing client, the origin client's corresponding streamId may be removed
       // by channel inactive. Replica should request a new StreamHandle for the new client again.
       // Newly returned numChunks should be the same.
-      streamHandle = null;
-=======
       openStreamInternal();
->>>>>>> f1c4d675
     }
     // For retried open stream if openStream rpc is failed.
     if (streamHandle == null) {
