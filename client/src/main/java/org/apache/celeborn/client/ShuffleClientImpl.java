/*
 * Licensed to the Apache Software Foundation (ASF) under one or more
 * contributor license agreements.  See the NOTICE file distributed with
 * this work for additional information regarding copyright ownership.
 * The ASF licenses this file to You under the Apache License, Version 2.0
 * (the "License"); you may not use this file except in compliance with
 * the License.  You may obtain a copy of the License at
 *
 *    http://www.apache.org/licenses/LICENSE-2.0
 *
 * Unless required by applicable law or agreed to in writing, software
 * distributed under the License is distributed on an "AS IS" BASIS,
 * WITHOUT WARRANTIES OR CONDITIONS OF ANY KIND, either express or implied.
 * See the License for the specific language governing permissions and
 * limitations under the License.
 */

package org.apache.celeborn.client;

import java.io.IOException;
import java.nio.ByteBuffer;
import java.util.*;
import java.util.concurrent.Callable;
import java.util.concurrent.ConcurrentHashMap;
import java.util.concurrent.ExecutorService;
import java.util.concurrent.TimeUnit;

import scala.reflect.ClassTag$;

import com.google.common.annotations.VisibleForTesting;
import io.netty.buffer.CompositeByteBuf;
import io.netty.buffer.Unpooled;
import org.apache.commons.lang3.tuple.Pair;
import org.slf4j.Logger;
import org.slf4j.LoggerFactory;

import org.apache.celeborn.client.compress.Compressor;
import org.apache.celeborn.client.read.RssInputStream;
import org.apache.celeborn.common.CelebornConf;
import org.apache.celeborn.common.exception.CelebornIOException;
import org.apache.celeborn.common.haclient.RssHARetryClient;
import org.apache.celeborn.common.identity.UserIdentifier;
import org.apache.celeborn.common.network.TransportContext;
import org.apache.celeborn.common.network.buffer.NettyManagedBuffer;
import org.apache.celeborn.common.network.client.RpcResponseCallback;
import org.apache.celeborn.common.network.client.TransportClient;
import org.apache.celeborn.common.network.client.TransportClientFactory;
import org.apache.celeborn.common.network.protocol.PushData;
import org.apache.celeborn.common.network.protocol.PushMergedData;
import org.apache.celeborn.common.network.server.BaseMessageHandler;
import org.apache.celeborn.common.network.util.TransportConf;
import org.apache.celeborn.common.protocol.*;
import org.apache.celeborn.common.protocol.message.ControlMessages.*;
import org.apache.celeborn.common.protocol.message.StatusCode;
import org.apache.celeborn.common.rpc.RpcAddress;
import org.apache.celeborn.common.rpc.RpcEndpointRef;
import org.apache.celeborn.common.rpc.RpcEnv;
import org.apache.celeborn.common.unsafe.Platform;
import org.apache.celeborn.common.util.*;
import org.apache.celeborn.common.write.DataBatches;
import org.apache.celeborn.common.write.PushState;

public class ShuffleClientImpl extends ShuffleClient {
  private static final Logger logger = LoggerFactory.getLogger(ShuffleClientImpl.class);

  protected static final byte MASTER_MODE = PartitionLocation.Mode.MASTER.mode();

  private static final Random RND = new Random();

  protected final CelebornConf conf;

  private final UserIdentifier userIdentifier;

  private final int registerShuffleMaxRetries;
  private final long registerShuffleRetryWaitMs;
  private int maxReviveTimes;
  private boolean testRetryRevive;
  private final int pushBufferMaxSize;
  protected final long pushDataTimeout;

  private final RpcEnv rpcEnv;

  protected RpcEndpointRef driverRssMetaService;

  protected TransportClientFactory dataClientFactory;

  protected final int BATCH_HEADER_SIZE = 4 * 4;

  // key: shuffleId, value: (partitionId, PartitionLocation)
  final Map<Integer, ConcurrentHashMap<Integer, PartitionLocation>> reducePartitionMap =
      JavaUtils.newConcurrentHashMap();

  // key: shuffleId, value: Set(mapId)
  protected final ConcurrentHashMap<Integer, Set<Integer>> mapperEndMap =
      JavaUtils.newConcurrentHashMap();

  // shuffleIds which have finished all map tasks
  protected final Set<Integer> stageEndShuffleSet = ConcurrentHashMap.newKeySet();

  // key: shuffleId-mapId-attemptId
  protected final Map<String, PushState> pushStates = JavaUtils.newConcurrentHashMap();

  private final boolean shuffleClientPushBlacklistEnabled;
  private final Set<String> blacklist = ConcurrentHashMap.newKeySet();
  private final ConcurrentHashMap<String, Long> fetchExcludedWorkers =
      JavaUtils.newConcurrentHashMap();

  private final ExecutorService pushDataRetryPool;

  private final ExecutorService partitionSplitPool;
  private final Map<Integer, Set<Integer>> splitting = JavaUtils.newConcurrentHashMap();

  protected final String appUniqueId;

  private ThreadLocal<Compressor> compressorThreadLocal =
      new ThreadLocal<Compressor>() {
        @Override
        protected Compressor initialValue() {
          return Compressor.getCompressor(conf);
        }
      };

  private final ReviveManager reviveManager;

  protected static class ReduceFileGroups {
    public Map<Integer, Set<PartitionLocation>> partitionGroups;
    public int[] mapAttempts;
    public Set<Integer> partitionIds;

    ReduceFileGroups(
        Map<Integer, Set<PartitionLocation>> partitionGroups,
        int[] mapAttempts,
        Set<Integer> partitionIds) {
      this.partitionGroups = partitionGroups;
      this.mapAttempts = mapAttempts;
      this.partitionIds = partitionIds;
    }

    public ReduceFileGroups() {
      this.partitionGroups = null;
      this.mapAttempts = null;
      this.partitionIds = null;
    }

    public void update(ReduceFileGroups fileGroups) {
      partitionGroups = fileGroups.partitionGroups;
      mapAttempts = fileGroups.mapAttempts;
      partitionIds = fileGroups.partitionIds;
    }
  }

  // key: shuffleId
  protected final Map<Integer, ReduceFileGroups> reduceFileGroupsMap =
      JavaUtils.newConcurrentHashMap();

  public ShuffleClientImpl(String appUniqueId, CelebornConf conf, UserIdentifier userIdentifier) {
    super();
    this.appUniqueId = appUniqueId;
    this.conf = conf;
    this.userIdentifier = userIdentifier;
    registerShuffleMaxRetries = conf.clientRegisterShuffleMaxRetry();
    registerShuffleRetryWaitMs = conf.clientRegisterShuffleRetryWaitMs();
    maxReviveTimes = conf.clientPushMaxReviveTimes();
    testRetryRevive = conf.testRetryRevive();
    pushBufferMaxSize = conf.clientPushBufferMaxSize();
    shuffleClientPushBlacklistEnabled = conf.clientPushBlacklistEnabled();
    if (conf.clientPushReplicateEnabled()) {
      pushDataTimeout = conf.pushDataTimeoutMs() * 2;
    } else {
      pushDataTimeout = conf.pushDataTimeoutMs();
    }

    // init rpc env and master endpointRef
    rpcEnv = RpcEnv.create("ShuffleClient", Utils.localHostName(conf), 0, conf);

    String module = TransportModuleConstants.DATA_MODULE;
    TransportConf dataTransportConf =
        Utils.fromCelebornConf(conf, module, conf.getInt("celeborn" + module + ".io.threads", 8));
    TransportContext context =
        new TransportContext(
            dataTransportConf, new BaseMessageHandler(), conf.clientCloseIdleConnections());
    dataClientFactory = context.createClientFactory();

    int pushDataRetryThreads = conf.clientPushRetryThreads();
    pushDataRetryPool =
        ThreadUtils.newDaemonCachedThreadPool("celeborn-retry-sender", pushDataRetryThreads, 60);

    int pushSplitPartitionThreads = conf.clientPushSplitPartitionThreads();
    partitionSplitPool =
        ThreadUtils.newDaemonCachedThreadPool(
            "celeborn-shuffle-split", pushSplitPartitionThreads, 60);
    reviveManager = new ReviveManager(this, conf);

    logger.info("Created ShuffleClientImpl, appUniqueId: {}", appUniqueId);
  }

  private boolean checkPushBlacklisted(
      PartitionLocation location, RpcResponseCallback wrappedCallback) {
    // If shuffleClientBlacklistEnabled = false, blacklist should be empty.
    if (blacklist.contains(location.hostAndPushPort())) {
      wrappedCallback.onFailure(new CelebornIOException(StatusCode.PUSH_DATA_MASTER_BLACKLISTED));
      return true;
    } else if (location.hasPeer() && blacklist.contains(location.getPeer().hostAndPushPort())) {
      wrappedCallback.onFailure(new CelebornIOException(StatusCode.PUSH_DATA_SLAVE_BLACKLISTED));
      return true;
    } else {
      return false;
    }
  }

  private void submitRetryPushData(
      int shuffleId,
      byte[] body,
      int batchId,
      RpcResponseCallback wrappedCallback,
      PushState pushState,
      ReviveRequest request,
      int remainReviveTimes,
      long dueTime) {
    int mapId = request.mapId;
    int attemptId = request.attemptId;
    PartitionLocation loc = request.loc;
    StatusCode cause = request.cause;
    int partitionId = loc.getId();
    long reviveWaitTime = dueTime - System.currentTimeMillis();
    final long delta = 50;
    long accumulatedTime = 0;
    while (request.reviveStatus == StatusCode.REVIVE_INITIALIZED.getValue()
        && accumulatedTime <= reviveWaitTime) {
      try {
        Thread.sleep(delta);
        accumulatedTime += delta;
      } catch (InterruptedException e) {
        logger.error("Interrupted while waiting for Revive result!");
        Thread.currentThread().interrupt();
      }
    }
    if (mapperEnded(shuffleId, mapId)) {
      logger.debug(
          "Revive for push data success, but the mapper already ended for shuffle {} map {} attempt {} partition {} batch {} location {}.",
          shuffleId,
          mapId,
          attemptId,
          partitionId,
          batchId,
          loc);
      pushState.removeBatch(batchId, loc.hostAndPushPort());
    } else if (request.reviveStatus != StatusCode.SUCCESS.getValue()) {
      wrappedCallback.onFailure(
          new CelebornIOException(
              cause
                  + " then revive but "
                  + StatusCode.REVIVE_FAILED
                  + ", revive status "
                  + request.reviveStatus
                  + "("
                  + Utils.toStatusCode(request.reviveStatus)
                  + ")"
                  + ", old location: "
                  + request.loc));
    } else {
      PartitionLocation newLoc = reducePartitionMap.get(shuffleId).get(partitionId);
      logger.info(
          "Revive for push data success, new location for shuffle {} map {} attempt {} partition {} batch {} is location {}.",
          shuffleId,
          mapId,
          attemptId,
          partitionId,
          batchId,
          newLoc);
      try {
        if (!checkPushBlacklisted(newLoc, wrappedCallback)) {
          if (!testRetryRevive || remainReviveTimes < 1) {
            TransportClient client =
                dataClientFactory.createClient(newLoc.getHost(), newLoc.getPushPort(), partitionId);
            NettyManagedBuffer newBuffer = new NettyManagedBuffer(Unpooled.wrappedBuffer(body));
            String shuffleKey = Utils.makeShuffleKey(appUniqueId, shuffleId);
            PushData newPushData =
                new PushData(MASTER_MODE, shuffleKey, newLoc.getUniqueId(), newBuffer);
            client.pushData(newPushData, pushDataTimeout, wrappedCallback);
          } else {
            throw new RuntimeException(
                "Mock push data submit retry failed. remainReviveTimes = "
                    + remainReviveTimes
                    + ".");
          }
        }
      } catch (Exception e) {
        logger.error(
            "Exception raised while pushing data for shuffle {} map {} attempt {} partition {} batch {} location {}.",
            shuffleId,
            mapId,
            attemptId,
            partitionId,
            batchId,
            newLoc,
            e);
        wrappedCallback.onFailure(
            new CelebornIOException(StatusCode.PUSH_DATA_CREATE_CONNECTION_FAIL_MASTER, e));
      }
    }
  }

  public ReviveRequest[] addAndGetReviveRequests(
      int shuffleId,
      int mapId,
      int attemptId,
      ArrayList<DataBatches.DataBatch> batches,
      StatusCode cause) {
    ReviveRequest[] reviveRequests = new ReviveRequest[batches.size()];
    for (int i = 0; i < batches.size(); i++) {
      DataBatches.DataBatch batch = batches.get(i);
      PartitionLocation loc = batch.loc;
      ReviveRequest reviveRequest =
          new ReviveRequest(shuffleId, mapId, attemptId, loc.getId(), loc.getEpoch(), loc, cause);
      reviveManager.addRequest(reviveRequest);
      reviveRequests[i] = reviveRequest;
    }
    return reviveRequests;
  }

  private void submitRetryPushMergedData(
      PushState pushState,
      int shuffleId,
      int mapId,
      int attemptId,
      ArrayList<DataBatches.DataBatch> batches,
      StatusCode cause,
      Integer oldGroupedBatchId,
      ReviveRequest[] reviveRequests,
      int remainReviveTimes,
      long reviveResponseDueTime) {
    HashMap<Pair<String, String>, DataBatches> newDataBatchesMap = new HashMap<>();
    ArrayList<DataBatches.DataBatch> reviveFailedBatchesMap = new ArrayList<>();

    long reviveWaitTime = reviveResponseDueTime - System.currentTimeMillis();
    final long delta = 50;
    long accumulatedTime = 0;
    int index = 0;
    while (index < reviveRequests.length && accumulatedTime <= reviveWaitTime) {
      ReviveRequest request = reviveRequests[index];
      DataBatches.DataBatch batch = batches.get(index);
      if (request.reviveStatus != StatusCode.REVIVE_INITIALIZED.getValue()) {
        if (mapperEnded(shuffleId, mapId)) {
          logger.debug(
              "Revive for push merged data success, but the mapper already ended for shuffle {} map {} attempt {} partition {} batch {}.",
              shuffleId,
              mapId,
              attemptId,
              request.partitionId,
              oldGroupedBatchId);
        } else if (request.reviveStatus == StatusCode.SUCCESS.getValue()) {
          PartitionLocation newLoc = reducePartitionMap.get(shuffleId).get(request.partitionId);
          DataBatches newDataBatches =
              newDataBatchesMap.computeIfAbsent(genAddressPair(newLoc), (s) -> new DataBatches());
          newDataBatches.addDataBatch(newLoc, batch.batchId, batch.body);
        } else {
          if (remainReviveTimes > 0) {
            reviveFailedBatchesMap.add(batch);
          } else {
            String errorMsg =
                String.format(
                    "Revive failed while pushing merged for shuffle %d map %d attempt %d partition %d batch %d location %s.",
                    shuffleId, mapId, attemptId, request.partitionId, oldGroupedBatchId, batch.loc);
            pushState.exception.compareAndSet(
                null,
                new CelebornIOException(
                    errorMsg,
                    new CelebornIOException(
                        cause
                            + " then revive but "
                            + request.reviveStatus
                            + "("
                            + Utils.toStatusCode(request.reviveStatus)
                            + ")")));
            return;
          }
        }
        index++;
      } else {
        try {
          Thread.sleep(delta);
        } catch (InterruptedException e) {
          logger.error("Interrupted while waiting for Revive result!");
          Thread.currentThread().interrupt();
        }
        accumulatedTime += delta;
      }
    }

    for (int i = index; i < reviveRequests.length; i++) {
      ReviveRequest request = reviveRequests[index];
      DataBatches.DataBatch batch = batches.get(i);
      if (remainReviveTimes > 0) {
        reviveFailedBatchesMap.add(batch);
      } else {
        String errorMsg =
            String.format(
                "Revive failed while pushing merged for shuffle %d map %d attempt %d partition %d batch %d location %s.",
                shuffleId, mapId, attemptId, request.partitionId, oldGroupedBatchId, batch.loc);
        pushState.exception.compareAndSet(
            null,
            new CelebornIOException(
                errorMsg,
                new CelebornIOException(
                    cause
                        + " then revive but "
                        + request.reviveStatus
                        + "("
                        + Utils.toStatusCode(request.reviveStatus)
                        + ")")));
        return;
      }
    }

    for (Map.Entry<Pair<String, String>, DataBatches> entry : newDataBatchesMap.entrySet()) {
      Pair<String, String> addressPair = entry.getKey();
      DataBatches newDataBatches = entry.getValue();
      doPushMergedData(
          addressPair,
          shuffleId,
          mapId,
          attemptId,
          newDataBatches.requireBatches(),
          pushState,
          remainReviveTimes);
    }
    if (reviveFailedBatchesMap.isEmpty()) {
      pushState.removeBatch(oldGroupedBatchId, batches.get(0).loc.hostAndPushPort());
    } else {
      ReviveRequest[] requests =
          addAndGetReviveRequests(shuffleId, mapId, attemptId, reviveFailedBatchesMap, cause);
      pushDataRetryPool.submit(
          () ->
              submitRetryPushMergedData(
                  pushState,
                  shuffleId,
                  mapId,
                  attemptId,
                  reviveFailedBatchesMap,
                  cause,
                  oldGroupedBatchId,
                  requests,
                  remainReviveTimes - 1,
                  System.currentTimeMillis()
                      + conf.clientRpcRequestPartitionLocationRpcAskTimeout()
                          .duration()
                          .toMillis()));
    }
  }

  private Pair<String, String> genAddressPair(PartitionLocation loc) {
    if (loc.hasPeer()) {
      return Pair.of(loc.hostAndPushPort(), loc.getPeer().hostAndPushPort());
    } else {
      return Pair.of(loc.hostAndPushPort(), null);
    }
  }

  private ConcurrentHashMap<Integer, PartitionLocation> registerShuffle(
      int shuffleId, int numMappers, int numPartitions) {
    return registerShuffleInternal(
        shuffleId,
        numMappers,
        numPartitions,
        () ->
            driverRssMetaService.askSync(
                RegisterShuffle$.MODULE$.apply(shuffleId, numMappers, numPartitions),
                conf.clientRpcRegisterShuffleRpcAskTimeout(),
                ClassTag$.MODULE$.apply(PbRegisterShuffleResponse.class)));
  }

  @VisibleForTesting
  public PartitionLocation registerMapPartitionTask(
      int shuffleId, int numMappers, int mapId, int attemptId, int partitionId) throws IOException {
    logger.info(
        "Register MapPartition task for shuffle {} map {} attempt {} partition {} with {} mapper.",
        shuffleId,
        mapId,
        attemptId,
        partitionId,
        numMappers);
    ConcurrentHashMap<Integer, PartitionLocation> partitionLocationMap =
        registerShuffleInternal(
            shuffleId,
            numMappers,
            numMappers,
            () ->
                driverRssMetaService.askSync(
                    RegisterMapPartitionTask$.MODULE$.apply(
                        shuffleId, numMappers, mapId, attemptId, partitionId),
                    conf.clientRpcRegisterShuffleRpcAskTimeout(),
                    ClassTag$.MODULE$.apply(PbRegisterShuffleResponse.class)));

    if (partitionLocationMap == null) {
      throw new CelebornIOException("Register shuffle failed for shuffle " + shuffleId);
    }

    return partitionLocationMap.get(partitionId);
  }

  @Override
  public ConcurrentHashMap<Integer, PartitionLocation> getPartitionLocation(
      int shuffleId, int numMappers, int numPartitions) {
    return reducePartitionMap.computeIfAbsent(
        shuffleId, (id) -> registerShuffle(shuffleId, numMappers, numPartitions));
  }

  @Override
  public PushState getPushState(String mapKey) {
    return pushStates.computeIfAbsent(mapKey, (s) -> new PushState(conf));
  }

  private ConcurrentHashMap<Integer, PartitionLocation> registerShuffleInternal(
      int shuffleId,
      int numMappers,
      int numPartitions,
      Callable<PbRegisterShuffleResponse> callable) {
    int numRetries = registerShuffleMaxRetries;
    while (numRetries > 0) {
      try {
        PbRegisterShuffleResponse response = callable.call();
        StatusCode respStatus = Utils.toStatusCode(response.getStatus());
        if (StatusCode.SUCCESS.equals(respStatus)) {
          ConcurrentHashMap<Integer, PartitionLocation> result = JavaUtils.newConcurrentHashMap();
          for (int i = 0; i < response.getPartitionLocationsList().size(); i++) {
            PartitionLocation partitionLoc =
                PbSerDeUtils.fromPbPartitionLocation(response.getPartitionLocationsList().get(i));
            blacklist.remove(partitionLoc.hostAndPushPort());

            result.put(partitionLoc.getId(), partitionLoc);
          }
          return result;
        } else if (StatusCode.SLOT_NOT_AVAILABLE.equals(respStatus)) {
          logger.error(
              "LifecycleManager request slots return {}, retry again, remain retry times {}.",
              StatusCode.SLOT_NOT_AVAILABLE,
              numRetries - 1);
        } else if (StatusCode.RESERVE_SLOTS_FAILED.equals(respStatus)) {
          logger.error(
              "LifecycleManager request slots return {}, retry again, remain retry times {}.",
              StatusCode.RESERVE_SLOTS_FAILED,
              numRetries - 1);
        } else {
          logger.error(
              "LifecycleManager request slots return {}, retry again, remain retry times {}.",
              StatusCode.REQUEST_FAILED,
              numRetries - 1);
        }
      } catch (Exception e) {
        logger.error(
            "Exception raised while registering shuffle {} with {} mapper and {} partitions.",
            shuffleId,
            numMappers,
            numPartitions,
            e);
        break;
      }

      try {
        TimeUnit.MILLISECONDS.sleep(registerShuffleRetryWaitMs);
      } catch (InterruptedException e) {
        break;
      }
      numRetries--;
    }

    return null;
  }

  protected void limitMaxInFlight(String mapKey, PushState pushState, String hostAndPushPort)
      throws IOException {
    boolean reachLimit = pushState.limitMaxInFlight(hostAndPushPort);

    if (reachLimit) {
      throw new CelebornIOException(
          "Waiting timeout for task " + mapKey, pushState.exception.get());
    }
  }

  protected void limitZeroInFlight(String mapKey, PushState pushState) throws IOException {
    boolean reachLimit = pushState.limitZeroInFlight();

    if (reachLimit) {
      throw new CelebornIOException(
          "Waiting timeout for task " + mapKey, pushState.exception.get());
    }
  }

  /**
   * check if a newer PartitionLocation(with larger epoch) exists in local cache
   *
   * @param shuffleMap
   * @param partitionId
   * @param epoch
   * @param wait wheter to wait for some time for a newer PartitionLocation
   * @return
   */
  boolean newerPartitionLocationExists(
      Map<Integer, PartitionLocation> shuffleMap, int partitionId, int epoch, boolean wait) {
    PartitionLocation currentLocation = shuffleMap.get(partitionId);
    if (currentLocation != null && currentLocation.getEpoch() > epoch) {
      return true;
    } else if (wait) {
      long sleepTimeMs = RND.nextInt(50);
      if (sleepTimeMs > 30) {
        try {
          TimeUnit.MILLISECONDS.sleep(sleepTimeMs);
        } catch (InterruptedException e) {
          logger.error("Waiting revived location was interrupted.", e);
          Thread.currentThread().interrupt();
        }
      }

      currentLocation = shuffleMap.get(partitionId);
      return currentLocation != null && currentLocation.getEpoch() > epoch;
    } else {
      return false;
    }
  }

  void excludeWorkerByCause(StatusCode cause, PartitionLocation oldLocation) {
    // Add ShuffleClient side blacklist
    if (shuffleClientPushBlacklistEnabled && oldLocation != null) {
      if (cause == StatusCode.PUSH_DATA_CREATE_CONNECTION_FAIL_MASTER) {
        blacklist.add(oldLocation.hostAndPushPort());
      } else if (cause == StatusCode.PUSH_DATA_CONNECTION_EXCEPTION_MASTER) {
        blacklist.add(oldLocation.hostAndPushPort());
      } else if (cause == StatusCode.PUSH_DATA_TIMEOUT_MASTER) {
        blacklist.add(oldLocation.hostAndPushPort());
      } else if (cause == StatusCode.PUSH_DATA_CREATE_CONNECTION_FAIL_SLAVE) {
        blacklist.add(oldLocation.getPeer().hostAndPushPort());
      } else if (cause == StatusCode.PUSH_DATA_CONNECTION_EXCEPTION_SLAVE) {
        blacklist.add(oldLocation.getPeer().hostAndPushPort());
      } else if (cause == StatusCode.PUSH_DATA_TIMEOUT_SLAVE) {
        blacklist.add(oldLocation.getPeer().hostAndPushPort());
      }
    }
  }

  private boolean revive(
      int shuffleId,
      int mapId,
      int attemptId,
      int partitionId,
      int epoch,
      PartitionLocation oldLocation,
      StatusCode cause) {
    excludeWorkerByCause(cause, oldLocation);

    Set<Integer> mapIds = new HashSet<>();
    mapIds.add(mapId);
    List<ReviveRequest> requests = new ArrayList<>();
    ReviveRequest req =
        new ReviveRequest(shuffleId, mapId, attemptId, partitionId, epoch, oldLocation, cause);
    requests.add(req);
    Map<Integer, Integer> results = reviveBatch(shuffleId, mapIds, requests);

    if (mapperEnded(shuffleId, mapId)) {
      logger.debug(
          "Revive success, but the mapper ended for shuffle {} map {} attempt {} partition {}, just return true(Assume revive successfully).",
          shuffleId,
          mapId,
          attemptId,
          partitionId);
      return true;
    } else if (results == null || results.get(partitionId) != StatusCode.SUCCESS.getValue()) {
      return false;
    } else {
      return true;
    }
  }

  /** @return partitionId -> StatusCode#getValue */
  Map<Integer, Integer> reviveBatch(
      int shuffleId, Set<Integer> mapIds, Collection<ReviveRequest> requests) {
    // partitionId -> StatusCode#getValue
    Map<Integer, Integer> results = new HashMap<>();

    // Local cached map of (partitionId -> PartitionLocation)
    ConcurrentHashMap<Integer, PartitionLocation> partitionLocationMap =
        reducePartitionMap.get(shuffleId);

    Map<Integer, PartitionLocation> oldLocMap = new HashMap<>();
    Iterator<ReviveRequest> iter = requests.iterator();
    while (iter.hasNext()) {
      ReviveRequest req = iter.next();
      oldLocMap.put(req.partitionId, req.loc);
    }
    try {
      PbChangeLocationResponse response =
          driverRssMetaService.askSync(
              Revive$.MODULE$.apply(shuffleId, mapIds, requests),
              conf.clientRpcRequestPartitionLocationRpcAskTimeout(),
              ClassTag$.MODULE$.apply(PbChangeLocationResponse.class));

      for (int i = 0; i < response.getEndedMapIdCount(); i++) {
        int mapId = response.getEndedMapId(i);
        mapperEndMap.computeIfAbsent(shuffleId, (id) -> ConcurrentHashMap.newKeySet()).add(mapId);
      }

      for (int i = 0; i < response.getPartitionInfoCount(); i++) {
        PbChangeLocationPartitionInfo partitionInfo = response.getPartitionInfo(i);
        int partitionId = partitionInfo.getPartitionId();
        int statusCode = partitionInfo.getStatus();
        if (partitionInfo.getOldAvailable()) {
          blacklist.remove(oldLocMap.get(partitionId).hostAndPushPort());
        }

        if (StatusCode.SUCCESS.getValue() == statusCode) {
          PartitionLocation loc =
              PbSerDeUtils.fromPbPartitionLocation(partitionInfo.getPartition());
          partitionLocationMap.put(partitionId, loc);
          blacklist.remove(loc.hostAndPushPort());
        } else if (StatusCode.STAGE_ENDED.getValue() == statusCode) {
          stageEnded(shuffleId);
          return results;
        } else if (StatusCode.SHUFFLE_NOT_REGISTERED.getValue() == statusCode) {
          logger.error("SHUFFLE_NOT_REGISTERED!");
          return null;
        }
        results.put(partitionId, statusCode);
      }

      return results;
    } catch (Exception e) {
      StringBuilder partitionIds = new StringBuilder();
      StringBuilder epochs = new StringBuilder();
      requests.forEach(
          (req) -> {
            partitionIds.append(req.partitionId).append(",");
            epochs.append(req.epoch).append(",");
          });
      logger.error(
          "Exception raised while reviving for shuffle {} partitionIds {} epochs {}.",
          shuffleId,
          partitionIds,
          epochs,
          e);
      return null;
    }
  }

  public int pushOrMergeData(
      int shuffleId,
      int mapId,
      int attemptId,
      int partitionId,
      byte[] data,
      int offset,
      int length,
      int numMappers,
      int numPartitions,
      boolean doPush)
      throws IOException {
    // mapKey
    final String mapKey = Utils.makeMapKey(shuffleId, mapId, attemptId);
    // return if shuffle stage already ended
    if (mapperEnded(shuffleId, mapId)) {
      logger.debug(
          "Push or merge data ignored because mapper already ended for shuffle {} map {} attempt {} partition {}.",
          shuffleId,
          mapId,
          attemptId,
          partitionId);
      PushState pushState = pushStates.get(mapKey);
      if (pushState != null) {
        pushState.cleanup();
      }
      return 0;
    }
    // register shuffle if not registered
    final ConcurrentHashMap<Integer, PartitionLocation> map =
        getPartitionLocation(shuffleId, numMappers, numPartitions);

    if (map == null) {
      throw new CelebornIOException("Register shuffle failed for shuffle " + shuffleId + ".");
    }

    // get location
    // If rerun or speculation task running after LifecycleManager call stageEnd,
    // register shuffle will return an empty location map, client need revive for a new location.
    if (!map.containsKey(partitionId)) {
      if (!revive(
          shuffleId,
          mapId,
          attemptId,
          partitionId,
          -1,
          null,
          StatusCode.PUSH_DATA_FAIL_NON_CRITICAL_CAUSE)) {
        throw new CelebornIOException(
            String.format("Revive for shuffle %s partition %d failed.", shuffleId, partitionId));
      }
    }

    if (mapperEnded(shuffleId, mapId)) {
      logger.debug(
          "Push or merge data ignored because mapper already ended for shuffle {} map {} attempt {} partition {}.",
          shuffleId,
          mapId,
          attemptId,
          partitionId);
      PushState pushState = pushStates.get(mapKey);
      if (pushState != null) {
        pushState.cleanup();
      }
      return 0;
    }

    final PartitionLocation loc = map.get(partitionId);
    if (loc == null) {
      throw new CelebornIOException(
          String.format(
              "Partition location for shuffle %s partition %d is NULL!", shuffleId, partitionId));
    }

    PushState pushState = getPushState(mapKey);

    // increment batchId
    final int nextBatchId = pushState.nextBatchId();

    // compress data
    final Compressor compressor = compressorThreadLocal.get();
    compressor.compress(data, offset, length);

    final int compressedTotalSize = compressor.getCompressedTotalSize();

    final byte[] body = new byte[BATCH_HEADER_SIZE + compressedTotalSize];
    Platform.putInt(body, Platform.BYTE_ARRAY_OFFSET, mapId);
    Platform.putInt(body, Platform.BYTE_ARRAY_OFFSET + 4, attemptId);
    Platform.putInt(body, Platform.BYTE_ARRAY_OFFSET + 8, nextBatchId);
    Platform.putInt(body, Platform.BYTE_ARRAY_OFFSET + 12, compressedTotalSize);
    System.arraycopy(
        compressor.getCompressedBuffer(), 0, body, BATCH_HEADER_SIZE, compressedTotalSize);

    if (doPush) {
      // check limit
      limitMaxInFlight(mapKey, pushState, loc.hostAndPushPort());

      // add inFlight requests
      pushState.addBatch(nextBatchId, loc.hostAndPushPort());

      // build PushData request
      NettyManagedBuffer buffer = new NettyManagedBuffer(Unpooled.wrappedBuffer(body));
      final String shuffleKey = Utils.makeShuffleKey(appUniqueId, shuffleId);
      PushData pushData = new PushData(MASTER_MODE, shuffleKey, loc.getUniqueId(), buffer);

      // build callback
      RpcResponseCallback callback =
          new RpcResponseCallback() {
            @Override
            public void onSuccess(ByteBuffer response) {
              pushState.removeBatch(nextBatchId, loc.hostAndPushPort());
              // TODO Need to adjust maxReqsInFlight if server response is congested, see
              // CELEBORN-62
              if (response.remaining() > 0 && response.get() == StatusCode.STAGE_ENDED.getValue()) {
                stageEndShuffleSet.add(shuffleId);
              }
              logger.debug(
                  "Push data to {} success for shuffle {} map {} attempt {} partition {} batch {}.",
                  loc.hostAndPushPort(),
                  shuffleId,
                  mapId,
                  attemptId,
                  partitionId,
                  nextBatchId);
            }

            @Override
            public void onFailure(Throwable e) {
              String errorMsg =
                  String.format(
                      "Push data to %s failed for shuffle %d map %d attempt %d partition %d batch %d.",
                      loc, shuffleId, mapId, attemptId, partitionId, nextBatchId);
              pushState.exception.compareAndSet(null, new CelebornIOException(errorMsg, e));
            }
          };

      RpcResponseCallback wrappedCallback =
          new RpcResponseCallback() {
            int remainReviveTimes = maxReviveTimes;

            @Override
            public void onSuccess(ByteBuffer response) {
              if (response.remaining() > 0) {
                byte reason = response.get();
                if (reason == StatusCode.SOFT_SPLIT.getValue()) {
                  logger.debug(
                      "Push data to {} soft split required for shuffle {} map {} attempt {} partition {} batch {}.",
                      loc.hostAndPushPort(),
                      shuffleId,
                      mapId,
                      attemptId,
                      partitionId,
                      nextBatchId);
                  splitPartition(shuffleId, partitionId, loc);
                  pushState.onSuccess(loc.hostAndPushPort());
                  callback.onSuccess(response);
                } else if (reason == StatusCode.HARD_SPLIT.getValue()) {
                  logger.debug(
                      "Push data to {} hard split required for shuffle {} map {} attempt {} partition {} batch {}.",
                      loc.hostAndPushPort(),
                      shuffleId,
                      mapId,
                      attemptId,
                      partitionId,
                      nextBatchId);
                  ReviveRequest reviveRequest =
                      new ReviveRequest(
                          shuffleId,
                          mapId,
                          attemptId,
                          partitionId,
                          loc.getEpoch(),
                          loc,
                          StatusCode.HARD_SPLIT);
                  reviveManager.addRequest(reviveRequest);
                  long dueTime =
                      System.currentTimeMillis()
                          + conf.clientRpcRequestPartitionLocationRpcAskTimeout()
                              .duration()
                              .toMillis();
                  pushDataRetryPool.submit(
                      () ->
                          submitRetryPushData(
                              shuffleId,
                              body,
                              nextBatchId,
                              this,
                              pushState,
                              reviveRequest,
                              remainReviveTimes,
                              dueTime));
                } else if (reason == StatusCode.PUSH_DATA_SUCCESS_MASTER_CONGESTED.getValue()) {
                  logger.debug(
                      "Push data to {} master congestion required for shuffle {} map {} attempt {} partition {} batch {}.",
                      loc.hostAndPushPort(),
                      shuffleId,
                      mapId,
                      attemptId,
                      partitionId,
                      nextBatchId);
                  pushState.onCongestControl(loc.hostAndPushPort());
                  callback.onSuccess(response);
                } else if (reason == StatusCode.PUSH_DATA_SUCCESS_SLAVE_CONGESTED.getValue()) {
                  logger.debug(
                      "Push data to {} slave congestion required for shuffle {} map {} attempt {} partition {} batch {}.",
                      loc.hostAndPushPort(),
                      shuffleId,
                      mapId,
                      attemptId,
                      partitionId,
                      nextBatchId);
                  pushState.onCongestControl(loc.hostAndPushPort());
                  callback.onSuccess(response);
                } else {
                  // StageEnd.
                  response.rewind();
                  pushState.onSuccess(loc.hostAndPushPort());
                  callback.onSuccess(response);
                }
              } else {
                pushState.onSuccess(loc.hostAndPushPort());
                callback.onSuccess(response);
              }
            }

            @Override
            public void onFailure(Throwable e) {
              StatusCode cause = getPushDataFailCause(e.getMessage());

              if (pushState.exception.get() != null) {
                return;
              }

              if (remainReviveTimes <= 0) {
                if (e instanceof CelebornIOException) {
                  callback.onFailure(e);
                } else {
                  callback.onFailure(new CelebornIOException(cause, e));
                }
                return;
              }

              logger.error(
                  "Push data to {} failed for shuffle {} map {} attempt {} partition {} batch {}, remain revive times {}.",
                  loc.hostAndPushPort(),
                  shuffleId,
                  mapId,
                  attemptId,
                  partitionId,
                  nextBatchId,
                  remainReviveTimes,
                  e);
              // async retry push data
              if (!mapperEnded(shuffleId, mapId)) {
<<<<<<< HEAD
                // For blacklisted partition location, Celeborn should not use retry quota.
                if (!pushStatusIsBlacklisted(cause)) {
                  remainReviveTimes = remainReviveTimes - 1;
                }
                ReviveRequest reviveRequest =
                    new ReviveRequest(
                        shuffleId, mapId, attemptId, partitionId, loc.getEpoch(), loc, cause);
                reviveManager.addRequest(reviveRequest);
                long dueTime =
                    System.currentTimeMillis()
                        + conf.clientRpcRequestPartitionLocationRpcAskTimeout()
                            .duration()
                            .toMillis();
=======
                remainReviveTimes = remainReviveTimes - 1;
>>>>>>> 809c76a2
                pushDataRetryPool.submit(
                    () ->
                        submitRetryPushData(
                            shuffleId,
                            body,
                            nextBatchId,
                            this,
                            pushState,
                            reviveRequest,
                            remainReviveTimes,
                            dueTime));
              } else {
                pushState.removeBatch(nextBatchId, loc.hostAndPushPort());
                logger.info(
                    "Push data to {} failed but mapper already ended for shuffle {} map {} attempt {} partition {} batch {}, remain revive times {}.",
                    loc.hostAndPushPort(),
                    shuffleId,
                    mapId,
                    attemptId,
                    partitionId,
                    nextBatchId,
                    remainReviveTimes);
              }
            }
          };

      // do push data
      try {
        if (!checkPushBlacklisted(loc, wrappedCallback)) {
          if (!testRetryRevive) {
            TransportClient client =
                dataClientFactory.createClient(loc.getHost(), loc.getPushPort(), partitionId);
            client.pushData(pushData, pushDataTimeout, wrappedCallback);
          } else {
            wrappedCallback.onFailure(
                new CelebornIOException(
                    StatusCode.PUSH_DATA_FAIL_NON_CRITICAL_CAUSE,
                    new RuntimeException("Mock push data first time failed.")));
          }
        }
      } catch (Exception e) {
        logger.error(
            "Exception raised while pushing data for shuffle {} map {} attempt {} partition {} batch {} location {}.",
            shuffleId,
            mapId,
            attemptId,
            partitionId,
            nextBatchId,
            loc,
            e);
        wrappedCallback.onFailure(
            new CelebornIOException(StatusCode.PUSH_DATA_CREATE_CONNECTION_FAIL_MASTER, e));
      }
    } else {
      // add batch data
      logger.debug("Merge batch {}.", nextBatchId);
      Pair<String, String> addressPair = genAddressPair(loc);
      boolean shouldPush = pushState.addBatchData(addressPair, loc, nextBatchId, body);
      if (shouldPush) {
        limitMaxInFlight(mapKey, pushState, loc.hostAndPushPort());
        DataBatches dataBatches = pushState.takeDataBatches(addressPair);
        doPushMergedData(
            addressPair,
            shuffleId,
            mapId,
            attemptId,
            dataBatches.requireBatches(),
            pushState,
            maxReviveTimes);
      }
    }

    return body.length;
  }

  private void splitPartition(int shuffleId, int partitionId, PartitionLocation loc) {
    Set<Integer> splittingSet =
        splitting.computeIfAbsent(shuffleId, integer -> ConcurrentHashMap.newKeySet());
    //noinspection SynchronizationOnLocalVariableOrMethodParameter
    synchronized (splittingSet) {
      if (splittingSet.contains(partitionId)) {
        logger.debug(
            "Splitting for shuffle {} partition {}, skip split request.", shuffleId, partitionId);
        return;
      }
      splittingSet.add(partitionId);
    }

    ConcurrentHashMap<Integer, PartitionLocation> currentShuffleLocs =
        reducePartitionMap.get(shuffleId);

    ShuffleClientHelper.sendShuffleSplitAsync(
        driverRssMetaService,
        conf,
        PartitionSplit$.MODULE$.apply(shuffleId, partitionId, loc.getEpoch(), loc),
        partitionSplitPool,
        splittingSet,
        partitionId,
        shuffleId,
        currentShuffleLocs);
  }

  @Override
  public int pushData(
      int shuffleId,
      int mapId,
      int attemptId,
      int partitionId,
      byte[] data,
      int offset,
      int length,
      int numMappers,
      int numPartitions)
      throws IOException {
    return pushOrMergeData(
        shuffleId,
        mapId,
        attemptId,
        partitionId,
        data,
        offset,
        length,
        numMappers,
        numPartitions,
        true);
  }

  @Override
  public void prepareForMergeData(int shuffleId, int mapId, int attemptId) throws IOException {
    final String mapKey = Utils.makeMapKey(shuffleId, mapId, attemptId);
    PushState pushState = pushStates.get(mapKey);
    if (pushState != null) {
      limitZeroInFlight(mapKey, pushState);
    }
  }

  @Override
  public int mergeData(
      int shuffleId,
      int mapId,
      int attemptId,
      int partitionId,
      byte[] data,
      int offset,
      int length,
      int numMappers,
      int numPartitions)
      throws IOException {
    return pushOrMergeData(
        shuffleId,
        mapId,
        attemptId,
        partitionId,
        data,
        offset,
        length,
        numMappers,
        numPartitions,
        false);
  }

  public void pushMergedData(int shuffleId, int mapId, int attemptId) throws IOException {
    final String mapKey = Utils.makeMapKey(shuffleId, mapId, attemptId);
    PushState pushState = pushStates.get(mapKey);
    if (pushState == null) {
      return;
    }
    ArrayList<Map.Entry<Pair<String, String>, DataBatches>> batchesArr =
        new ArrayList<>(pushState.batchesMap.entrySet());
    while (!batchesArr.isEmpty()) {
      Map.Entry<Pair<String, String>, DataBatches> entry =
          batchesArr.get(RND.nextInt(batchesArr.size()));
      limitMaxInFlight(mapKey, pushState, entry.getKey().getLeft());
      ArrayList<DataBatches.DataBatch> batches = entry.getValue().requireBatches(pushBufferMaxSize);
      if (entry.getValue().getTotalSize() == 0) {
        batchesArr.remove(entry);
      }
      doPushMergedData(
          entry.getKey(), shuffleId, mapId, attemptId, batches, pushState, maxReviveTimes);
    }
  }

  private void doPushMergedData(
      Pair<String, String> addressPair,
      int shuffleId,
      int mapId,
      int attemptId,
      ArrayList<DataBatches.DataBatch> batches,
      PushState pushState,
      int remainReviveTimes) {
    String hostPort = addressPair.getLeft();
    final String[] splits = hostPort.split(":");
    final String host = splits[0];
    final int port = Integer.parseInt(splits[1]);

    int groupedBatchId = pushState.nextBatchId();
    pushState.addBatch(groupedBatchId, hostPort);

    final int numBatches = batches.size();
    final Integer[] partitionIds = new Integer[numBatches];
    final String[] partitionUniqueIds = new String[numBatches];
    final int[] offsets = new int[numBatches];
    final int[] batchIds = new int[numBatches];
    int currentSize = 0;
    CompositeByteBuf byteBuf = Unpooled.compositeBuffer();
    for (int i = 0; i < numBatches; i++) {
      DataBatches.DataBatch batch = batches.get(i);
      partitionIds[i] = batch.loc.getId();
      partitionUniqueIds[i] = batch.loc.getUniqueId();
      offsets[i] = currentSize;
      batchIds[i] = batch.batchId;
      currentSize += batch.body.length;
      byteBuf.addComponent(true, Unpooled.wrappedBuffer(batch.body));
    }
    NettyManagedBuffer buffer = new NettyManagedBuffer(byteBuf);
    String shuffleKey = Utils.makeShuffleKey(appUniqueId, shuffleId);
    PushMergedData mergedData =
        new PushMergedData(MASTER_MODE, shuffleKey, partitionUniqueIds, offsets, buffer);

    RpcResponseCallback callback =
        new RpcResponseCallback() {
          @Override
          public void onSuccess(ByteBuffer response) {
            logger.debug(
                "Push merged data to {} success for shuffle {} map {} attempt {} partition {} groupedBatch {} batch {}.",
                addressPair,
                shuffleId,
                mapId,
                attemptId,
                Arrays.toString(partitionIds),
                groupedBatchId,
                Arrays.toString(batchIds));
            pushState.removeBatch(groupedBatchId, hostPort);
            // TODO Need to adjust maxReqsInFlight if server response is congested, see CELEBORN-62
            if (response.remaining() > 0 && response.get() == StatusCode.STAGE_ENDED.getValue()) {
              stageEndShuffleSet.add(shuffleId);
            }
          }

          @Override
          public void onFailure(Throwable e) {
            String errorMsg =
                String.format(
                    "Push merged data to %s failed for shuffle %d map %d attempt %d partition %s groupedBatch %d batch %s, remain revive times %d.",
                    addressPair,
                    shuffleId,
                    mapId,
                    attemptId,
                    Arrays.toString(partitionIds),
                    groupedBatchId,
                    Arrays.toString(batchIds),
                    remainReviveTimes);
            pushState.exception.compareAndSet(null, new CelebornIOException(errorMsg, e));
            if (logger.isDebugEnabled()) {
              for (int i = 0; i < numBatches; i++) {
                logger.debug(
                    "Push merged data to {} failed for shuffle {} map {} attempt {} partition {} groupedBatch {} batch {}, remain revive times {}.",
                    addressPair,
                    shuffleId,
                    mapId,
                    attemptId,
                    partitionIds[i],
                    groupedBatchId,
                    batchIds[i],
                    remainReviveTimes);
              }
            }
          }
        };

    RpcResponseCallback wrappedCallback =
        new RpcResponseCallback() {
          @Override
          public void onSuccess(ByteBuffer response) {
            if (response.remaining() > 0) {
              byte reason = response.get();
              if (reason == StatusCode.HARD_SPLIT.getValue()) {
                logger.info(
                    "Push merged data to {} hard split required for shuffle {} map {} attempt {} partition {} groupedBatch {} batch {}.",
                    addressPair,
                    shuffleId,
                    mapId,
                    attemptId,
                    Arrays.toString(partitionIds),
                    groupedBatchId,
                    Arrays.toString(batchIds));

                ReviveRequest[] requests =
                    addAndGetReviveRequests(
                        shuffleId, mapId, attemptId, batches, StatusCode.HARD_SPLIT);
                pushDataRetryPool.submit(
                    () ->
                        submitRetryPushMergedData(
                            pushState,
                            shuffleId,
                            mapId,
                            attemptId,
                            batches,
                            StatusCode.HARD_SPLIT,
                            groupedBatchId,
                            requests,
                            remainReviveTimes,
                            System.currentTimeMillis()
                                + conf.clientRpcRequestPartitionLocationRpcAskTimeout()
                                    .duration()
                                    .toMillis()));
              } else if (reason == StatusCode.PUSH_DATA_SUCCESS_MASTER_CONGESTED.getValue()) {
                logger.debug(
                    "Push merged data to {} master congestion required for shuffle {} map {} attempt {} partition {} groupedBatch {} batch {}.",
                    addressPair,
                    shuffleId,
                    mapId,
                    attemptId,
                    Arrays.toString(partitionIds),
                    groupedBatchId,
                    Arrays.toString(batchIds));
                pushState.onCongestControl(hostPort);
                callback.onSuccess(response);
              } else if (reason == StatusCode.PUSH_DATA_SUCCESS_SLAVE_CONGESTED.getValue()) {
                logger.debug(
                    "Push merged data to {} slave congestion required for shuffle {} map {} attempt {} partition {} groupedBatch {} batch {}.",
                    addressPair,
                    shuffleId,
                    mapId,
                    attemptId,
                    Arrays.toString(partitionIds),
                    groupedBatchId,
                    Arrays.toString(batchIds));
                pushState.onCongestControl(hostPort);
                callback.onSuccess(response);
              } else {
                // StageEnd.
                response.rewind();
                pushState.onSuccess(hostPort);
                callback.onSuccess(response);
              }
            } else {
              pushState.onSuccess(hostPort);
              callback.onSuccess(response);
            }
          }

          @Override
          public void onFailure(Throwable e) {
            StatusCode cause = getPushDataFailCause(e.getMessage());

            if (pushState.exception.get() != null) {
              return;
            }
            if (remainReviveTimes <= 0) {
              if (e instanceof CelebornIOException) {
                callback.onFailure(e);
              } else {
                callback.onFailure(new CelebornIOException(cause, e));
              }
              return;
            }
            logger.error(
                "Push merged data to {} failed for shuffle {} map {} attempt {} partition {} groupedBatch {} batch {}, remain revive times {}.",
                addressPair,
                shuffleId,
                mapId,
                attemptId,
                Arrays.toString(partitionIds),
                groupedBatchId,
                Arrays.toString(batchIds),
                remainReviveTimes,
                e);
            if (!mapperEnded(shuffleId, mapId)) {
<<<<<<< HEAD
              int tmpRemainReviveTimes = remainReviveTimes;
              // For blacklisted partition location, Celeborn should not use retry quota.
              if (!pushStatusIsBlacklisted(cause)) {
                tmpRemainReviveTimes = tmpRemainReviveTimes - 1;
              }
              int finalRemainReviveTimes = tmpRemainReviveTimes;

              ReviveRequest[] requests =
                  addAndGetReviveRequests(shuffleId, mapId, attemptId, batches, cause);
=======
>>>>>>> 809c76a2
              pushDataRetryPool.submit(
                  () ->
                      submitRetryPushMergedData(
                          pushState,
                          shuffleId,
                          mapId,
                          attemptId,
                          batches,
                          cause,
                          groupedBatchId,
<<<<<<< HEAD
                          requests,
                          finalRemainReviveTimes,
                          System.currentTimeMillis()
                              + conf.clientRpcRequestPartitionLocationRpcAskTimeout()
                                  .duration()
                                  .toMillis()));
=======
                          remainReviveTimes - 1));
>>>>>>> 809c76a2
            } else {
              pushState.removeBatch(groupedBatchId, hostPort);
              logger.info(
                  "Push merged data to {} failed but mapper already ended for shuffle {} map {} attempt {} partition {} groupedBatch {} batch {}, remain revive times {}.",
                  hostPort,
                  shuffleId,
                  mapId,
                  attemptId,
                  Arrays.toString(partitionIds),
                  groupedBatchId,
                  Arrays.toString(batchIds),
                  remainReviveTimes);
            }
          }
        };

    // do push merged data
    try {
      if (!checkPushBlacklisted(batches.get(0).loc, wrappedCallback)) {
        if (!testRetryRevive || remainReviveTimes < 1) {
          TransportClient client = dataClientFactory.createClient(host, port);
          client.pushMergedData(mergedData, pushDataTimeout, wrappedCallback);
        } else {
          wrappedCallback.onFailure(
              new CelebornIOException(
                  StatusCode.PUSH_DATA_FAIL_NON_CRITICAL_CAUSE,
                  new RuntimeException("Mock push merge data failed.")));
        }
      }
    } catch (Exception e) {
      logger.error(
          "Exception raised while pushing merged data for shuffle {} map {} attempt {} partition {} groupedBatch {} batch {} location {}.",
          shuffleId,
          mapId,
          attemptId,
          Arrays.toString(partitionIds),
          groupedBatchId,
          Arrays.toString(batchIds),
          addressPair,
          e);
      wrappedCallback.onFailure(
          new CelebornIOException(StatusCode.PUSH_DATA_CREATE_CONNECTION_FAIL_MASTER, e));
    }
  }

  @Override
  public void mapperEnd(int shuffleId, int mapId, int attemptId, int numMappers)
      throws IOException {
    mapEndInternal(shuffleId, mapId, attemptId, numMappers, -1);
  }

  @Override
  public void mapPartitionMapperEnd(
      int shuffleId, int mapId, int attemptId, int numMappers, int partitionId) throws IOException {
    mapEndInternal(shuffleId, mapId, attemptId, numMappers, partitionId);
  }

  private void mapEndInternal(
      int shuffleId, int mapId, int attemptId, int numMappers, Integer partitionId)
      throws IOException {
    final String mapKey = Utils.makeMapKey(shuffleId, mapId, attemptId);
    PushState pushState = getPushState(mapKey);

    try {
      limitZeroInFlight(mapKey, pushState);

      MapperEndResponse response =
          driverRssMetaService.askSync(
              new MapperEnd(shuffleId, mapId, attemptId, numMappers, partitionId),
              ClassTag$.MODULE$.apply(MapperEndResponse.class));
      if (response.status() != StatusCode.SUCCESS) {
        throw new CelebornIOException("MapperEnd failed! StatusCode: " + response.status());
      }
    } finally {
      pushStates.remove(mapKey);
    }
  }

  @Override
  public void cleanup(int shuffleId, int mapId, int attemptId) {
    final String mapKey = Utils.makeMapKey(shuffleId, mapId, attemptId);
    PushState pushState = pushStates.remove(mapKey);
    if (pushState != null) {
      pushState.exception.compareAndSet(null, new CelebornIOException("Cleaned Up"));
      pushState.cleanup();
    }
  }

  @Override
  public boolean unregisterShuffle(int shuffleId, boolean isDriver) {
    if (isDriver) {
      try {
        driverRssMetaService.send(
            UnregisterShuffle$.MODULE$.apply(
                appUniqueId, shuffleId, RssHARetryClient.genRequestId()));
      } catch (Exception e) {
        // If some exceptions need to be ignored, they shouldn't be logged as error-level,
        // otherwise it will mislead users.
        logger.error("Send UnregisterShuffle failed, ignore.", e);
      }
    }

    // clear status
    reducePartitionMap.remove(shuffleId);
    reduceFileGroupsMap.remove(shuffleId);
    mapperEndMap.remove(shuffleId);
    stageEndShuffleSet.remove(shuffleId);
    splitting.remove(shuffleId);

    logger.info("Unregistered shuffle {}.", shuffleId);
    return true;
  }

  @Override
  public RssInputStream readPartition(int shuffleId, int partitionId, int attemptNumber)
      throws IOException {
    return readPartition(shuffleId, partitionId, attemptNumber, 0, Integer.MAX_VALUE);
  }

  protected ReduceFileGroups loadFileGroupInternal(int shuffleId) {
    {
      long getReducerFileGroupStartTime = System.nanoTime();
      try {
        if (driverRssMetaService == null) {
          logger.warn("Driver endpoint is null!");
          return null;
        }

        GetReducerFileGroup getReducerFileGroup = new GetReducerFileGroup(shuffleId);

        GetReducerFileGroupResponse response =
            driverRssMetaService.askSync(
                getReducerFileGroup,
                conf.clientRpcGetReducerFileGroupRpcAskTimeout(),
                ClassTag$.MODULE$.apply(GetReducerFileGroupResponse.class));

        if (response.status() == StatusCode.SUCCESS) {
          logger.info(
              "Shuffle {} request reducer file group success using {} ms, result partition size {}.",
              shuffleId,
              (System.nanoTime() - getReducerFileGroupStartTime) / 1000_000,
              response.fileGroup().size());
          return new ReduceFileGroups(
              response.fileGroup(), response.attempts(), response.partitionIds());
        } else if (response.status() == StatusCode.STAGE_END_TIME_OUT) {
          logger.warn(
              "Request {} return {} for {}.",
              getReducerFileGroup,
              StatusCode.STAGE_END_TIME_OUT,
              shuffleId);
        } else if (response.status() == StatusCode.SHUFFLE_DATA_LOST) {
          logger.warn(
              "Request {} return {} for {}.",
              getReducerFileGroup,
              StatusCode.SHUFFLE_DATA_LOST,
              shuffleId);
        }
      } catch (Exception e) {
        logger.error("Exception raised while call GetReducerFileGroup for {}.", shuffleId, e);
      }
      return null;
    }
  }

  protected ReduceFileGroups updateFileGroup(int shuffleId, int partitionId) throws IOException {
    return reduceFileGroupsMap.computeIfAbsent(shuffleId, (id) -> loadFileGroupInternal(shuffleId));
  }

  protected ReduceFileGroups loadFileGroup(int shuffleId, int partitionId) throws IOException {
    ReduceFileGroups reduceFileGroups = updateFileGroup(shuffleId, partitionId);
    if (reduceFileGroups == null) {
      String msg =
          "Shuffle data lost for shuffle " + shuffleId + " partitionId " + partitionId + "!";
      logger.error(msg);
      throw new CelebornIOException(msg);
    }
    return reduceFileGroups;
  }

  @Override
  public RssInputStream readPartition(
      int shuffleId, int partitionId, int attemptNumber, int startMapIndex, int endMapIndex)
      throws IOException {
    ReduceFileGroups fileGroups = loadFileGroup(shuffleId, partitionId);

    if (fileGroups.partitionGroups.size() == 0
        || !fileGroups.partitionGroups.containsKey(partitionId)) {
      logger.warn("Shuffle data is empty for shuffle {} partition {}.", shuffleId, partitionId);
      return RssInputStream.empty();
    } else {
      String shuffleKey = Utils.makeShuffleKey(appUniqueId, shuffleId);
      return RssInputStream.create(
          conf,
          dataClientFactory,
          shuffleKey,
          fileGroups.partitionGroups.get(partitionId).toArray(new PartitionLocation[0]),
          fileGroups.mapAttempts,
          attemptNumber,
          startMapIndex,
          endMapIndex,
          fetchExcludedWorkers);
    }
  }

  @VisibleForTesting
  public Map<Integer, ReduceFileGroups> getReduceFileGroupsMap() {
    return reduceFileGroupsMap;
  }

  @Override
  public void shutdown() {
    if (null != rpcEnv) {
      rpcEnv.shutdown();
    }
    if (null != dataClientFactory) {
      dataClientFactory.close();
    }
    if (null != pushDataRetryPool) {
      pushDataRetryPool.shutdown();
    }
    if (null != partitionSplitPool) {
      partitionSplitPool.shutdown();
    }
    if (null != driverRssMetaService) {
      driverRssMetaService = null;
    }
    blacklist.clear();
    fetchExcludedWorkers.clear();
    logger.warn("Shuffle client has been shutdown!");
  }

  @Override
  public void setupMetaServiceRef(String host, int port) {
    driverRssMetaService =
        rpcEnv.setupEndpointRef(new RpcAddress(host, port), RpcNameConstants.RSS_METASERVICE_EP);
  }

  @Override
  public void setupMetaServiceRef(RpcEndpointRef endpointRef) {
    driverRssMetaService = endpointRef;
  }

  boolean mapperEnded(int shuffleId, int mapId) {
    return (mapperEndMap.containsKey(shuffleId) && mapperEndMap.get(shuffleId).contains(mapId))
        || stageEnded(shuffleId);
  }

  protected boolean stageEnded(int shuffleId) {
    return stageEndShuffleSet.contains(shuffleId);
  }

  private StatusCode getPushDataFailCause(String message) {
    logger.debug("Push data failed cause message: " + message);
    StatusCode cause;
    if (message == null) {
      logger.error("Push data throw unexpected exception: {}", message);
      cause = StatusCode.PUSH_DATA_FAIL_NON_CRITICAL_CAUSE;
    } else if (message.startsWith(StatusCode.PUSH_DATA_WRITE_FAIL_SLAVE.name())) {
      cause = StatusCode.PUSH_DATA_WRITE_FAIL_SLAVE;
    } else if (message.startsWith(StatusCode.PUSH_DATA_WRITE_FAIL_MASTER.name())) {
      cause = StatusCode.PUSH_DATA_WRITE_FAIL_MASTER;
    } else if (message.startsWith(StatusCode.PUSH_DATA_CREATE_CONNECTION_FAIL_MASTER.name())) {
      cause = StatusCode.PUSH_DATA_CREATE_CONNECTION_FAIL_MASTER;
    } else if (message.startsWith(StatusCode.PUSH_DATA_CREATE_CONNECTION_FAIL_SLAVE.name())) {
      cause = StatusCode.PUSH_DATA_CREATE_CONNECTION_FAIL_SLAVE;
    } else if (message.startsWith(StatusCode.PUSH_DATA_CONNECTION_EXCEPTION_MASTER.name())) {
      cause = StatusCode.PUSH_DATA_CONNECTION_EXCEPTION_MASTER;
    } else if (message.startsWith(StatusCode.PUSH_DATA_CONNECTION_EXCEPTION_SLAVE.name())) {
      cause = StatusCode.PUSH_DATA_CONNECTION_EXCEPTION_SLAVE;
    } else if (message.startsWith(StatusCode.PUSH_DATA_TIMEOUT_MASTER.name())) {
      cause = StatusCode.PUSH_DATA_TIMEOUT_MASTER;
    } else if (message.startsWith(StatusCode.PUSH_DATA_TIMEOUT_SLAVE.name())) {
      cause = StatusCode.PUSH_DATA_TIMEOUT_SLAVE;
    } else if (message.startsWith(StatusCode.REPLICATE_DATA_FAILED.name())) {
      cause = StatusCode.REPLICATE_DATA_FAILED;
    } else if (message.startsWith(StatusCode.PUSH_DATA_MASTER_BLACKLISTED.name())) {
      cause = StatusCode.PUSH_DATA_MASTER_BLACKLISTED;
    } else if (message.startsWith(StatusCode.PUSH_DATA_SLAVE_BLACKLISTED.name())) {
      cause = StatusCode.PUSH_DATA_SLAVE_BLACKLISTED;
    } else if (connectFail(message)) {
      // Throw when push to master worker connection causeException.
      cause = StatusCode.PUSH_DATA_CONNECTION_EXCEPTION_MASTER;
    } else {
      cause = StatusCode.PUSH_DATA_FAIL_NON_CRITICAL_CAUSE;
    }
    return cause;
  }

  private boolean connectFail(String message) {
    return (message.startsWith("Connection from ") && message.endsWith(" closed"))
        || (message.equals("Connection reset by peer"))
        || (message.startsWith("Failed to send RPC "));
  }

  @VisibleForTesting
  public TransportClientFactory getDataClientFactory() {
    return dataClientFactory;
  }
}<|MERGE_RESOLUTION|>--- conflicted
+++ resolved
@@ -995,11 +995,7 @@
                   e);
               // async retry push data
               if (!mapperEnded(shuffleId, mapId)) {
-<<<<<<< HEAD
-                // For blacklisted partition location, Celeborn should not use retry quota.
-                if (!pushStatusIsBlacklisted(cause)) {
-                  remainReviveTimes = remainReviveTimes - 1;
-                }
+                remainReviveTimes = remainReviveTimes - 1;
                 ReviveRequest reviveRequest =
                     new ReviveRequest(
                         shuffleId, mapId, attemptId, partitionId, loc.getEpoch(), loc, cause);
@@ -1009,9 +1005,6 @@
                         + conf.clientRpcRequestPartitionLocationRpcAskTimeout()
                             .duration()
                             .toMillis();
-=======
-                remainReviveTimes = remainReviveTimes - 1;
->>>>>>> 809c76a2
                 pushDataRetryPool.submit(
                     () ->
                         submitRetryPushData(
@@ -1381,18 +1374,8 @@
                 remainReviveTimes,
                 e);
             if (!mapperEnded(shuffleId, mapId)) {
-<<<<<<< HEAD
-              int tmpRemainReviveTimes = remainReviveTimes;
-              // For blacklisted partition location, Celeborn should not use retry quota.
-              if (!pushStatusIsBlacklisted(cause)) {
-                tmpRemainReviveTimes = tmpRemainReviveTimes - 1;
-              }
-              int finalRemainReviveTimes = tmpRemainReviveTimes;
-
               ReviveRequest[] requests =
                   addAndGetReviveRequests(shuffleId, mapId, attemptId, batches, cause);
-=======
->>>>>>> 809c76a2
               pushDataRetryPool.submit(
                   () ->
                       submitRetryPushMergedData(
@@ -1403,16 +1386,12 @@
                           batches,
                           cause,
                           groupedBatchId,
-<<<<<<< HEAD
                           requests,
-                          finalRemainReviveTimes,
+                          remainReviveTimes - 1,
                           System.currentTimeMillis()
                               + conf.clientRpcRequestPartitionLocationRpcAskTimeout()
                                   .duration()
                                   .toMillis()));
-=======
-                          remainReviveTimes - 1));
->>>>>>> 809c76a2
             } else {
               pushState.removeBatch(groupedBatchId, hostPort);
               logger.info(
