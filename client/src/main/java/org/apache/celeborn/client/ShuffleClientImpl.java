--- conflicted
+++ resolved
@@ -95,15 +95,10 @@
   // key: shuffleId-mapId-attemptId
   protected final Map<String, PushState> pushStates = JavaUtils.newConcurrentHashMap();
 
-<<<<<<< HEAD
   private final boolean pushExcludeOnFailureEnabled;
   private final Set<String> pushExcludedWorkers = ConcurrentHashMap.newKeySet();
-=======
-  private final boolean shuffleClientPushBlacklistEnabled;
-  private final Set<String> blacklist = ConcurrentHashMap.newKeySet();
   private final ConcurrentHashMap<String, Long> fetchExcludedWorkers =
       JavaUtils.newConcurrentHashMap();
->>>>>>> da853473
 
   private final ExecutorService pushDataRetryPool;
 
@@ -192,12 +187,7 @@
     if (pushExcludedWorkers.contains(location.hostAndPushPort())) {
       wrappedCallback.onFailure(new CelebornIOException(StatusCode.PUSH_DATA_MASTER_BLACKLISTED));
       return true;
-<<<<<<< HEAD
-    } else if (location.getPeer() != null
-        && pushExcludedWorkers.contains(location.getPeer().hostAndPushPort())) {
-=======
-    } else if (location.hasPeer() && blacklist.contains(location.getPeer().hostAndPushPort())) {
->>>>>>> da853473
+    } else if (location.hasPeer() && pushExcludedWorkers.contains(location.getPeer().hostAndPushPort())) {
       wrappedCallback.onFailure(new CelebornIOException(StatusCode.PUSH_DATA_SLAVE_BLACKLISTED));
       return true;
     } else {
@@ -539,13 +529,7 @@
       int epoch,
       PartitionLocation oldLocation,
       StatusCode cause) {
-<<<<<<< HEAD
-    // Add ShuffleClient side pushExcludedWorkers
-    if (pushExcludeOnFailureEnabled) {
-=======
-    // Add ShuffleClient side blacklist
-    if (shuffleClientPushBlacklistEnabled && oldLocation != null) {
->>>>>>> da853473
+    if (pushExcludeOnFailureEnabled && oldLocation != null) {
       if (cause == StatusCode.PUSH_DATA_CREATE_CONNECTION_FAIL_MASTER) {
         pushExcludedWorkers.add(oldLocation.hostAndPushPort());
       } else if (cause == StatusCode.PUSH_DATA_CONNECTION_EXCEPTION_MASTER) {
