--- conflicted
+++ resolved
@@ -417,17 +417,6 @@
 
     private PartitionReader createReaderWithRetry(
         PartitionLocation location, PbStreamHandler pbStreamHandler) throws IOException {
-<<<<<<< HEAD
-      // For the first time, the location will be selected according to attemptNumber
-      if (fetchChunkRetryCnt == 0
-          && attemptNumber % 2 == 1
-          && location.hasPeer()
-          && !readSkewPartitionWithoutMapRange) {
-        location = location.getPeer();
-        logger.debug("Read peer {} for attempt {}.", location, attemptNumber);
-      }
-=======
->>>>>>> b5c00ea6
       Exception lastException = null;
       while (fetchChunkRetryCnt < fetchChunkMaxRetry) {
         try {
