/*
 * Licensed to the Apache Software Foundation (ASF) under one or more
 * contributor license agreements.  See the NOTICE file distributed with
 * this work for additional information regarding copyright ownership.
 * The ASF licenses this file to You under the Apache License, Version 2.0
 * (the "License"); you may not use this file except in compliance with
 * the License.  You may obtain a copy of the License at
 *
 *    http://www.apache.org/licenses/LICENSE-2.0
 *
 * Unless required by applicable law or agreed to in writing, software
 * distributed under the License is distributed on an "AS IS" BASIS,
 * WITHOUT WARRANTIES OR CONDITIONS OF ANY KIND, either express or implied.
 * See the License for the specific language governing permissions and
 * limitations under the License.
 */

package com.aliyun.emr.rss.client.read;

import java.io.IOException;
import java.io.InputStream;
import java.util.ArrayList;
import java.util.Arrays;
import java.util.Collections;
import java.util.HashMap;
import java.util.HashSet;
import java.util.List;
import java.util.Map;
import java.util.Set;

import io.netty.buffer.ByteBuf;
import org.slf4j.Logger;
import org.slf4j.LoggerFactory;

import com.aliyun.emr.rss.client.compress.Decompressor;
import com.aliyun.emr.rss.common.RssConf;
import com.aliyun.emr.rss.common.network.client.TransportClientFactory;
import com.aliyun.emr.rss.common.protocol.PartitionLocation;
import com.aliyun.emr.rss.common.protocol.StorageInfo;
import com.aliyun.emr.rss.common.unsafe.Platform;

public abstract class RssInputStream extends InputStream {
  private static final Logger logger = LoggerFactory.getLogger(RssInputStream.class);

  public static RssInputStream create(
      RssConf conf,
      TransportClientFactory clientFactory,
      String shuffleKey,
      PartitionLocation[] locations,
      int[] attempts,
      int attemptNumber,
      int startMapIndex,
      int endMapIndex) throws IOException {
    if (locations == null || locations.length == 0) {
      return emptyInputStream;
    } else {
      return new RssInputStreamImpl(conf, clientFactory, shuffleKey, locations, attempts,
        attemptNumber, startMapIndex, endMapIndex);
    }
  }

  public static RssInputStream empty() {
    return emptyInputStream;
  }

  public abstract void setCallback(MetricsCallback callback);

  private static final RssInputStream emptyInputStream = new RssInputStream() {
    @Override
    public int read() throws IOException {
      return -1;
    }

    @Override
    public int read(byte[] b, int off, int len) throws IOException {
      return -1;
    }

    @Override
    public void setCallback(MetricsCallback callback) {
    }
  };

  private static final class RssInputStreamImpl extends RssInputStream {
    private final RssConf conf;
    private final TransportClientFactory clientFactory;
    private final String shuffleKey;
    private final PartitionLocation[] locations;
    private final int[] attempts;
    private final int attemptNumber;
    private final int startMapIndex;
    private final int endMapIndex;

    private final Map<Integer, Set<Integer>> batchesRead = new HashMap<>();

    private byte[] compressedBuf;
    private byte[] decompressedBuf;
    private final Decompressor decompressor;

    private ByteBuf currentChunk;
    private PartitionReader currentReader;
    private int fileIndex;
    private int position;
    private int limit;

    private MetricsCallback callback;

    // mapId, attemptId, batchId, size
    private final int BATCH_HEADER_SIZE = 4 * 4;
    private final byte[] sizeBuf = new byte[BATCH_HEADER_SIZE];

    RssInputStreamImpl(
        RssConf conf,
        TransportClientFactory clientFactory,
        String shuffleKey,
        PartitionLocation[] locations,
        int[] attempts,
        int attemptNumber,
        int startMapIndex,
        int endMapIndex) throws IOException {
      this.conf = conf;
      this.clientFactory = clientFactory;
      this.shuffleKey = shuffleKey;

      List<PartitionLocation> shuffledLocations =
        new ArrayList() {{
          addAll(Arrays.asList(locations));
        }};
      Collections.shuffle(shuffledLocations);
      this.locations = shuffledLocations.toArray(new PartitionLocation[locations.length]);

      this.attempts = attempts;
      this.attemptNumber = attemptNumber;
      this.startMapIndex = startMapIndex;
      this.endMapIndex = endMapIndex;

      int headerLen = Decompressor.getCompressionHeaderLength(conf);
      int blockSize = RssConf.pushDataBufferSize(conf) + headerLen;
      compressedBuf = new byte[blockSize];
      decompressedBuf = new byte[blockSize];

      decompressor = Decompressor.getDecompressor(conf);

      moveToNextReader();
    }

    private void moveToNextReader() throws IOException {
      if (currentReader != null) {
        currentReader.close();
      }

      int locationCount = locations.length;
      PartitionLocation currentLocation = locations[fileIndex];
      currentReader = createReader(currentLocation);
      logger.debug("Moved to next partition {},startMapIndex {} endMapIndex {} , {}/{} read ",
          currentLocation, startMapIndex, endMapIndex, fileIndex, locationCount);
      while (!currentReader.hasNext() && fileIndex < locationCount - 1) {
        fileIndex++;
        currentLocation = locations[fileIndex];
        currentReader.close();
        currentReader = createReader(currentLocation);
        logger.debug("Moved to next partition {},startMapIndex {} endMapIndex {} , {}/{} read ",
            currentLocation, startMapIndex, endMapIndex, fileIndex, locationCount);
      }
      if (currentReader.hasNext()) {
        currentChunk = currentReader.next();
        fileIndex++;
      } else {
        currentReader.close();
        currentReader = null;
      }
    }

    private PartitionReader createReader(PartitionLocation location) throws IOException {
      if (location.getPeer() == null) {
        logger.debug("Partition {} has only one partition replica.", location);
      }
      if (location.getPeer() != null && attemptNumber % 2 == 1) {
        location = location.getPeer();
        logger.debug("Read peer {} for attempt {}.", location, attemptNumber);
      }

      StorageInfo storageInfo = location.getStorageInfo();
      if (storageInfo.getType() == StorageInfo.Type.HDD
<<<<<<< HEAD
            || storageInfo.getType() == StorageInfo.Type.SSD) {
        return new WorkerPartitionReader(conf, shuffleKey, location,
          clientFactory, startMapIndex, endMapIndex);
      }
      if (storageInfo.getType() == StorageInfo.Type.HDFS) {
        return new DfsPartitionReader(conf, shuffleKey, location, clientFactory,
          startMapIndex, endMapIndex);
=======
              || storageInfo.getType() == StorageInfo.Type.SSD) {
        return new WorkerPartitionReader(conf, shuffleKey, location,
            clientFactory, startMapIndex, endMapIndex);
      }
      if (storageInfo.getType() == StorageInfo.Type.HDFS) {
        // create hdfs partition reader here
        // return new DfsPartitionReader(conf, location, clientFactory, startMapIndex, endMapIndex);
>>>>>>> 5548dcfa
      }

      throw new IOException("Unknown storage info " + storageInfo
                                + " to read location " + location);
    }

    public void setCallback(MetricsCallback callback) {
      // callback must set before read()
      this.callback = callback;
    }

    @Override
    public int read() throws IOException {
      if (position < limit) {
        int b = decompressedBuf[position];
        position++;
        return b & 0xFF;
      }

      if (!fillBuffer()) {
        return -1;
      }

      if (position >= limit) {
        return read();
      } else {
        int b = decompressedBuf[position];
        position++;
        return b & 0xFF;
      }
    }

    @Override
    public int read(byte[] b, int off, int len) throws IOException {
      if (b == null) {
        throw new NullPointerException();
      } else if (off < 0 || len < 0 || len > b.length - off) {
        throw new IndexOutOfBoundsException();
      } else if (len == 0) {
        return 0;
      }

      int readBytes = 0;
      while (readBytes < len) {
        while (position >= limit) {
          if (!fillBuffer()) {
            return readBytes > 0 ? readBytes : -1;
          }
        }

        int bytesToRead = Math.min(limit - position, len - readBytes);
        System.arraycopy(decompressedBuf, position, b, off + readBytes, bytesToRead);
        position += bytesToRead;
        readBytes += bytesToRead;
      }

      return readBytes;
    }

    @Override
    public void close() {
      if (currentChunk != null) {
        logger.debug("Release chunk {}!", currentChunk);
        currentChunk.release();
        currentChunk = null;
      }
      if (currentReader != null) {
        logger.debug("Closing reader");
        currentReader.close();
        currentReader = null;
      }
    }

    private boolean moveToNextChunk() throws IOException {
      if (currentChunk != null) {
        currentChunk.release();
      }
      currentChunk = null;
      if (currentReader.hasNext()) {
        currentChunk = currentReader.next();
        return true;
      } else if (fileIndex < locations.length) {
        moveToNextReader();
        return currentReader != null;
      }
      currentReader = null;
      return false;
    }

    private boolean fillBuffer() throws IOException {
      if (currentChunk == null) {
        return false;
      }

      long startTime = System.currentTimeMillis();

      boolean hasData = false;
      while (currentChunk.isReadable() || moveToNextChunk()) {
        currentChunk.readBytes(sizeBuf);
        int mapId = Platform.getInt(sizeBuf, Platform.BYTE_ARRAY_OFFSET);
        int attemptId = Platform.getInt(sizeBuf, Platform.BYTE_ARRAY_OFFSET + 4);
        int batchId = Platform.getInt(sizeBuf, Platform.BYTE_ARRAY_OFFSET + 8);
        int size = Platform.getInt(sizeBuf, Platform.BYTE_ARRAY_OFFSET + 12);
        if (size > compressedBuf.length) {
          compressedBuf = new byte[size];
        }

        currentChunk.readBytes(compressedBuf, 0, size);

        // de-duplicate
        if (attemptId == attempts[mapId]) {
          if (!batchesRead.containsKey(mapId)) {
            Set<Integer> batchSet = new HashSet<>();
            batchesRead.put(mapId, batchSet);
          }
          Set<Integer> batchSet = batchesRead.get(mapId);
          if (!batchSet.contains(batchId)) {
            batchSet.add(batchId);
            if (callback != null) {
              callback.incBytesRead(BATCH_HEADER_SIZE + size);
            }
            // decompress data
            int originalLength = decompressor.getOriginalLen(compressedBuf);
            if (decompressedBuf.length < originalLength) {
              decompressedBuf = new byte[originalLength];
            }
            limit = decompressor.decompress(compressedBuf, decompressedBuf, 0);
            position = 0;
            hasData = true;
            break;
          } else {
            logger.debug("Skip duplicated batch: mapId {}, attemptId {}," +
                " batchId {}.", mapId, attemptId, batchId);
          }
        }
      }

      if (callback != null) {
        callback.incReadTime(System.currentTimeMillis() - startTime);
      }
      return hasData;
    }

  }
}<|MERGE_RESOLUTION|>--- conflicted
+++ resolved
@@ -182,7 +182,6 @@
 
       StorageInfo storageInfo = location.getStorageInfo();
       if (storageInfo.getType() == StorageInfo.Type.HDD
-<<<<<<< HEAD
             || storageInfo.getType() == StorageInfo.Type.SSD) {
         return new WorkerPartitionReader(conf, shuffleKey, location,
           clientFactory, startMapIndex, endMapIndex);
@@ -190,15 +189,6 @@
       if (storageInfo.getType() == StorageInfo.Type.HDFS) {
         return new DfsPartitionReader(conf, shuffleKey, location, clientFactory,
           startMapIndex, endMapIndex);
-=======
-              || storageInfo.getType() == StorageInfo.Type.SSD) {
-        return new WorkerPartitionReader(conf, shuffleKey, location,
-            clientFactory, startMapIndex, endMapIndex);
-      }
-      if (storageInfo.getType() == StorageInfo.Type.HDFS) {
-        // create hdfs partition reader here
-        // return new DfsPartitionReader(conf, location, clientFactory, startMapIndex, endMapIndex);
->>>>>>> 5548dcfa
       }
 
       throw new IOException("Unknown storage info " + storageInfo
