--- conflicted
+++ resolved
@@ -132,19 +132,8 @@
         Thread.currentThread().interrupt();
         throw new IOException(e);
       } catch (Exception e) {
-<<<<<<< HEAD
         logger.error(
             "Exception raised while sending open chunks message to " + currentReplica + ".", e);
-=======
-        //Spark will interrupt the read thread when canceling the speculation tasks.
-        if (e instanceof InterruptedException) {
-          Thread.currentThread().interrupt();
-          throw new IOException(e);
-        }
-
-        logger.warn("Exception raised while sending open chunks message to {}.", replica, e);
-
->>>>>>> 53ed1e93
         numChunks = -1;
         currentException = e;
         if (shouldRetry(e)) {
