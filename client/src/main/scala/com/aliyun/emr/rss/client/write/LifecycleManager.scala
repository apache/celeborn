/*
 * Licensed to the Apache Software Foundation (ASF) under one or more
 * contributor license agreements.  See the NOTICE file distributed with
 * this work for additional information regarding copyright ownership.
 * The ASF licenses this file to You under the Apache License, Version 2.0
 * (the "License"); you may not use this file except in compliance with
 * the License.  You may obtain a copy of the License at
 *
 *    http://www.apache.org/licenses/LICENSE-2.0
 *
 * Unless required by applicable law or agreed to in writing, software
 * distributed under the License is distributed on an "AS IS" BASIS,
 * WITHOUT WARRANTIES OR CONDITIONS OF ANY KIND, either express or implied.
 * See the License for the specific language governing permissions and
 * limitations under the License.
 */

package com.aliyun.emr.rss.client.write

import java.util
import java.util.{List => JList}
import java.util.concurrent.{ConcurrentHashMap, LinkedBlockingQueue, ScheduledFuture, TimeUnit}
import java.util.concurrent.atomic.LongAdder

import scala.collection.JavaConverters._
import scala.collection.mutable
import scala.util.Random

import io.netty.util.internal.ConcurrentSet

import com.aliyun.emr.rss.common.RssConf
import com.aliyun.emr.rss.common.haclient.RssHARetryClient
import com.aliyun.emr.rss.common.internal.Logging
import com.aliyun.emr.rss.common.meta.{PartitionLocationInfo, WorkerInfo}
<<<<<<< HEAD
import com.aliyun.emr.rss.common.protocol.{PartitionLocation, RpcNameConstants}
import com.aliyun.emr.rss.common.protocol.PartitionLocation.StorageHint
=======
import com.aliyun.emr.rss.common.protocol.{PartitionLocation, PartitionType, RpcNameConstants}
>>>>>>> ebadb130
import com.aliyun.emr.rss.common.protocol.RpcNameConstants.WORKER_EP
import com.aliyun.emr.rss.common.protocol.message.ControlMessages._
import com.aliyun.emr.rss.common.protocol.message.StatusCode
import com.aliyun.emr.rss.common.rpc._
import com.aliyun.emr.rss.common.util.{ThreadUtils, Utils}

class LifecycleManager(appId: String, val conf: RssConf) extends RpcEndpoint with Logging {

  private val lifecycleHost = Utils.localHostName()

  private val RemoveShuffleDelayMs = RssConf.removeShuffleDelayMs(conf)
  private val GetBlacklistDelayMs = RssConf.getBlacklistDelayMs(conf)
  private val ShouldReplicate = RssConf.replicate(conf)
  private val splitThreshold = RssConf.partitionSplitThreshold(conf)
  private val splitMode = RssConf.partitionSplitMode(conf)
  private val partitionType = RssConf.partitionType(conf)
  private val storageHint = RssConf.storageHint(conf)

  private val unregisterShuffleTime = new ConcurrentHashMap[Int, Long]()

  private val registeredShuffle = new ConcurrentSet[Int]()
  private val shuffleMapperAttempts = new ConcurrentHashMap[Int, Array[Int]]()
  private val reducerFileGroupsMap =
    new ConcurrentHashMap[Int, Array[Array[PartitionLocation]]]()
  private val dataLostShuffleSet = new ConcurrentSet[Int]()
  private val stageEndShuffleSet = new ConcurrentSet[Int]()
  // maintain each shuffle's map relation of WorkerInfo and partition location
  private val shuffleAllocatedWorkers =
    new ConcurrentHashMap[Int, ConcurrentHashMap[WorkerInfo, PartitionLocationInfo]]()
  private def workerSnapshots(shuffleId: Int): util.Map[WorkerInfo, PartitionLocationInfo] =
    shuffleAllocatedWorkers.get(shuffleId)

  // revive request waiting for response
  // shuffleKey -> (partitionId -> set)
  private val reviving =
    new ConcurrentHashMap[Int, ConcurrentHashMap[Integer, util.Set[RpcCallContext]]]()

  private val splitting =
    new ConcurrentHashMap[Int, ConcurrentHashMap[Integer, util.Set[RpcCallContext]]]()

  // register shuffle request waiting for response
  private val registeringShuffleRequest = new ConcurrentHashMap[Int, util.Set[RpcCallContext]]()

  // blacklist
  private val blacklist = new ConcurrentSet[WorkerInfo]()

  // Threads
  private val forwardMessageThread =
    ThreadUtils.newDaemonSingleThreadScheduledExecutor("master-forward-message-thread")
  private var checkForShuffleRemoval: ScheduledFuture[_] = _
  private var getBlacklist: ScheduledFuture[_] = _

  // Use independent app heartbeat threads to avoid being blocked by other operations.
  private val heartbeatIntervalMs = RssConf.applicationHeatbeatIntervalMs(conf)
  private val heartbeatThread = ThreadUtils.newDaemonSingleThreadScheduledExecutor("app-heartbeat")
  private var appHeartbeat: ScheduledFuture[_] = _
  private val responseCheckerThread =
    ThreadUtils.newDaemonSingleThreadScheduledExecutor("rss-master-resp-checker")

  // init driver rss meta rpc service
  override val rpcEnv: RpcEnv = RpcEnv.create(
    RpcNameConstants.RSS_METASERVICE_SYS,
    lifecycleHost,
    RssConf.driverMetaServicePort(conf),
    conf
  )
  rpcEnv.setupEndpoint(RpcNameConstants.RSS_METASERVICE_EP, this)

  logInfo(s"Start LifecycleManager on ${rpcEnv.address}")

  private val rssHARetryClient = new RssHARetryClient(rpcEnv, conf)
  private val totalWritten = new LongAdder
  private val fileCount = new LongAdder
  // Since method `onStart` is executed when `rpcEnv.setupEndpoint` is executed, and
  // `rssHARetryClient` is initialized after `rpcEnv` is initialized, if method `onStart` contains
  // a reference to `rssHARetryClient`, there may be cases where `rssHARetryClient` is null when
  // `rssHARetryClient` is called. Therefore, it's necessary to uniformly execute the initialization
  // method at the end of the construction of the class to perform the initialization operations.
  private def initialize(): Unit = {
    appHeartbeat = heartbeatThread.scheduleAtFixedRate(
      new Runnable {
        override def run(): Unit = {
          try {
            val tmpTotalWritten = totalWritten.sumThenReset()
            val tmpFileCount = fileCount.sumThenReset()
            require(rssHARetryClient != null, "When sending a heartbeat, client shouldn't be null.")
            val appHeartbeat =
              HeartBeatFromApplication(appId, tmpTotalWritten, tmpFileCount, ZERO_UUID)
            rssHARetryClient.send(appHeartbeat)
            logDebug("Successfully send app heartbeat.")
          } catch {
            case it: InterruptedException =>
              logWarning("Interrupted while sending app heartbeat.")
              Thread.currentThread().interrupt()
              throw it
            case t: Throwable =>
              logError("Error while send heartbeat", t)
          }
        }
      },
      0,
      heartbeatIntervalMs,
      TimeUnit.MILLISECONDS
    )
  }

  override def onStart(): Unit = {
    checkForShuffleRemoval = forwardMessageThread.scheduleAtFixedRate(
      new Runnable {
        override def run(): Unit = Utils.tryLogNonFatalError {
          self.send(RemoveExpiredShuffle)
        }
      },
      RemoveShuffleDelayMs,
      RemoveShuffleDelayMs,
      TimeUnit.MILLISECONDS
    )

    getBlacklist = forwardMessageThread.scheduleAtFixedRate(
      new Runnable {
        override def run(): Unit = Utils.tryLogNonFatalError {
          self.send(GetBlacklist(new util.ArrayList[WorkerInfo](blacklist)))
        }
      },
      GetBlacklistDelayMs,
      GetBlacklistDelayMs,
      TimeUnit.MILLISECONDS
    )
  }

  override def onStop(): Unit = {
    import scala.concurrent.duration._

    checkForShuffleRemoval.cancel(true)
    getBlacklist.cancel(true)
    ThreadUtils.shutdown(forwardMessageThread, 800.millis)

    appHeartbeat.cancel(true)
    ThreadUtils.shutdown(heartbeatThread, 800.millis)

    ThreadUtils.shutdown(responseCheckerThread, 800.millis)

    rssHARetryClient.close()
    if (rpcEnv != null) {
      rpcEnv.shutdown()
      rpcEnv.awaitTermination()
    }
  }

  def getRssMetaServiceHost: String = {
    lifecycleHost
  }

  def getRssMetaServicePort: Int = {
    rpcEnv.address.port
  }

  override def receive: PartialFunction[Any, Unit] = {
    case RemoveExpiredShuffle =>
      removeExpiredShuffle()
    case msg: GetBlacklist =>
      handleGetBlacklist(msg)
    case StageEnd(applicationId, shuffleId) =>
      logDebug(s"Received StageEnd request, ${Utils.makeShuffleKey(applicationId, shuffleId)}.")
      handleStageEnd(null, applicationId, shuffleId)
    case UnregisterShuffle(applicationId, shuffleId, _) =>
      logDebug(
        s"Received UnregisterShuffle request," +
          s"${Utils.makeShuffleKey(applicationId, shuffleId)}."
      )
      handleUnregisterShuffle(null, applicationId, shuffleId)
  }

  override def receiveAndReply(context: RpcCallContext): PartialFunction[Any, Unit] = {
    case RegisterShuffle(applicationId, shuffleId, numMappers, numPartitions) =>
<<<<<<< HEAD
      logDebug(
        s"Received RegisterShuffle request, " +
          s"$applicationId, $shuffleId, $numMappers, $numPartitions."
      )
      handleRegisterShuffle(context, applicationId, shuffleId, numMappers, numPartitions)

    case Revive(applicationId, shuffleId, mapId, attemptId, reduceId, epoch, oldPartition, cause) =>
      logTrace(
        s"Received Revive request, " +
          s"$applicationId, $shuffleId, $mapId, $attemptId, ,$reduceId," +
          s" $epoch, $oldPartition, $cause."
      )
      handleRevive(
        context,
        applicationId,
        shuffleId,
        mapId,
        attemptId,
        reduceId,
        epoch,
        oldPartition,
        cause
      )

    case PartitionSplit(applicationId, shuffleId, reduceId, epoch, oldPartition) =>
      logTrace(
        s"Received split request, " +
          s"$applicationId, $shuffleId, $reduceId, $epoch, $oldPartition"
      )
      handlePartitionSplitRequest(context, applicationId, shuffleId, reduceId, epoch, oldPartition)
=======
      logDebug(s"Received RegisterShuffle request, " +
        s"$applicationId, $shuffleId, $numMappers, $numPartitions.")
      handleRegisterShuffle(context, applicationId, shuffleId, numMappers, numPartitions)

    case Revive(
    applicationId, shuffleId, mapId, attemptId, partitionId, epoch, oldPartition, cause) =>
      logTrace(s"Received Revive request, " +
        s"$applicationId, $shuffleId, $mapId, $attemptId, ,$partitionId," +
        s" $epoch, $oldPartition, $cause.")
      handleRevive(context, applicationId, shuffleId, mapId, attemptId,
        partitionId, epoch, oldPartition, cause)

    case PartitionSplit(applicationId, shuffleId, partitionId, epoch, oldPartition) =>
      logTrace(s"Received split request, " +
        s"$applicationId, $shuffleId, $partitionId, $epoch, $oldPartition")
      handlePartitionSplitRequest(context, applicationId, shuffleId,
        partitionId, epoch, oldPartition)
>>>>>>> ebadb130

    case MapperEnd(applicationId, shuffleId, mapId, attemptId, numMappers) =>
      logTrace(
        s"Received MapperEnd request, " +
          s"${Utils.makeMapKey(applicationId, shuffleId, mapId, attemptId)}."
      )
      handleMapperEnd(context, applicationId, shuffleId, mapId, attemptId, numMappers)

    case GetReducerFileGroup(applicationId: String, shuffleId: Int) =>
      logDebug(
        s"Received GetShuffleFileGroup request," +
          s"${Utils.makeShuffleKey(applicationId, shuffleId)}."
      )
      handleGetReducerFileGroup(context, shuffleId)

    case StageEnd(applicationId, shuffleId) =>
      logDebug(s"Received StageEnd request, ${Utils.makeShuffleKey(applicationId, shuffleId)}.")
      handleStageEnd(context, applicationId, shuffleId)
  }

  private def handleRegisterShuffle(
      context: RpcCallContext,
      applicationId: String,
      shuffleId: Int,
      numMappers: Int,
<<<<<<< HEAD
      numPartitions: Int
  ): Unit = {
=======
      numReducers: Int): Unit = {
>>>>>>> ebadb130
    registeringShuffleRequest.synchronized {
      if (registeringShuffleRequest.containsKey(shuffleId)) {
        // If same request already exists in the registering request list for the same shuffle,
        // just register and return.
        logDebug("[handleRegisterShuffle] request for same shuffleKey exists, just register")
        registeringShuffleRequest.get(shuffleId).add(context)
        return
      } else {
        // If shuffle is registered, reply this shuffle's partition location and return.
        // Else add this request to registeringShuffleRequest.
        if (registeredShuffle.contains(shuffleId)) {
          val initialLocs = workerSnapshots(shuffleId)
            .values()
            .asScala
            .flatMap(_.getAllMasterLocationsWithMinEpoch(shuffleId.toString).asScala)
            .filter(_.getEpoch == 0)
            .toList
            .asJava
<<<<<<< HEAD
          if (initialLocs.size != numPartitions) {
            logWarning(
              s"Shuffle $shuffleId location size ${initialLocs.size} not equal to " +
                s"numPartitions: $numPartitions!"
            )
          }
=======
>>>>>>> ebadb130
          context.reply(RegisterShuffleResponse(StatusCode.Success, initialLocs))
          return
        }
        logInfo(s"New shuffle request, shuffleId $shuffleId, partitionType: $partitionType" +
          s"numMappers: $numMappers, numReducers: $numReducers.")
        val set = new util.HashSet[RpcCallContext]()
        set.add(context)
        registeringShuffleRequest.put(shuffleId, set)
      }
    }

    // Reply to all RegisterShuffle request for current shuffle id.
    def reply(response: RegisterShuffleResponse): Unit = {
      registeringShuffleRequest.synchronized {
        registeringShuffleRequest.asScala
          .get(shuffleId)
          .foreach(_.asScala.foreach(_.reply(response)))
        registeringShuffleRequest.remove(shuffleId)
      }
    }

    // First, request to get allocated slots from Master
    val ids = new util.ArrayList[Integer]
    val numPartitions: Int = partitionType match {
      case PartitionType.REDUCE_PARTITION => numReducers
      case PartitionType.MAP_PARTITION => numMappers
    }
    (0 until numPartitions).foreach(idx => ids.add(new Integer(idx)))
    val res = requestSlotsWithRetry(applicationId, shuffleId, ids)

    res.status match {
      case StatusCode.Failed =>
        logError(s"OfferSlots RPC request failed for $shuffleId!")
        reply(RegisterShuffleResponse(StatusCode.Failed, List.empty.asJava))
        return
      case StatusCode.SlotNotAvailable =>
        logError(s"OfferSlots for $shuffleId failed!")
        reply(RegisterShuffleResponse(StatusCode.SlotNotAvailable, List.empty.asJava))
        return
      case StatusCode.Success =>
        logInfo(s"OfferSlots for ${Utils.makeShuffleKey(applicationId, shuffleId)} Success!")
        logDebug(s" Slots Info: ${res.workerResource}")
      case _ => // won't happen
        throw new UnsupportedOperationException()
    }

    // Reserve slots for each PartitionLocation. When response status is SUCCESS, WorkerResource
    // won't be empty since master will reply SlotNotAvailable status when reserved slots is empty.
    val slots = res.workerResource
    val candidatesWorkers = new util.HashSet(slots.keySet())
    val connectFailedWorkers = new util.ArrayList[WorkerInfo]()

    // Second, for each worker, try to initialize the endpoint.
    slots.asScala.foreach { case (workerInfo, _) =>
      try {
        workerInfo.endpoint =
          rpcEnv.setupEndpointRef(RpcAddress.apply(workerInfo.host, workerInfo.rpcPort), WORKER_EP)
      } catch {
        case t: Throwable =>
          logError(s"Init rpc client for $workerInfo failed", t)
          connectFailedWorkers.add(workerInfo)
      }
    }

    candidatesWorkers.removeAll(connectFailedWorkers)
    recordWorkerFailure(connectFailedWorkers)

    // Third, for each slot, LifecycleManager should ask Worker to reserve the slot
    // and prepare the pushing data env.
    val reserveSlotsSuccess =
      reserveSlotsWithRetry(applicationId, shuffleId, candidatesWorkers.asScala.toList, slots)

    // If reserve slots failed, clear allocated resources, reply ReserveSlotFailed and return.
    if (!reserveSlotsSuccess) {
      logError(s"reserve buffer for $shuffleId failed, reply to all.")
      reply(RegisterShuffleResponse(StatusCode.ReserveSlotFailed, List.empty.asJava))
      // tell Master to release slots
      requestReleaseSlots(
        rssHARetryClient,
        ReleaseSlots(applicationId, shuffleId, List.empty.asJava, List.empty.asJava)
      )
    } else {
      logInfo(s"ReserveSlots for ${Utils.makeShuffleKey(applicationId, shuffleId)} success!")
      logDebug(s"Allocated Slots: $slots")
      // Forth, register shuffle success, update status
      val allocatedWorkers = new ConcurrentHashMap[WorkerInfo, PartitionLocationInfo]()
      slots.asScala.foreach { case (workerInfo, (masterLocations, slaveLocations)) =>
        val partitionLocationInfo = new PartitionLocationInfo()
        partitionLocationInfo.addMasterPartitions(shuffleId.toString, masterLocations)
        partitionLocationInfo.addSlavePartitions(shuffleId.toString, slaveLocations)
        allocatedWorkers.put(workerInfo, partitionLocationInfo)
      }
      shuffleAllocatedWorkers.put(shuffleId, allocatedWorkers)
      registeredShuffle.add(shuffleId)

      shuffleMapperAttempts.synchronized {
        if (!shuffleMapperAttempts.containsKey(shuffleId)) {
          val attempts = new Array[Int](numMappers)
          0 until numMappers foreach (idx => attempts(idx) = -1)
          shuffleMapperAttempts.synchronized {
            shuffleMapperAttempts.put(shuffleId, attempts)
          }
        }
      }

      reducerFileGroupsMap.put(shuffleId, new Array[Array[PartitionLocation]](numReducers))

      // Fifth, reply the allocated partition location to ShuffleClient.
      logInfo(s"Handle RegisterShuffle Success for $shuffleId.")
      val allMasterPartitionLocations = slots.asScala.flatMap(_._2._1.asScala).toList
      reply(RegisterShuffleResponse(StatusCode.Success, allMasterPartitionLocations.asJava))
    }
  }

  private def blacklistPartition(oldPartition: PartitionLocation, cause: StatusCode): Unit = {
    // only blacklist if cause is PushDataFailMain
    val failedWorker = new util.ArrayList[WorkerInfo]()
    if (cause == StatusCode.PushDataFailMain && oldPartition != null) {
      failedWorker.add(oldPartition.getWorker)
    }
    if (!failedWorker.isEmpty) {
      recordWorkerFailure(failedWorker)
    }
  }

  private def handleRevive(
      context: RpcCallContext,
      applicationId: String,
      shuffleId: Int,
      mapId: Int,
      attemptId: Int,
      partitionId: Int,
      oldEpoch: Int,
      oldPartition: PartitionLocation,
      cause: StatusCode
  ): Unit = {
    // If shuffle not registered, reply ShuffleNotRegistered and return
    if (!registeredShuffle.contains(shuffleId)) {
      logError(s"[handleRevive] shuffle $shuffleId not registered!")
      context.reply(ChangeLocationResponse(StatusCode.ShuffleNotRegistered, null))
      return
    }

    // If shuffle registered and corresponding map finished, reply MapEnd and return.
    if (
      shuffleMapperAttempts.containsKey(shuffleId)
      && shuffleMapperAttempts.get(shuffleId)(mapId) != -1
    ) {
      logWarning(
        s"[handleRevive] Mapper ended, mapId $mapId, current attemptId $attemptId, " +
          s"ended attemptId ${shuffleMapperAttempts.get(shuffleId)(mapId)}, shuffleId $shuffleId."
      )
      context.reply(ChangeLocationResponse(StatusCode.MapEnded, null))
      return
    }

    // check if there exists request for the partition, if do just register
    val shuffleReviving = reviving.computeIfAbsent(shuffleId, rpcContextRegisterFunc)
    shuffleReviving.synchronized {
<<<<<<< HEAD
      if (shuffleReviving.containsKey(reduceId)) {
        shuffleReviving.get(reduceId).add(context)
        logTrace(
          s"For $shuffleId, same partition $reduceId-$oldEpoch is reviving," +
            s"register context."
        )
=======
      if (shuffleReviving.containsKey(partitionId)) {
        shuffleReviving.get(partitionId).add(context)
        logTrace(s"For $shuffleId, same partition $partitionId-$oldEpoch is reviving," +
          s"register context.")
>>>>>>> ebadb130
        return
      } else {
        // If new slot for the partition has been allocated, reply and return.
        // Else register and allocate for it.
        val latestLoc = getLatestPartition(shuffleId, partitionId, oldEpoch)
        if (latestLoc != null) {
          context.reply(ChangeLocationResponse(StatusCode.Success, latestLoc))
<<<<<<< HEAD
          logDebug(
            s"New partition found, old partition $reduceId-$oldEpoch return it." +
              s" shuffleId: $shuffleId $latestLoc"
          )
=======
          logDebug(s"New partition found, old partition $partitionId-$oldEpoch return it." +
            s" shuffleId: $shuffleId $latestLoc")
>>>>>>> ebadb130
          return
        }
        val set = new util.HashSet[RpcCallContext]()
        set.add(context)
        shuffleReviving.put(partitionId, set)
      }
    }

    logWarning(
      s"Do Revive for shuffle ${Utils.makeShuffleKey(applicationId, shuffleId)}," +
        s" oldPartition: $oldPartition, cause: $cause"
    )
    blacklistPartition(oldPartition, cause)
<<<<<<< HEAD
    handleChangePartitionLocation(
      shuffleReviving,
      applicationId,
      shuffleId,
      reduceId,
      oldEpoch,
      oldPartition
    )
=======
    handleChangePartitionLocation(shuffleReviving, applicationId, shuffleId, partitionId, oldEpoch,
      oldPartition)
>>>>>>> ebadb130
  }

  private val rpcContextRegisterFunc =
    new util.function.Function[Int, ConcurrentHashMap[Integer, util.Set[RpcCallContext]]]() {
      override def apply(s: Int): ConcurrentHashMap[Integer, util.Set[RpcCallContext]] =
        new ConcurrentHashMap()
    }

  private def handleChangePartitionLocation(
      contexts: ConcurrentHashMap[Integer, util.Set[RpcCallContext]],
      applicationId: String,
      shuffleId: Int,
      partitionId: Int,
      oldEpochId: Int,
      oldPartition: PartitionLocation
  ): Unit = {

    def reply(response: ChangeLocationResponse): Unit = {
<<<<<<< HEAD
      contexts
        .synchronized {
          contexts.remove(reduceId)
        }
        .asScala
        .foreach(_.reply(response))
=======
      contexts.synchronized {
        contexts.remove(partitionId)
      }.asScala.foreach(_.reply(response))
>>>>>>> ebadb130
    }

    val candidates = workersNotBlacklisted(shuffleId)
    if (candidates.size < 1 || (ShouldReplicate && candidates.size < 2)) {
      logError("[Update partition] failed for not enough candidates for revive.")
      reply(ChangeLocationResponse(StatusCode.SlotNotAvailable, null))
      return null
    }

    val newlyAllocatedLocation = if (oldPartition != null) {
      reallocateSlotsFromCandidates(List(oldPartition), candidates)
    } else {
      reallocateForNonExistPartitionLocationFromCandidates(partitionId, oldEpochId, candidates)
    }

    if (!reserveSlotsWithRetry(applicationId, shuffleId, candidates, newlyAllocatedLocation)) {
      logError(s"[Update partition] failed for $shuffleId.")
      reply(ChangeLocationResponse(StatusCode.ReserveSlotFailed, null))
      return
    }

    // Add all re-allocated slots to worker snapshots.
    newlyAllocatedLocation.asScala.foreach { case (workInfo, (masterLocations, slaveLocations)) =>
      workerSnapshots(shuffleId).asScala.get(workInfo).map { partitionLocationInfo =>
        partitionLocationInfo.addMasterPartitions(shuffleId.toString, masterLocations)
        partitionLocationInfo.addSlavePartitions(shuffleId.toString, slaveLocations)
      }
    }
    val (masterLocations, slavePartitions) = newlyAllocatedLocation.asScala.head._2
    // reply the master location of this partition.
    val revivedMasterLocation = if (masterLocations != null && masterLocations.size() > 0) {
      masterLocations.asScala.head
    } else {
      slavePartitions.asScala.head.getPeer
    }

    reply(ChangeLocationResponse(StatusCode.Success, revivedMasterLocation))
    logDebug(s"Renew $shuffleId $partitionId partition success.")
  }

<<<<<<< HEAD
  private def getLatestPartition(shuffleId: Int, reduceId: Int, epoch: Int): PartitionLocation = {
    val locs = workerSnapshots(shuffleId)
      .values()
      .asScala
      .flatMap(_.getLocationWithMaxEpoch(shuffleId.toString, reduceId))
=======
  private def getLatestPartition(
      shuffleId: Int,
      partitionId: Int,
      epoch: Int): PartitionLocation = {
    val locs = workerSnapshots(shuffleId).values().asScala
      .flatMap(_.getLocationWithMaxEpoch(shuffleId.toString, partitionId))
>>>>>>> ebadb130
    if (!locs.isEmpty) {
      val latestLoc = locs.maxBy(_.getEpoch)
      if (latestLoc.getEpoch > epoch) {
        return latestLoc
      }
    }
    null
  }

  private def handlePartitionSplitRequest(
      context: RpcCallContext,
      applicationId: String,
      shuffleId: Int,
      partitionId: Int,
      oldEpoch: Int,
      oldPartition: PartitionLocation
  ): Unit = {
    val shuffleSplitting = splitting.computeIfAbsent(shuffleId, rpcContextRegisterFunc)
    shuffleSplitting.synchronized {
      if (shuffleSplitting.containsKey(partitionId)) {
        shuffleSplitting.get(partitionId).add(context)
        return
      } else {
        val latestLoc = getLatestPartition(shuffleId, partitionId, oldEpoch)
        if (latestLoc != null) {
          context.reply(ChangeLocationResponse(StatusCode.Success, latestLoc))
          return
        }
        val set = new util.HashSet[RpcCallContext]()
        set.add(context)
        shuffleSplitting.put(partitionId, set)
      }
    }

    logDebug(
      s"Relocate partition for shuffle split ${Utils.makeShuffleKey(applicationId, shuffleId)}," +
        s" oldPartition: $oldPartition"
    )

<<<<<<< HEAD
    handleChangePartitionLocation(
      shuffleSplitting,
      applicationId,
      shuffleId,
      reduceId,
      oldEpoch,
      oldPartition
    )
=======
    handleChangePartitionLocation(shuffleSplitting, applicationId, shuffleId, partitionId, oldEpoch,
      oldPartition)
>>>>>>> ebadb130
  }

  private def handleMapperEnd(
      context: RpcCallContext,
      applicationId: String,
      shuffleId: Int,
      mapId: Int,
      attemptId: Int,
      numMappers: Int
  ): Unit = {
    var askStageEnd: Boolean = false
    // update max attemptId
    shuffleMapperAttempts.synchronized {
      var attempts = shuffleMapperAttempts.get(shuffleId)
      // it would happen when task with no shuffle data called MapperEnd first
      if (attempts == null) {
        logDebug(s"[handleMapperEnd] $shuffleId not registered, create one.")
        attempts = new Array[Int](numMappers)
        0 until numMappers foreach (idx => attempts(idx) = -1)
        shuffleMapperAttempts.put(shuffleId, attempts)
      }

      if (attempts(mapId) < 0) {
        attempts(mapId) = attemptId
      } else {
        // Mapper with another attemptId called, skip this request
        context.reply(MapperEndResponse(StatusCode.Success))
        return
      }

      if (!attempts.exists(_ < 0)) {
        askStageEnd = true
      }
    }

    if (askStageEnd) {
      // last mapper finished. call mapper end
      logInfo(
        s"Last MapperEnd, call StageEnd with shuffleKey:" +
          s"${Utils.makeShuffleKey(applicationId, shuffleId)}."
      )
      self.send(StageEnd(applicationId, shuffleId))
    }

    // reply success
    context.reply(MapperEndResponse(StatusCode.Success))
  }

  private def handleGetReducerFileGroup(context: RpcCallContext, shuffleId: Int): Unit = {
    logDebug(s"Wait for StageEnd, $shuffleId.")
    var timeout = RssConf.stageEndTimeout(conf)
    val delta = 50
    while (!stageEndShuffleSet.contains(shuffleId)) {
      Thread.sleep(50)
      if (timeout <= 0) {
        logError(s"StageEnd Timeout! $shuffleId.")
        context.reply(
          GetReducerFileGroupResponse(StatusCode.StageEndTimeOut, Array.empty, Array.empty)
        )
        return
      }
      timeout = timeout - delta
    }

    if (dataLostShuffleSet.contains(shuffleId)) {
      context.reply(
        GetReducerFileGroupResponse(StatusCode.ShuffleDataLost, Array.empty, Array.empty)
      )
    } else {
      context.reply(
        GetReducerFileGroupResponse(
          StatusCode.Success,
          reducerFileGroupsMap.getOrDefault(shuffleId, Array.empty),
          shuffleMapperAttempts.getOrDefault(shuffleId, Array.empty)
        )
      )
    }
  }

  private def handleStageEnd(
      context: RpcCallContext,
      applicationId: String,
      shuffleId: Int
  ): Unit = {
    // check whether shuffle has registered
    if (!registeredShuffle.contains(shuffleId)) {
      logInfo(
        s"[handleStageEnd]" +
          s"$shuffleId not registered, maybe no shuffle data within this stage."
      )
      // record in stageEndShuffleSet
      stageEndShuffleSet.add(shuffleId)
      if (context != null) {
        context.reply(StageEndResponse(StatusCode.ShuffleNotRegistered))
      }
      return
    }

    // ask allLocations workers holding partitions to commit files
    val masterPartMap = new ConcurrentHashMap[String, PartitionLocation]
    val slavePartMap = new ConcurrentHashMap[String, PartitionLocation]
    val committedMasterIds = new ConcurrentSet[String]
    val committedSlaveIds = new ConcurrentSet[String]
    val committedMasterStorageAndDiskHints = new LinkedBlockingQueue[String]()
    val committedSlaveStorageAndDiskHints = new LinkedBlockingQueue[String]()
    val failedMasterIds = new ConcurrentSet[String]
    val failedSlaveIds = new ConcurrentSet[String]

    val allocatedWorkers = shuffleAllocatedWorkers.get(shuffleId)
    val commitFilesFailedWorkers = new ConcurrentSet[WorkerInfo]

    val parallelism = Math.min(workerSnapshots(shuffleId).size(), RssConf.rpcMaxParallelism(conf))
    ThreadUtils.parmap(allocatedWorkers.asScala.to, "CommitFiles", parallelism) {
      case (worker, partitionLocationInfo) =>
        if (partitionLocationInfo.containsShuffle(shuffleId.toString)) {
          val masterParts = partitionLocationInfo.getAllMasterLocations(shuffleId.toString)
          val slaveParts = partitionLocationInfo.getAllSlaveLocations(shuffleId.toString)
          masterParts.asScala.foreach { p =>
            val partition = new PartitionLocation(p)
            partition.setFetchPort(worker.fetchPort)
            partition.setPeer(null)
            masterPartMap.put(partition.getUniqueId, partition)
          }
          slaveParts.asScala.foreach { p =>
            val partition = new PartitionLocation(p)
            partition.setFetchPort(worker.fetchPort)
            partition.setPeer(null)
            slavePartMap.put(partition.getUniqueId, partition)
          }

          val masterIds = masterParts.asScala.map(_.getUniqueId).asJava
          val slaveIds = slaveParts.asScala.map(_.getUniqueId).asJava

          val commitFiles = CommitFiles(
            applicationId,
            shuffleId,
            masterIds,
            slaveIds,
            shuffleMapperAttempts.get(shuffleId)
          )
          val res = requestCommitFiles(worker.endpoint, commitFiles)

          res.status match {
            case StatusCode.Success => // do nothing
            case StatusCode.PartialSuccess | StatusCode.ShuffleNotRegistered | StatusCode.Failed =>
              logDebug(
                s"Request $commitFiles return ${res.status} for " +
                  s"${Utils.makeShuffleKey(applicationId, shuffleId)}"
              )
              commitFilesFailedWorkers.add(worker)
            case _ => // won't happen
          }

          // record committed partitionIds
          committedMasterIds.addAll(res.committedMasterIds)
          committedSlaveIds.addAll(res.committedSlaveIds)

          // record committed partitions storage hint and disk hint
          committedMasterStorageAndDiskHints.addAll(res.committedMasterStorageHintAndDiskHint)
          committedSlaveStorageAndDiskHints.addAll(res.committedSlaveStorageHintAndDiskHint)

          // record failed partitions
          failedMasterIds.addAll(res.failedMasterIds)
          failedSlaveIds.addAll(res.failedSlaveIds)
          totalWritten.add(res.totalWritten)
          fileCount.add(res.fileCount)
        }
    }

    recordWorkerFailure(new util.ArrayList[WorkerInfo](commitFilesFailedWorkers))
    // release resources and clear worker info
    workerSnapshots(shuffleId).asScala.foreach { case (_, partitionLocationInfo) =>
      partitionLocationInfo.removeMasterPartitions(shuffleId.toString)
      partitionLocationInfo.removeSlavePartitions(shuffleId.toString)
    }
    requestReleaseSlots(
      rssHARetryClient,
      ReleaseSlots(applicationId, shuffleId, List.empty.asJava, List.empty.asJava)
    )

    def hasCommonFailedIds(): Boolean = {
      if (!ShouldReplicate && failedMasterIds.size() != 0) {
        return true
      }
      failedMasterIds.asScala.foreach { id =>
        if (failedSlaveIds.contains(id)) {
          logError(s"For $shuffleId partition $id: data lost.")
          return true
        }
      }
      false
    }

    val dataLost = hasCommonFailedIds()

    if (!dataLost) {
      def convertHintToMap(queue: LinkedBlockingQueue[String]) = {
        queue.asScala
          .map(item => {
            val hints = item.split(":")
            hints(0) -> (hints(1), hints(2))
          })
          .groupBy(_._1)
      }

      val committedPartitions = new util.HashMap[String, PartitionLocation]
      val committedMasterHints = convertHintToMap(committedMasterStorageAndDiskHints)
      val committedSlaveHints = convertHintToMap(committedSlaveStorageAndDiskHints)
      committedMasterIds.asScala.foreach { id =>
        val hints = committedMasterHints(id)
        val partition = masterPartMap.get(id)
        hints.foreach { case (id, (storage, disk)) =>
          partition.setStorageHint(StorageHint.values()(storage.toInt))
          partition.setDiskHint(disk)
        }
        committedPartitions.put(id, masterPartMap.get(id))
      }

      committedSlaveIds.asScala.foreach { id =>
        val slavePartition = slavePartMap.get(id)
        val hints = committedSlaveHints(id)
        hints.foreach { case (id, (storage, disk)) =>
          slavePartition.setStorageHint(StorageHint.values()(storage.toInt))
          slavePartition.setDiskHint(disk)
        }
        val masterPartition = committedPartitions.get(id)
        if (masterPartition ne null) {
          masterPartition.setPeer(slavePartition)
          slavePartition.setPeer(masterPartition)
        } else {
          logWarning(
            s"Shuffle $shuffleId partition $id: master lost, " +
              s"use slave $slavePartition."
          )
          committedPartitions.put(id, slavePartition)
        }
      }

      val fileGroups = reducerFileGroupsMap.get(shuffleId)
      val sets = Array.fill(fileGroups.length)(new util.HashSet[PartitionLocation]())
      committedPartitions.values().asScala.foreach { partition =>
        sets(partition.getId).add(partition)
      }
      var i = 0
      while (i < fileGroups.length) {
        fileGroups(i) = sets(i).toArray(new Array[PartitionLocation](0))
        i += 1
      }
    }

    // reply
    if (!dataLost) {
      logInfo(s"Succeed to handle stageEnd for $shuffleId.")
      // record in stageEndShuffleSet
      stageEndShuffleSet.add(shuffleId)
      if (context != null) {
        context.reply(StageEndResponse(StatusCode.Success))
      }
    } else {
      logError(s"Failed to handle stageEnd for $shuffleId, lost file!")
      dataLostShuffleSet.add(shuffleId)
      // record in stageEndShuffleSet
      stageEndShuffleSet.add(shuffleId)
      if (context != null) {
        context.reply(StageEndResponse(StatusCode.PartialSuccess))
      }
    }
  }

  private def handleUnregisterShuffle(
      context: RpcCallContext,
      appId: String,
      shuffleId: Int
  ): Unit = {
    // if StageEnd has not been handled, trigger StageEnd
    if (!stageEndShuffleSet.contains(shuffleId)) {
      logInfo(s"Call StageEnd before Unregister Shuffle $shuffleId.")
      handleStageEnd(null, appId, shuffleId)
    }

    if (partitionExists(shuffleId)) {
      logWarning(
        s"Partition exists for shuffle $shuffleId, " +
          "maybe caused by task rerun or speculative."
      )
      workerSnapshots(shuffleId).asScala.foreach { case (_, partitionLocationInfo) =>
        partitionLocationInfo.removeMasterPartitions(shuffleId.toString)
        partitionLocationInfo.removeSlavePartitions(shuffleId.toString)
      }
      requestReleaseSlots(
        rssHARetryClient,
        ReleaseSlots(appId, shuffleId, List.empty.asJava, List.empty.asJava)
      )
    }

    // add shuffleKey to delay shuffle removal set
    unregisterShuffleTime.put(shuffleId, System.currentTimeMillis())

    logInfo(s"Unregister for $shuffleId success.")
    if (context != null) {
      context.reply(UnregisterShuffleResponse(StatusCode.Success))
    }
  }

  /*
   * After getting WorkerResource, LifecycleManger needs to ask each Worker to
   * reserve corresponding slot and prepare push data env in Worker side.
   *
   * @param applicationId Application ID
   * @param shuffleId Application shuffle id
   * @param slots WorkerResource to reserve slots
   * @return List of reserving slot failed workers
   */
  private def reserveSlots(
      applicationId: String,
      shuffleId: Int,
      slots: WorkerResource
  ): util.List[WorkerInfo] = {
    val reserveSlotFailedWorkers = new util.ArrayList[WorkerInfo]()

    slots.asScala.foreach { case (workerInfo, (masterLocations, slaveLocations)) =>
      if (blacklist.contains(workerInfo)) {
        logWarning(s"[reserve buffer] failed due to blacklist: $workerInfo")
        reserveSlotFailedWorkers.add(workerInfo)
      } else {
<<<<<<< HEAD
        val res = requestReserveSlots(
          workerInfo.endpoint,
          ReserveSlots(
            applicationId,
            shuffleId,
            masterLocations,
            slaveLocations,
            splitThreshold,
            splitMode,
            storageHint
          )
        )
=======
        val res = requestReserveSlots(workerInfo.endpoint,
          ReserveSlots(applicationId, shuffleId, masterLocations, slaveLocations, splitThreshold,
            splitMode, partitionType, storageHint))
>>>>>>> ebadb130
        if (res.status.equals(StatusCode.Success)) {
          logDebug(
            s"Successfully allocated " +
              s"partitions buffer for ${Utils.makeShuffleKey(applicationId, shuffleId)}" +
              s" from worker ${workerInfo.readableAddress}."
          )
        } else {
          logError(
            s"[reserveSlots] Failed to" +
              s" reserve buffers for ${Utils.makeShuffleKey(applicationId, shuffleId)}" +
              s" from worker ${workerInfo.readableAddress}. Reason: ${res.reason}"
          )
          reserveSlotFailedWorkers.add(workerInfo)
        }
      }
    }

    recordWorkerFailure(reserveSlotFailedWorkers)
    reserveSlotFailedWorkers
  }

  /*
   * When enabling replicate, if one of the partition location reserve slots failed,
   * LifecycleManager also needs to release another corresponding partition location.
   * To release the corresponding partition location, LifecycleManager should:
   *   1. Remove the peer partition location of failed partition location from slots.
   *   2. Request the Worker to destroy the slot's FileWriter.
   *   3. Request the Master to release the worker slots status.
   *
   * @param applicationId application id
   * @param shuffleId shuffle id
   * @param slots allocated WorkerResource
   * @param failedPartitionLocations reserve slot failed partition location
   */
  private def releasePeerPartitionLocation(
      applicationId: String,
      shuffleId: Int,
      slots: WorkerResource,
      failedPartitionLocations: mutable.HashMap[Int, PartitionLocation]
  ) = {
    val destroyResource = new WorkerResource
    failedPartitionLocations.values
      .flatMap { partition => Option(partition.getPeer) }
      .foreach { partition =>
        var destroyWorkerInfo = partition.getWorker
        val workerInfoWithRpcRef = slots
          .keySet()
          .asScala
          .find(_.equals(destroyWorkerInfo))
          .getOrElse {
            logWarning(
              s"Cannot find workInfo from previous success workResource:" +
                s" ${destroyWorkerInfo.readableAddress()}, init according to partition info"
            )
            try {
              destroyWorkerInfo.endpoint = rpcEnv.setupEndpointRef(
                RpcAddress.apply(destroyWorkerInfo.host, destroyWorkerInfo.rpcPort),
                WORKER_EP
              )
            } catch {
              case t: Throwable =>
                logError(s"Init rpc client failed for ${destroyWorkerInfo.readableAddress}", t)
                destroyWorkerInfo = null
            }
            destroyWorkerInfo
          }
        if (slots.containsKey(workerInfoWithRpcRef)) {
          val (masterPartitionLocations, slavePartitionLocations) = slots.get(workerInfoWithRpcRef)
          partition.getMode match {
            case PartitionLocation.Mode.Master =>
              masterPartitionLocations.remove(partition)
              destroyResource
                .computeIfAbsent(workerInfoWithRpcRef, newLocationFunc)
                ._1
                .add(partition)
            case PartitionLocation.Mode.Slave =>
              slavePartitionLocations.remove(partition)
              destroyResource
                .computeIfAbsent(workerInfoWithRpcRef, newLocationFunc)
                ._2
                .add(partition)
          }
          if (masterPartitionLocations.isEmpty && slavePartitionLocations.isEmpty) {
            slots.remove(workerInfoWithRpcRef)
          }
        }
      }
    if (!destroyResource.isEmpty) {
      destroySlotsWithRetry(applicationId, shuffleId, destroyResource)
      logInfo(
        s"Destroyed peer partitions for reserve buffer failed workers " +
          s"${Utils.makeShuffleKey(applicationId, shuffleId)}, $destroyResource"
      )

      val workerIds = new util.ArrayList[String]()
      val workerAllocatedSlotsSizes = new util.ArrayList[String]()
      Utils
        .workerSlotsDistribution(destroyResource)
        .asScala
        .foreach { case (workerInfo, size) =>
          val slotsMap = new util.HashMap[String, Integer]()
          workerIds.add(workerInfo.toUniqueId())
          workerAllocatedSlotsSizes.add(
            slotsMap.entrySet().asScala.map(item => item.getKey + ":" + item.getValue).mkString(",")
          )
        }
      val msg = ReleaseSlots(applicationId, shuffleId, workerIds, workerAllocatedSlotsSizes)
      requestReleaseSlots(rssHARetryClient, msg)
      logInfo(
        s"Released slots for reserve buffer failed workers " +
          s"${workerIds.asScala.mkString(",")}" + s"${slots.asScala.mkString(",")}" +
          s"${Utils.makeShuffleKey(applicationId, shuffleId)}, "
      )
    }
  }

  /*
   * Collect all allocated partition locations on reserving slot failed workers.
   * For each reduce id, we only need to maintain one of the pair locations
   * even if enabling replicate. If RSS want to release the failed partition location,
   * the corresponding peers will be handled in [[releasePeerPartitionLocation]]
   *
   * @param reserveFailedWorkers reserve slot failed WorkerInfo list of slots
   * @param slots the slots tried to reserve a slot
   * @return
   */
  def getFailedPartitionLocations(
      reserveFailedWorkers: util.List[WorkerInfo],
      slots: WorkerResource
  ): mutable.HashMap[Int, PartitionLocation] = {
    val failedPartitionLocations = new mutable.HashMap[Int, PartitionLocation]()
    reserveFailedWorkers.asScala.foreach { workerInfo =>
      val (failedMasterLocations, failedSlaveLocations) = slots.remove(workerInfo)
      if (null != failedMasterLocations) {
        failedMasterLocations.asScala.foreach { failedMasterLocation =>
          failedPartitionLocations += (failedMasterLocation.getId -> failedMasterLocation)
        }
      }
      if (null != failedSlaveLocations) {
        failedSlaveLocations.asScala.foreach { failedSlaveLocation =>
          val partitionId = failedSlaveLocation.getId
          if (!failedPartitionLocations.contains(partitionId)) {
            failedPartitionLocations += (partitionId -> failedSlaveLocation)
          }
        }
      }
    }
    failedPartitionLocations
  }

  /*
   * reserve buffer with retry, retry on another node will cause slots to be inconsistent
   */
  private def reserveSlotsWithRetry(
      applicationId: String,
      shuffleId: Int,
      candidates: List[WorkerInfo],
      slots: WorkerResource
  ): Boolean = {
    // reserve buffers
    val reserveFailedWorkers = reserveSlots(applicationId, shuffleId, slots)

    val finalSuccess = if (!reserveFailedWorkers.isEmpty) {
      logWarning("ReserveSlots failed once, retry again")
      val failedPartitionLocations = getFailedPartitionLocations(reserveFailedWorkers, slots)

      // When enable replicate, if one of the partition location reserve slots failed,
      // we also need to release another corresponding partition location.
      if (ShouldReplicate && failedPartitionLocations.nonEmpty && !slots.isEmpty) {
        releasePeerPartitionLocation(applicationId, shuffleId, slots, failedPartitionLocations)
      }

      var retrySuccess = true
      // get retryCandidates resource and retry reserve buffer
      val retryCandidates = new util.HashSet(slots.keySet())
      // add candidates to avoid revive action passed in slots only 2 worker
      retryCandidates.addAll(candidates.asJava)
      // remove blacklist from retryCandidates
      retryCandidates.removeAll(blacklist)

      if (retryCandidates.size < 1 || (ShouldReplicate && retryCandidates.size < 2)) {
        logError("Retry reserve slots failed caused by no enough slots.")
        retrySuccess = false
      } else {
        // retry another worker if failed
        val retrySlots = reallocateSlotsFromCandidates(
          failedPartitionLocations.values.toList,
          retryCandidates.asScala.toList
        )
        val retryReserveFailedWorkers = reserveSlots(applicationId, shuffleId, retrySlots)
        retrySuccess = retryReserveFailedWorkers.isEmpty
        if (retrySuccess) {
          // Add success buffers to slots
          retrySlots.asScala
            .foreach { case (workerInfo, (retryMasterLocations, retrySlaveLocations)) =>
              val (masterPartitionLocations, slavePartitionLocations) =
                slots.computeIfAbsent(workerInfo, newLocationFunc)
              masterPartitionLocations.addAll(retryMasterLocations)
              slavePartitionLocations.addAll(retrySlaveLocations)
            }
        } else {
          // Destroy the buffer that reserve slot success.
          val retryReserveSlotsSucceedLocations =
            retrySlots.asScala.filterKeys(!retryReserveFailedWorkers.contains(_)).toMap
          destroySlotsWithRetry(
            applicationId,
            shuffleId,
            new WorkerResource(retryReserveSlotsSucceedLocations.asJava)
          )
        }
      }

      retrySuccess
    } else {
      true
    }

    // if failed after retry, destroy all allocated buffers
    if (!finalSuccess) {
      logWarning(s"Reserve buffers $shuffleId still fail after retrying, clear buffers.")
      destroySlotsWithRetry(applicationId, shuffleId, slots)
    } else {
      logInfo(s"Reserve buffer success for ${Utils.makeShuffleKey(applicationId, shuffleId)}")
    }

    finalSuccess
  }

  private val newLocationFunc =
    new util.function.Function[WorkerInfo, (JList[PartitionLocation], JList[PartitionLocation])] {
      override def apply(w: WorkerInfo): (JList[PartitionLocation], JList[PartitionLocation]) =
        (new util.LinkedList[PartitionLocation](), new util.LinkedList[PartitionLocation]())
    }

  /*
   * Allocate a new master/slave PartitionLocation pair from the current WorkerInfo list.
   *
   * @param oldEpochId Current partition reduce location last epoch id
   * @param candidates WorkerInfo list can be used to offer worker slots
   * @param slots Current WorkerResource
   */
  private def allocateFromCandidates(
      id: Int,
      oldEpochId: Int,
      candidates: List[WorkerInfo],
      slots: WorkerResource
  ): Unit = {
    val masterIndex = Random.nextInt(candidates.size)
    val masterLocation = new PartitionLocation(
      id,
      oldEpochId + 1,
      candidates(masterIndex).host,
      candidates(masterIndex).rpcPort,
      candidates(masterIndex).pushPort,
      candidates(masterIndex).fetchPort,
      candidates(masterIndex).replicatePort,
      PartitionLocation.Mode.Master
    )

    if (ShouldReplicate) {
      val slaveIndex = (masterIndex + 1) % candidates.size
      val slaveLocation = new PartitionLocation(
        id,
        oldEpochId + 1,
        candidates(slaveIndex).host,
        candidates(slaveIndex).rpcPort,
        candidates(slaveIndex).pushPort,
        candidates(slaveIndex).fetchPort,
        candidates(slaveIndex).replicatePort,
        PartitionLocation.Mode.Slave,
        masterLocation
      )
      masterLocation.setPeer(slaveLocation)
      val masterAndSlavePairs = slots.computeIfAbsent(candidates(slaveIndex), newLocationFunc)
      masterAndSlavePairs._2.add(slaveLocation)
    }

    val masterAndSlavePairs = slots.computeIfAbsent(candidates(masterIndex), newLocationFunc)
    masterAndSlavePairs._1.add(masterLocation)
  }

  private def reallocateForNonExistPartitionLocationFromCandidates(
      partitionId: Int,
      oldEpochId: Int,
      candidates: List[WorkerInfo]
  ): WorkerResource = {
    val slots = new WorkerResource()
    allocateFromCandidates(partitionId, oldEpochId, candidates, slots)
    slots
  }

  private def reallocateSlotsFromCandidates(
      oldPartitions: List[PartitionLocation],
      candidates: List[WorkerInfo]
  ): WorkerResource = {
    val slots = new WorkerResource()
    oldPartitions.foreach { partition =>
      allocateFromCandidates(partition.getId, partition.getEpoch, candidates, slots)
    }
    slots
  }

  /*
   * For the slots that need to be destroyed, LifecycleManager will ask the corresponding worker
   * to destroy related FileWriter.
   *
   * @param applicationId application id
   * @param shuffleId shuffle id
   * @param slotsToDestroy worker resource to be destroyed
   * @return destroy failed master and slave location unique id
   */
  private def destroySlotsWithRetry(
      applicationId: String,
      shuffleId: Int,
      slotsToDestroy: WorkerResource
  ): Unit = {
    val shuffleKey = Utils.makeShuffleKey(applicationId, shuffleId)
    slotsToDestroy.asScala.foreach { case (workerInfo, (masterLocations, slaveLocations)) =>
      val destroy = Destroy(
        shuffleKey,
        masterLocations.asScala.map(_.getUniqueId).asJava,
        slaveLocations.asScala.map(_.getUniqueId).asJava
      )
      var res = requestDestroy(workerInfo.endpoint, destroy)
      if (res.status != StatusCode.Success) {
        logDebug(
          s"Request $destroy return ${res.status} for " +
            s"${Utils.makeShuffleKey(applicationId, shuffleId)}"
        )
        res = requestDestroy(
          workerInfo.endpoint,
          Destroy(shuffleKey, res.failedMasters, res.failedSlaves)
        )
      }
    }
  }

  private def removeExpiredShuffle(): Unit = {
    val currentTime = System.currentTimeMillis()
    val keys = unregisterShuffleTime.keys().asScala.toList
    keys.foreach { key =>
      if (unregisterShuffleTime.get(key) < currentTime - RemoveShuffleDelayMs) {
        logInfo(s"Clear shuffle $key.")
        // clear for the shuffle
        registeredShuffle.remove(key)
        registeringShuffleRequest.remove(key)
        reducerFileGroupsMap.remove(key)
        dataLostShuffleSet.remove(key)
        shuffleMapperAttempts.remove(key)
        stageEndShuffleSet.remove(key)
        reviving.remove(key)
        splitting.remove(key)
        unregisterShuffleTime.remove(key)
        shuffleAllocatedWorkers.remove(key)

        requestUnregisterShuffle(rssHARetryClient, UnregisterShuffle(appId, key))
      }
    }
  }

  private def handleGetBlacklist(msg: GetBlacklist): Unit = {
    val res = requestGetBlacklist(rssHARetryClient, msg)
    if (res.statusCode == StatusCode.Success) {
      logInfo(
        s"Received Blacklist from Master, blacklist: ${res.blacklist} " +
          s"unkown workers: ${res.unknownWorkers}"
      )
      blacklist.clear()
      blacklist.addAll(res.blacklist)
      blacklist.addAll(res.unknownWorkers)
    }
  }

  private def requestSlotsWithRetry(
      applicationId: String,
      shuffleId: Int,
<<<<<<< HEAD
      reduceIdList: util.ArrayList[Integer]
  ): RequestSlotsResponse = {
    val req = RequestSlots(applicationId, shuffleId, reduceIdList, lifecycleHost, ShouldReplicate)
=======
      ids: util.ArrayList[Integer]): RequestSlotsResponse = {
    val req = RequestSlots(applicationId, shuffleId, ids, lifecycleHost, ShouldReplicate)
>>>>>>> ebadb130
    val res = requestRequestSlots(rssHARetryClient, req)
    if (res.status != StatusCode.Success) {
      requestRequestSlots(rssHARetryClient, req)
    } else {
      res
    }
  }

  private def requestRequestSlots(
      rssHARetryClient: RssHARetryClient,
      message: RequestSlots
  ): RequestSlotsResponse = {
    val shuffleKey = Utils.makeShuffleKey(message.applicationId, message.shuffleId)
    try {
      rssHARetryClient.askSync[RequestSlotsResponse](message, classOf[RequestSlotsResponse])
    } catch {
      case e: Exception =>
        logError(s"AskSync RegisterShuffle for $shuffleKey failed.", e)
        RequestSlotsResponse(StatusCode.Failed, new WorkerResource())
    }
  }

  private def requestReserveSlots(
      endpoint: RpcEndpointRef,
      message: ReserveSlots
  ): ReserveSlotsResponse = {
    val shuffleKey = Utils.makeShuffleKey(message.applicationId, message.shuffleId)
    try {
      endpoint.askSync[ReserveSlotsResponse](message)
    } catch {
      case e: Exception =>
        val msg = s"Exception when askSync ReserveSlots for $shuffleKey."
        logError(msg, e)
        ReserveSlotsResponse(StatusCode.Failed, msg + s" ${e.getMessage}")
    }
  }

  private def requestDestroy(endpoint: RpcEndpointRef, message: Destroy): DestroyResponse = {
    try {
      endpoint.askSync[DestroyResponse](message)
    } catch {
      case e: Exception =>
        logError(s"AskSync Destroy for ${message.shuffleKey} failed.", e)
        DestroyResponse(StatusCode.Failed, message.masterLocations, message.slaveLocations)
    }
  }

  private def requestCommitFiles(
      endpoint: RpcEndpointRef,
      message: CommitFiles
  ): CommitFilesResponse = {
    try {
      endpoint.askSync[CommitFilesResponse](message)
    } catch {
      case e: Exception =>
        logError(s"AskSync CommitFiles for ${message.shuffleId} failed.", e)
        CommitFilesResponse(
          StatusCode.Failed,
          List.empty.asJava,
          List.empty.asJava,
          message.masterIds,
          message.slaveIds,
          List.empty.asJava,
          List.empty.asJava,
          0,
          0
        )
    }
  }

  private def requestReleaseSlots(
      rssHARetryClient: RssHARetryClient,
      message: ReleaseSlots
  ): ReleaseSlotsResponse = {
    try {
      rssHARetryClient.askSync[ReleaseSlotsResponse](message, classOf[ReleaseSlotsResponse])
    } catch {
      case e: Exception =>
        logError(s"AskSync ReleaseSlots for ${message.shuffleId} failed.", e)
        ReleaseSlotsResponse(StatusCode.Failed)
    }
  }

  private def requestUnregisterShuffle(
      rssHARetryClient: RssHARetryClient,
      message: UnregisterShuffle
  ): UnregisterShuffleResponse = {
    try {
      rssHARetryClient
        .askSync[UnregisterShuffleResponse](message, classOf[UnregisterShuffleResponse])
    } catch {
      case e: Exception =>
        logError(s"AskSync UnregisterShuffle for ${message.shuffleId} failed.", e)
        UnregisterShuffleResponse(StatusCode.Failed)
    }
  }

  private def requestGetBlacklist(
      rssHARetryClient: RssHARetryClient,
      message: GetBlacklist
  ): GetBlacklistResponse = {
    try {
      rssHARetryClient.askSync[GetBlacklistResponse](message, classOf[GetBlacklistResponse])
    } catch {
      case e: Exception =>
        logError(s"AskSync GetBlacklist failed.", e)
        GetBlacklistResponse(StatusCode.Failed, List.empty.asJava, List.empty.asJava)
    }
  }

  private def recordWorkerFailure(failures: util.List[WorkerInfo]): Unit = {
    val failedWorker = new util.ArrayList[WorkerInfo](failures)
    logInfo(s"Report Worker Failure: ${failedWorker.asScala}, current blacklist $blacklist")
    blacklist.addAll(failedWorker)
  }

  def isClusterOverload(numPartitions: Int = 0): Boolean = {
    try {
      rssHARetryClient
        .askSync[GetClusterLoadStatusResponse](
          GetClusterLoadStatus(numPartitions),
          classOf[GetClusterLoadStatusResponse]
        )
        .isOverload
    } catch {
      case e: Exception =>
        logError(s"AskSync Cluster Load Status failed.", e)
        true
    }
  }

  private def partitionExists(shuffleId: Int): Boolean = {
    val workers = workerSnapshots(shuffleId)
    if (workers == null || workers.isEmpty) {
      false
    } else {
      workers.values().asScala.exists(_.containsShuffle(shuffleId.toString))
    }
  }

  private def workersNotBlacklisted(shuffleId: Int): List[WorkerInfo] = {
    workerSnapshots(shuffleId)
      .keySet()
      .asScala
      .filter(w => !blacklist.contains(w))
      .toList
  }

  // Initialize at the end of LifecycleManager construction.
  initialize()
}<|MERGE_RESOLUTION|>--- conflicted
+++ resolved
@@ -32,12 +32,8 @@
 import com.aliyun.emr.rss.common.haclient.RssHARetryClient
 import com.aliyun.emr.rss.common.internal.Logging
 import com.aliyun.emr.rss.common.meta.{PartitionLocationInfo, WorkerInfo}
-<<<<<<< HEAD
-import com.aliyun.emr.rss.common.protocol.{PartitionLocation, RpcNameConstants}
+import com.aliyun.emr.rss.common.protocol.{PartitionLocation, PartitionType, RpcNameConstants}
 import com.aliyun.emr.rss.common.protocol.PartitionLocation.StorageHint
-=======
-import com.aliyun.emr.rss.common.protocol.{PartitionLocation, PartitionType, RpcNameConstants}
->>>>>>> ebadb130
 import com.aliyun.emr.rss.common.protocol.RpcNameConstants.WORKER_EP
 import com.aliyun.emr.rss.common.protocol.message.ControlMessages._
 import com.aliyun.emr.rss.common.protocol.message.StatusCode
@@ -213,17 +209,17 @@
 
   override def receiveAndReply(context: RpcCallContext): PartialFunction[Any, Unit] = {
     case RegisterShuffle(applicationId, shuffleId, numMappers, numPartitions) =>
-<<<<<<< HEAD
       logDebug(
         s"Received RegisterShuffle request, " +
           s"$applicationId, $shuffleId, $numMappers, $numPartitions."
       )
       handleRegisterShuffle(context, applicationId, shuffleId, numMappers, numPartitions)
 
-    case Revive(applicationId, shuffleId, mapId, attemptId, reduceId, epoch, oldPartition, cause) =>
+    case Revive(
+    applicationId, shuffleId, mapId, attemptId, partitionId, epoch, oldPartition, cause) =>
       logTrace(
         s"Received Revive request, " +
-          s"$applicationId, $shuffleId, $mapId, $attemptId, ,$reduceId," +
+          s"$applicationId, $shuffleId, $mapId, $attemptId, ,$partitionId," +
           s" $epoch, $oldPartition, $cause."
       )
       handleRevive(
@@ -232,37 +228,19 @@
         shuffleId,
         mapId,
         attemptId,
-        reduceId,
+        partitionId,
         epoch,
         oldPartition,
         cause
       )
 
-    case PartitionSplit(applicationId, shuffleId, reduceId, epoch, oldPartition) =>
+    case PartitionSplit(applicationId, shuffleId, partitionId, epoch, oldPartition) =>
       logTrace(
         s"Received split request, " +
-          s"$applicationId, $shuffleId, $reduceId, $epoch, $oldPartition"
-      )
-      handlePartitionSplitRequest(context, applicationId, shuffleId, reduceId, epoch, oldPartition)
-=======
-      logDebug(s"Received RegisterShuffle request, " +
-        s"$applicationId, $shuffleId, $numMappers, $numPartitions.")
-      handleRegisterShuffle(context, applicationId, shuffleId, numMappers, numPartitions)
-
-    case Revive(
-    applicationId, shuffleId, mapId, attemptId, partitionId, epoch, oldPartition, cause) =>
-      logTrace(s"Received Revive request, " +
-        s"$applicationId, $shuffleId, $mapId, $attemptId, ,$partitionId," +
-        s" $epoch, $oldPartition, $cause.")
-      handleRevive(context, applicationId, shuffleId, mapId, attemptId,
-        partitionId, epoch, oldPartition, cause)
-
-    case PartitionSplit(applicationId, shuffleId, partitionId, epoch, oldPartition) =>
-      logTrace(s"Received split request, " +
-        s"$applicationId, $shuffleId, $partitionId, $epoch, $oldPartition")
+          s"$applicationId, $shuffleId, $partitionId, $epoch, $oldPartition"
+      )
       handlePartitionSplitRequest(context, applicationId, shuffleId,
         partitionId, epoch, oldPartition)
->>>>>>> ebadb130
 
     case MapperEnd(applicationId, shuffleId, mapId, attemptId, numMappers) =>
       logTrace(
@@ -288,12 +266,8 @@
       applicationId: String,
       shuffleId: Int,
       numMappers: Int,
-<<<<<<< HEAD
-      numPartitions: Int
+      numReducers: Int
   ): Unit = {
-=======
-      numReducers: Int): Unit = {
->>>>>>> ebadb130
     registeringShuffleRequest.synchronized {
       if (registeringShuffleRequest.containsKey(shuffleId)) {
         // If same request already exists in the registering request list for the same shuffle,
@@ -312,15 +286,6 @@
             .filter(_.getEpoch == 0)
             .toList
             .asJava
-<<<<<<< HEAD
-          if (initialLocs.size != numPartitions) {
-            logWarning(
-              s"Shuffle $shuffleId location size ${initialLocs.size} not equal to " +
-                s"numPartitions: $numPartitions!"
-            )
-          }
-=======
->>>>>>> ebadb130
           context.reply(RegisterShuffleResponse(StatusCode.Success, initialLocs))
           return
         }
@@ -480,19 +445,12 @@
     // check if there exists request for the partition, if do just register
     val shuffleReviving = reviving.computeIfAbsent(shuffleId, rpcContextRegisterFunc)
     shuffleReviving.synchronized {
-<<<<<<< HEAD
-      if (shuffleReviving.containsKey(reduceId)) {
-        shuffleReviving.get(reduceId).add(context)
+      if (shuffleReviving.containsKey(partitionId)) {
+        shuffleReviving.get(partitionId).add(context)
         logTrace(
-          s"For $shuffleId, same partition $reduceId-$oldEpoch is reviving," +
+          s"For $shuffleId, same partition $partitionId-$oldEpoch is reviving," +
             s"register context."
         )
-=======
-      if (shuffleReviving.containsKey(partitionId)) {
-        shuffleReviving.get(partitionId).add(context)
-        logTrace(s"For $shuffleId, same partition $partitionId-$oldEpoch is reviving," +
-          s"register context.")
->>>>>>> ebadb130
         return
       } else {
         // If new slot for the partition has been allocated, reply and return.
@@ -500,15 +458,10 @@
         val latestLoc = getLatestPartition(shuffleId, partitionId, oldEpoch)
         if (latestLoc != null) {
           context.reply(ChangeLocationResponse(StatusCode.Success, latestLoc))
-<<<<<<< HEAD
           logDebug(
-            s"New partition found, old partition $reduceId-$oldEpoch return it." +
+            s"New partition found, old partition $partitionId-$oldEpoch return it." +
               s" shuffleId: $shuffleId $latestLoc"
           )
-=======
-          logDebug(s"New partition found, old partition $partitionId-$oldEpoch return it." +
-            s" shuffleId: $shuffleId $latestLoc")
->>>>>>> ebadb130
           return
         }
         val set = new util.HashSet[RpcCallContext]()
@@ -522,19 +475,14 @@
         s" oldPartition: $oldPartition, cause: $cause"
     )
     blacklistPartition(oldPartition, cause)
-<<<<<<< HEAD
     handleChangePartitionLocation(
       shuffleReviving,
       applicationId,
       shuffleId,
-      reduceId,
+      partitionId,
       oldEpoch,
       oldPartition
     )
-=======
-    handleChangePartitionLocation(shuffleReviving, applicationId, shuffleId, partitionId, oldEpoch,
-      oldPartition)
->>>>>>> ebadb130
   }
 
   private val rpcContextRegisterFunc =
@@ -553,18 +501,12 @@
   ): Unit = {
 
     def reply(response: ChangeLocationResponse): Unit = {
-<<<<<<< HEAD
       contexts
         .synchronized {
-          contexts.remove(reduceId)
+          contexts.remove(partitionId)
         }
         .asScala
         .foreach(_.reply(response))
-=======
-      contexts.synchronized {
-        contexts.remove(partitionId)
-      }.asScala.foreach(_.reply(response))
->>>>>>> ebadb130
     }
 
     val candidates = workersNotBlacklisted(shuffleId)
@@ -605,20 +547,11 @@
     logDebug(s"Renew $shuffleId $partitionId partition success.")
   }
 
-<<<<<<< HEAD
-  private def getLatestPartition(shuffleId: Int, reduceId: Int, epoch: Int): PartitionLocation = {
+  private def getLatestPartition(shuffleId: Int, partitionId: Int, epoch: Int): PartitionLocation = {
     val locs = workerSnapshots(shuffleId)
       .values()
       .asScala
-      .flatMap(_.getLocationWithMaxEpoch(shuffleId.toString, reduceId))
-=======
-  private def getLatestPartition(
-      shuffleId: Int,
-      partitionId: Int,
-      epoch: Int): PartitionLocation = {
-    val locs = workerSnapshots(shuffleId).values().asScala
       .flatMap(_.getLocationWithMaxEpoch(shuffleId.toString, partitionId))
->>>>>>> ebadb130
     if (!locs.isEmpty) {
       val latestLoc = locs.maxBy(_.getEpoch)
       if (latestLoc.getEpoch > epoch) {
@@ -658,19 +591,14 @@
         s" oldPartition: $oldPartition"
     )
 
-<<<<<<< HEAD
     handleChangePartitionLocation(
       shuffleSplitting,
       applicationId,
       shuffleId,
-      reduceId,
+      partitionId,
       oldEpoch,
       oldPartition
     )
-=======
-    handleChangePartitionLocation(shuffleSplitting, applicationId, shuffleId, partitionId, oldEpoch,
-      oldPartition)
->>>>>>> ebadb130
   }
 
   private def handleMapperEnd(
@@ -996,7 +924,6 @@
         logWarning(s"[reserve buffer] failed due to blacklist: $workerInfo")
         reserveSlotFailedWorkers.add(workerInfo)
       } else {
-<<<<<<< HEAD
         val res = requestReserveSlots(
           workerInfo.endpoint,
           ReserveSlots(
@@ -1006,14 +933,9 @@
             slaveLocations,
             splitThreshold,
             splitMode,
-            storageHint
+           partitionType, storageHint
           )
         )
-=======
-        val res = requestReserveSlots(workerInfo.endpoint,
-          ReserveSlots(applicationId, shuffleId, masterLocations, slaveLocations, splitThreshold,
-            splitMode, partitionType, storageHint))
->>>>>>> ebadb130
         if (res.status.equals(StatusCode.Success)) {
           logDebug(
             s"Successfully allocated " +
@@ -1390,14 +1312,9 @@
   private def requestSlotsWithRetry(
       applicationId: String,
       shuffleId: Int,
-<<<<<<< HEAD
-      reduceIdList: util.ArrayList[Integer]
+      ids: util.ArrayList[Integer]
   ): RequestSlotsResponse = {
-    val req = RequestSlots(applicationId, shuffleId, reduceIdList, lifecycleHost, ShouldReplicate)
-=======
-      ids: util.ArrayList[Integer]): RequestSlotsResponse = {
     val req = RequestSlots(applicationId, shuffleId, ids, lifecycleHost, ShouldReplicate)
->>>>>>> ebadb130
     val res = requestRequestSlots(rssHARetryClient, req)
     if (res.status != StatusCode.Success) {
       requestRequestSlots(rssHARetryClient, req)
