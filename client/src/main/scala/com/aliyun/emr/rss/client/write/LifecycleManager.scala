--- conflicted
+++ resolved
@@ -817,44 +817,20 @@
    * @return List of reserving slot failed workers
    */
   private def reserveSlots(
-<<<<<<< HEAD
     applicationId: String,
     shuffleId: Int,
     slots: WorkerResource): util.List[WorkerInfo] = {
-    val reserveSlotFailedWorkers = new util.ArrayList[WorkerInfo]()
-
-    slots.asScala.foreach { case (workerInfo, (masterLocations, slaveLocations)) =>
-      if (blacklist.contains(workerInfo)) {
-        logWarning(s"[reserve buffer] failed due to blacklist: $workerInfo")
-        reserveSlotFailedWorkers.add(workerInfo)
-      } else {
-        val res = requestReserveSlots(workerInfo.endpoint,
-          ReserveSlots(applicationId, shuffleId, masterLocations, slaveLocations, splitThreshold,
-            splitMode, partitionType))
-        if (res.status.equals(StatusCode.Success)) {
-          logDebug(s"Successfully allocated " +
-            s"partitions buffer for ${Utils.makeShuffleKey(applicationId, shuffleId)}" +
-            s" from worker ${workerInfo.readableAddress}.")
-        } else {
-          logError(s"[reserveSlots] Failed to" +
-            s" reserve buffers for ${Utils.makeShuffleKey(applicationId, shuffleId)}" +
-            s" from worker ${workerInfo.readableAddress}. Reason: ${res.reason}")
-=======
-      applicationId: String,
-      shuffleId: Int,
-      slots: WorkerResource): util.List[WorkerInfo] = {
     val reserveSlotFailedWorkers = ConcurrentHashMap.newKeySet[WorkerInfo]()
     val parallelism = Math.min(Math.max(1, slots.size()), RssConf.rpcMaxParallelism(conf))
     ThreadUtils.parmap(slots.asScala.to, "ReserveSlot", parallelism) {
       case (workerInfo, (masterLocations, slaveLocations)) =>
         if (blacklist.contains(workerInfo)) {
           logWarning(s"[reserve buffer] failed due to blacklist: $workerInfo")
->>>>>>> eeda0305
           reserveSlotFailedWorkers.add(workerInfo)
         } else {
           val res = requestReserveSlots(workerInfo.endpoint,
             ReserveSlots(applicationId, shuffleId, masterLocations, slaveLocations, splitThreshold,
-              splitMode, partitionType, storageHint))
+              splitMode, partitionType))
           if (res.status.equals(StatusCode.Success)) {
             logDebug(s"Successfully allocated " +
               s"partitions buffer for ${Utils.makeShuffleKey(applicationId, shuffleId)}" +
