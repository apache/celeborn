--- conflicted
+++ resolved
@@ -568,18 +568,13 @@
     }
 
     if (commitManager.tryFinalCommit(shuffleId)) {
-<<<<<<< HEAD
       // Here we only clear PartitionLocation info in shuffleAllocatedWorkers.
       // Since rerun or speculation task may running after we handle StageEnd.
       workerSnapshots(shuffleId).asScala.foreach { case (_, partitionLocationInfo) =>
         partitionLocationInfo.removeAllMasterPartitions()
         partitionLocationInfo.removeAllSlavePartitions()
       }
-      requestReleaseSlots(
-        rssHARetryClient,
-=======
       requestMasterReleaseSlots(
->>>>>>> 7a4f2ebd
         ReleaseSlots(applicationId, shuffleId, List.empty.asJava, List.empty.asJava))
     }
   }
