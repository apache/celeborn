--- conflicted
+++ resolved
@@ -531,13 +531,6 @@
         case StatusCode.PUSH_DATA_FAIL_SLAVE
             if oldPartition.getPeer != null && conf.blacklistSlaveEnabled =>
           blacklistPartitionWorker(oldPartition.getPeer, StatusCode.PUSH_DATA_FAIL_SLAVE)
-<<<<<<< HEAD
-        case StatusCode.PUSH_DATA_TIMEOUT =>
-          blacklistPartitionWorker(oldPartition, StatusCode.PUSH_DATA_TIMEOUT)
-          if (oldPartition.getPeer != null && conf.blacklistSlaveEnabled) {
-            blacklistPartitionWorker(oldPartition.getPeer, StatusCode.PUSH_DATA_TIMEOUT)
-          }
-=======
         case StatusCode.PUSH_DATA_CREATE_CONNECTION_FAIL_MASTER =>
           blacklistPartitionWorker(oldPartition, StatusCode.PUSH_DATA_CREATE_CONNECTION_FAIL_MASTER)
         case StatusCode.PUSH_DATA_CREATE_CONNECTION_FAIL_SLAVE
@@ -552,7 +545,6 @@
           blacklistPartitionWorker(
             oldPartition.getPeer,
             StatusCode.PUSH_DATA_CONNECTION_EXCEPTION_SLAVE)
->>>>>>> 4b6f7e45
         case _ =>
       }
     }
@@ -1087,10 +1079,6 @@
         .filter { case (_, entry) =>
           val (statusCode, registerTime) = entry
           statusCode match {
-<<<<<<< HEAD
-            case StatusCode.WORKER_SHUTDOWN | StatusCode.NO_AVAILABLE_WORKING_DIR |
-                StatusCode.RESERVE_SLOTS_FAILED | StatusCode.PUSH_DATA_TIMEOUT
-=======
             case StatusCode.WORKER_SHUTDOWN |
                 StatusCode.NO_AVAILABLE_WORKING_DIR |
                 StatusCode.RESERVE_SLOTS_FAILED |
@@ -1098,7 +1086,6 @@
                 StatusCode.PUSH_DATA_CREATE_CONNECTION_FAIL_SLAVE |
                 StatusCode.PUSH_DATA_CONNECTION_EXCEPTION_MASTER |
                 StatusCode.PUSH_DATA_CONNECTION_EXCEPTION_SLAVE
->>>>>>> 4b6f7e45
                 if current - registerTime < workerExcludedExpireTimeout =>
               true
             case StatusCode.UNKNOWN_WORKER => true
