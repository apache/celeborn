/*
 * Licensed to the Apache Software Foundation (ASF) under one or more
 * contributor license agreements.  See the NOTICE file distributed with
 * this work for additional information regarding copyright ownership.
 * The ASF licenses this file to You under the Apache License, Version 2.0
 * (the "License"); you may not use this file except in compliance with
 * the License.  You may obtain a copy of the License at
 *
 *    http://www.apache.org/licenses/LICENSE-2.0
 *
 * Unless required by applicable law or agreed to in writing, software
 * distributed under the License is distributed on an "AS IS" BASIS,
 * WITHOUT WARRANTIES OR CONDITIONS OF ANY KIND, either express or implied.
 * See the License for the specific language governing permissions and
 * limitations under the License.
 */

package org.apache.celeborn.client

import java.util
import java.util.{List => JList}
import java.util.concurrent.{ConcurrentHashMap, ScheduledFuture, TimeUnit}
import java.util.concurrent.atomic.LongAdder

import scala.collection.JavaConverters._
import scala.collection.mutable
import scala.util.Random

import org.roaringbitmap.RoaringBitmap

import org.apache.celeborn.common.RssConf
import org.apache.celeborn.common.haclient.RssHARetryClient
import org.apache.celeborn.common.identity.IdentityProvider
import org.apache.celeborn.common.internal.Logging
import org.apache.celeborn.common.meta.{PartitionLocationInfo, WorkerInfo}
import org.apache.celeborn.common.protocol._
import org.apache.celeborn.common.protocol.RpcNameConstants.WORKER_EP
import org.apache.celeborn.common.protocol.message.{ControlMessages, StatusCode}
import org.apache.celeborn.common.protocol.message.ControlMessages._
import org.apache.celeborn.common.rpc._
import org.apache.celeborn.common.util.{ThreadUtils, Utils}

class LifecycleManager(appId: String, val conf: RssConf) extends RpcEndpoint with Logging {

  private val lifecycleHost = Utils.localHostName()

  private val RemoveShuffleDelayMs = RssConf.removeShuffleDelayMs(conf)
  private val GetBlacklistDelayMs = RssConf.getBlacklistDelayMs(conf)
  private val ShouldReplicate = RssConf.replicate(conf)
  private val splitThreshold = RssConf.partitionSplitThreshold(conf)
  private val splitMode = RssConf.partitionSplitMode(conf)
  private val partitionType = RssConf.partitionType(conf)
  private val rangeReadFilter = RssConf.rangeReadFilterEnabled(conf)
  private val unregisterShuffleTime = new ConcurrentHashMap[Int, Long]()
  private val stageEndTimeout = RssConf.stageEndTimeout(conf)

  private val registeredShuffle = ConcurrentHashMap.newKeySet[Int]()
  private val shuffleMapperAttempts = new ConcurrentHashMap[Int, Array[Int]]()
  private val reducerFileGroupsMap =
    new ConcurrentHashMap[Int, Array[Array[PartitionLocation]]]()
  private val dataLostShuffleSet = ConcurrentHashMap.newKeySet[Int]()
  private val stageEndShuffleSet = ConcurrentHashMap.newKeySet[Int]()
  private val inProcessStageEndShuffleSet = ConcurrentHashMap.newKeySet[Int]()
  // maintain each shuffle's map relation of WorkerInfo and partition location
  private val shuffleAllocatedWorkers = {
    new ConcurrentHashMap[Int, ConcurrentHashMap[WorkerInfo, PartitionLocationInfo]]()
  }
  // shuffle id -> (partitionId -> newest PartitionLocation)
  private val latestPartitionLocation =
    new ConcurrentHashMap[Int, ConcurrentHashMap[Int, PartitionLocation]]()
  private val userIdentifier: UserIdentifier = IdentityProvider.instantiate(conf).provide()

  private def workerSnapshots(shuffleId: Int): util.Map[WorkerInfo, PartitionLocationInfo] =
    shuffleAllocatedWorkers.get(shuffleId)

  val newMapFunc =
    new util.function.Function[Int, ConcurrentHashMap[Int, PartitionLocation]]() {
      override def apply(s: Int): ConcurrentHashMap[Int, PartitionLocation] = {
        new ConcurrentHashMap[Int, PartitionLocation]()
      }
    }
  private def updateLatestPartitionLocations(
      shuffleId: Int,
      locations: util.List[PartitionLocation]) = {
    val map = latestPartitionLocation.computeIfAbsent(shuffleId, newMapFunc)
    locations.asScala.foreach { case location => map.put(location.getId, location) }
  }

  case class ChangePartitionRequest(
      context: RpcCallContext,
      applicationId: String,
      shuffleId: Int,
      partitionId: Int,
      epoch: Int,
      oldPartition: PartitionLocation,
      causes: Option[StatusCode])

  // shuffleId -> (partitionId -> set of ChangePartition)
  private val changePartitionRequests =
    new ConcurrentHashMap[Int, ConcurrentHashMap[Integer, util.Set[ChangePartitionRequest]]]()
  // shuffleId -> set of partition id
  private val inBatchPartitions = new ConcurrentHashMap[Int, util.Set[Integer]]()

  // register shuffle request waiting for response
  private val registeringShuffleRequest = new ConcurrentHashMap[Int, util.Set[RpcCallContext]]()

  // blacklist
  private val blacklist = ConcurrentHashMap.newKeySet[WorkerInfo]()

  // Threads
  private val forwardMessageThread =
    ThreadUtils.newDaemonSingleThreadScheduledExecutor("master-forward-message-thread")
  private var checkForShuffleRemoval: ScheduledFuture[_] = _
  private var getBlacklist: ScheduledFuture[_] = _

  // Use independent app heartbeat threads to avoid being blocked by other operations.
  private val heartbeatIntervalMs = RssConf.applicationHeatbeatIntervalMs(conf)
  private val heartbeatThread = ThreadUtils.newDaemonSingleThreadScheduledExecutor("app-heartbeat")
  private var appHeartbeat: ScheduledFuture[_] = _
  private val responseCheckerThread =
    ThreadUtils.newDaemonSingleThreadScheduledExecutor("rss-master-resp-checker")

  private val changePartitionExecutors = ThreadUtils.newDaemonCachedThreadPool(
    "rss-lifecycle-manager-change-partition-executor",
    RssConf.changePartitionNumThreads(conf))
  private val handleChangePartitionRequestBatchInterval =
    RssConf.handleChangePartitionRequestBatchInterval(conf)
  private val changePartitionSchedulerThread =
    ThreadUtils.newDaemonSingleThreadScheduledExecutor(
      "rss-lifecycle-manager-change-partition-scheduler")

  // init driver rss meta rpc service
  override val rpcEnv: RpcEnv = RpcEnv.create(
    RpcNameConstants.RSS_METASERVICE_SYS,
    lifecycleHost,
    RssConf.driverMetaServicePort(conf),
    conf)
  rpcEnv.setupEndpoint(RpcNameConstants.RSS_METASERVICE_EP, this)

  logInfo(s"Starting LifecycleManager on ${rpcEnv.address}")

  private val rssHARetryClient = new RssHARetryClient(rpcEnv, conf)
  private val totalWritten = new LongAdder
  private val fileCount = new LongAdder

  // Since method `onStart` is executed when `rpcEnv.setupEndpoint` is executed, and
  // `rssHARetryClient` is initialized after `rpcEnv` is initialized, if method `onStart` contains
  // a reference to `rssHARetryClient`, there may be cases where `rssHARetryClient` is null when
  // `rssHARetryClient` is called. Therefore, it's necessary to uniformly execute the initialization
  // method at the end of the construction of the class to perform the initialization operations.
  private def initialize(): Unit = {
    appHeartbeat = heartbeatThread.scheduleAtFixedRate(
      new Runnable {
        override def run(): Unit = {
          try {
            require(rssHARetryClient != null, "When sending a heartbeat, client shouldn't be null.")
            val tmpTotalWritten = totalWritten.sumThenReset()
            val tmpFileCount = fileCount.sumThenReset()
            logDebug(s"Send app heartbeat with $tmpTotalWritten $tmpFileCount")
            val appHeartbeat =
              HeartbeatFromApplication(appId, tmpTotalWritten, tmpFileCount, ZERO_UUID)
            rssHARetryClient.send(appHeartbeat)
            logDebug("Successfully send app heartbeat.")
          } catch {
            case it: InterruptedException =>
              logWarning("Interrupted while sending app heartbeat.")
              Thread.currentThread().interrupt()
              throw it
            case t: Throwable =>
              logError("Error while send heartbeat", t)
          }
        }
      },
      0,
      heartbeatIntervalMs,
      TimeUnit.MILLISECONDS)

    changePartitionSchedulerThread.scheduleAtFixedRate(
      new Runnable {
        override def run(): Unit = {
          try {
            changePartitionRequests.asScala.foreach { case (shuffleId, requests) =>
              requests.synchronized {
                changePartitionExecutors.submit {
                  new Runnable {
                    override def run(): Unit = {
                      // For each partition only need handle one request
                      val distinctPartitions = requests.asScala.filter { case (partitionId, _) =>
                        !inBatchPartitions.get(shuffleId).contains(partitionId)
                      }.map { case (partitionId, request) =>
                        inBatchPartitions.get(shuffleId).add(partitionId)
                        request.asScala.toArray.maxBy(_.epoch)
                      }.toArray
                      batchHandleChangePartitions(
                        distinctPartitions.head.applicationId,
                        shuffleId,
                        distinctPartitions)
                    }
                  }
                }
              }
            }
          } catch {
            case e: InterruptedException =>
              logError("Partition split scheduler thread is shutting down, detail: ", e)
              throw e
          }
        }
      },
      0,
      handleChangePartitionRequestBatchInterval,
      TimeUnit.MILLISECONDS)
  }

  override def onStart(): Unit = {
    checkForShuffleRemoval = forwardMessageThread.scheduleAtFixedRate(
      new Runnable {
        override def run(): Unit = Utils.tryLogNonFatalError {
          self.send(RemoveExpiredShuffle)
        }
      },
      RemoveShuffleDelayMs,
      RemoveShuffleDelayMs,
      TimeUnit.MILLISECONDS)

    getBlacklist = forwardMessageThread.scheduleAtFixedRate(
      new Runnable {
        override def run(): Unit = Utils.tryLogNonFatalError {
          self.send(GetBlacklist(new util.ArrayList[WorkerInfo](blacklist)))
        }
      },
      GetBlacklistDelayMs,
      GetBlacklistDelayMs,
      TimeUnit.MILLISECONDS)
  }

  override def onStop(): Unit = {
    import scala.concurrent.duration._

    checkForShuffleRemoval.cancel(true)
    getBlacklist.cancel(true)
    ThreadUtils.shutdown(forwardMessageThread, 800.millis)

    appHeartbeat.cancel(true)
    ThreadUtils.shutdown(heartbeatThread, 800.millis)

    ThreadUtils.shutdown(responseCheckerThread, 800.millis)

    rssHARetryClient.close()
    if (rpcEnv != null) {
      rpcEnv.shutdown()
      rpcEnv.awaitTermination()
    }
  }

  def getUserIdentifier(): UserIdentifier = {
    userIdentifier
  }

  def getRssMetaServiceHost: String = {
    lifecycleHost
  }

  def getRssMetaServicePort: Int = {
    rpcEnv.address.port
  }

  override def receive: PartialFunction[Any, Unit] = {
    case RemoveExpiredShuffle =>
      removeExpiredShuffle()
    case msg: GetBlacklist =>
      handleGetBlacklist(msg)
    case StageEnd(applicationId, shuffleId) =>
      logInfo(s"Received StageEnd request, ${Utils.makeShuffleKey(applicationId, shuffleId)}.")
      handleStageEnd(applicationId, shuffleId)
    case pb: PbUnregisterShuffle =>
      val applicationId = pb.getAppId
      val shuffleId = pb.getShuffleId
      logDebug(s"Received UnregisterShuffle request," +
        s"${Utils.makeShuffleKey(applicationId, shuffleId)}.")
      handleUnregisterShuffle(applicationId, shuffleId)
  }

  override def receiveAndReply(context: RpcCallContext): PartialFunction[Any, Unit] = {
    case pb: PbRegisterShuffle =>
      val applicationId = pb.getApplicationId
      val shuffleId = pb.getShuffleId
      val numMappers = pb.getNumMapppers
      val numPartitions = pb.getNumPartitions
      logDebug(s"Received RegisterShuffle request, " +
        s"$applicationId, $shuffleId, $numMappers, $numPartitions.")
      handleRegisterShuffle(context, applicationId, shuffleId, numMappers, numPartitions)

    case pb: PbRevive =>
      val applicationId = pb.getApplicationId
      val shuffleId = pb.getShuffleId
      val mapId = pb.getMapId
      val attemptId = pb.getAttemptId
      val partitionId = pb.getPartitionId
      val epoch = pb.getEpoch
      val oldPartition = PartitionLocation.fromPbPartitionLocation(pb.getOldPartition)
      val cause = Utils.toStatusCode(pb.getStatus)
      logTrace(s"Received Revive request, " +
        s"$applicationId, $shuffleId, $mapId, $attemptId, ,$partitionId," +
        s" $epoch, $oldPartition, $cause.")
      handleRevive(
        context,
        applicationId,
        shuffleId,
        mapId,
        attemptId,
        partitionId,
        epoch,
        oldPartition,
        cause)

    case pb: PbPartitionSplit =>
      val applicationId = pb.getApplicationId
      val shuffleId = pb.getShuffleId
      val partitionId = pb.getPartitionId
      val epoch = pb.getEpoch
      val oldPartition = PartitionLocation.fromPbPartitionLocation(pb.getOldPartition)
      logTrace(s"Received split request, " +
        s"$applicationId, $shuffleId, $partitionId, $epoch, $oldPartition")
      handleChangePartitionLocation(
        context,
        applicationId,
        shuffleId,
        partitionId,
        epoch,
        oldPartition)

    case MapperEnd(applicationId, shuffleId, mapId, attemptId, numMappers) =>
      logTrace(s"Received MapperEnd request, " +
        s"${Utils.makeMapKey(applicationId, shuffleId, mapId, attemptId)}.")
      handleMapperEnd(context, applicationId, shuffleId, mapId, attemptId, numMappers)

    case GetReducerFileGroup(applicationId: String, shuffleId: Int) =>
      logDebug(s"Received GetShuffleFileGroup request," +
        s"${Utils.makeShuffleKey(applicationId, shuffleId)}.")
      handleGetReducerFileGroup(context, shuffleId)
  }

  /* ========================================================== *
   |        START OF EVENT HANDLER                              |
   * ========================================================== */

  private def handleRegisterShuffle(
      context: RpcCallContext,
      applicationId: String,
      shuffleId: Int,
      numMappers: Int,
      numReducers: Int): Unit = {
    registeringShuffleRequest.synchronized {
      if (registeringShuffleRequest.containsKey(shuffleId)) {
        // If same request already exists in the registering request list for the same shuffle,
        // just register and return.
        logDebug("[handleRegisterShuffle] request for same shuffleKey exists, just register")
        registeringShuffleRequest.get(shuffleId).add(context)
        return
      } else {
        // If shuffle is registered, reply this shuffle's partition location and return.
        // Else add this request to registeringShuffleRequest.
        if (registeredShuffle.contains(shuffleId)) {
          val initialLocs = workerSnapshots(shuffleId)
            .values()
            .asScala
            .flatMap(_.getAllMasterLocationsWithMinEpoch(shuffleId.toString).asScala)
            .filter(_.getEpoch == 0)
            .toArray
          context.reply(RegisterShuffleResponse(StatusCode.SUCCESS, initialLocs))
          return
        }
        logInfo(s"New shuffle request, shuffleId $shuffleId, partitionType: $partitionType " +
          s"numMappers: $numMappers, numReducers: $numReducers.")
        val set = new util.HashSet[RpcCallContext]()
        set.add(context)
        registeringShuffleRequest.put(shuffleId, set)
      }
    }

    // Reply to all RegisterShuffle request for current shuffle id.
    def reply(response: PbRegisterShuffleResponse): Unit = {
      registeringShuffleRequest.synchronized {
        registeringShuffleRequest.asScala
          .get(shuffleId)
          .foreach(_.asScala.foreach(_.reply(response)))
        registeringShuffleRequest.remove(shuffleId)
      }
    }

    // First, request to get allocated slots from Master
    val ids = new util.ArrayList[Integer]
    val numPartitions: Int = partitionType match {
      case PartitionType.REDUCE_PARTITION => numReducers
      case PartitionType.MAP_PARTITION => numMappers
    }
    (0 until numPartitions).foreach(idx => ids.add(new Integer(idx)))
    val res = requestSlotsWithRetry(applicationId, shuffleId, ids)

    res.status match {
      case StatusCode.FAILED =>
        logError(s"OfferSlots RPC request failed for $shuffleId!")
        reply(RegisterShuffleResponse(StatusCode.FAILED, Array.empty))
        return
      case StatusCode.SLOT_NOT_AVAILABLE =>
        logError(s"OfferSlots for $shuffleId failed!")
        reply(RegisterShuffleResponse(StatusCode.SLOT_NOT_AVAILABLE, Array.empty))
        return
      case StatusCode.SUCCESS =>
        logInfo(s"OfferSlots for ${Utils.makeShuffleKey(applicationId, shuffleId)} Success!")
        logDebug(s" Slots Info: ${res.workerResource}")
      case _ => // won't happen
        throw new UnsupportedOperationException()
    }

    // Reserve slots for each PartitionLocation. When response status is SUCCESS, WorkerResource
    // won't be empty since master will reply SlotNotAvailable status when reserved slots is empty.
    val slots = res.workerResource
    val candidatesWorkers = new util.HashSet(slots.keySet())
    val connectFailedWorkers = ConcurrentHashMap.newKeySet[WorkerInfo]()

    // Second, for each worker, try to initialize the endpoint.
    val parallelism = Math.min(Math.max(1, slots.size()), RssConf.rpcMaxParallelism(conf))
    ThreadUtils.parmap(slots.asScala.to, "InitWorkerRef", parallelism) { case (workerInfo, _) =>
      try {
        workerInfo.endpoint =
          rpcEnv.setupEndpointRef(RpcAddress.apply(workerInfo.host, workerInfo.rpcPort), WORKER_EP)
      } catch {
        case t: Throwable =>
          logError(s"Init rpc client for $workerInfo failed", t)
          connectFailedWorkers.add(workerInfo)
      }
    }

    candidatesWorkers.removeAll(connectFailedWorkers)
    recordWorkerFailure(new util.ArrayList[WorkerInfo](connectFailedWorkers))

    // Third, for each slot, LifecycleManager should ask Worker to reserve the slot
    // and prepare the pushing data env.
    val reserveSlotsSuccess =
      reserveSlotsWithRetry(applicationId, shuffleId, candidatesWorkers.asScala.toList, slots)

    // If reserve slots failed, clear allocated resources, reply ReserveSlotFailed and return.
    if (!reserveSlotsSuccess) {
      logError(s"reserve buffer for $shuffleId failed, reply to all.")
      reply(RegisterShuffleResponse(StatusCode.RESERVE_SLOTS_FAILED, Array.empty))
      // tell Master to release slots
      requestReleaseSlots(
        rssHARetryClient,
        ReleaseSlots(applicationId, shuffleId, List.empty.asJava, List.empty.asJava))
    } else {
      logInfo(s"ReserveSlots for ${Utils.makeShuffleKey(applicationId, shuffleId)} success!")
      logDebug(s"Allocated Slots: $slots")
      // Forth, register shuffle success, update status
      val allocatedWorkers = new ConcurrentHashMap[WorkerInfo, PartitionLocationInfo]()
      slots.asScala.foreach { case (workerInfo, (masterLocations, slaveLocations)) =>
        val partitionLocationInfo = new PartitionLocationInfo()
        partitionLocationInfo.addMasterPartitions(shuffleId.toString, masterLocations)
        updateLatestPartitionLocations(shuffleId, masterLocations)
        partitionLocationInfo.addSlavePartitions(shuffleId.toString, slaveLocations)
        allocatedWorkers.put(workerInfo, partitionLocationInfo)
      }
      shuffleAllocatedWorkers.put(shuffleId, allocatedWorkers)
      registeredShuffle.add(shuffleId)

      shuffleMapperAttempts.synchronized {
        if (!shuffleMapperAttempts.containsKey(shuffleId)) {
          val attempts = new Array[Int](numMappers)
          0 until numMappers foreach (idx => attempts(idx) = -1)
          shuffleMapperAttempts.synchronized {
            shuffleMapperAttempts.put(shuffleId, attempts)
          }
        }
      }

      reducerFileGroupsMap.put(shuffleId, new Array[Array[PartitionLocation]](numReducers))

      // Fifth, reply the allocated partition location to ShuffleClient.
      logInfo(s"Handle RegisterShuffle Success for $shuffleId.")
      val allMasterPartitionLocations = slots.asScala.flatMap(_._2._1.asScala).toArray
      reply(RegisterShuffleResponse(StatusCode.SUCCESS, allMasterPartitionLocations))
    }
  }

  private def blacklistPartition(
      shuffleId: Int,
      oldPartition: PartitionLocation,
      cause: StatusCode): Unit = {
    // only blacklist if cause is PushDataFailMain
    val failedWorker = new util.ArrayList[WorkerInfo]()
    if (cause == StatusCode.PUSH_DATA_FAIL_MAIN && oldPartition != null) {
      val tmpWorker = oldPartition.getWorker
      val worker = workerSnapshots(shuffleId).keySet().asScala
        .find(_.equals(tmpWorker))
      if (worker.isDefined) {
        failedWorker.add(worker.get)
      }
    }
    if (!failedWorker.isEmpty) {
      recordWorkerFailure(failedWorker)
    }
  }

  private def handleRevive(
      context: RpcCallContext,
      applicationId: String,
      shuffleId: Int,
      mapId: Int,
      attemptId: Int,
      partitionId: Int,
      oldEpoch: Int,
      oldPartition: PartitionLocation,
      cause: StatusCode): Unit = {
    // If shuffle not registered, reply ShuffleNotRegistered and return
    if (!registeredShuffle.contains(shuffleId)) {
      logError(s"[handleRevive] shuffle $shuffleId not registered!")
      context.reply(ChangeLocationResponse(StatusCode.SHUFFLE_NOT_REGISTERED, None))
      return
    }

    // If shuffle registered and corresponding map finished, reply MapEnd and return.
    if (shuffleMapperAttempts.containsKey(shuffleId)
      && shuffleMapperAttempts.get(shuffleId)(mapId) != -1) {
      logWarning(s"[handleRevive] Mapper ended, mapId $mapId, current attemptId $attemptId, " +
        s"ended attemptId ${shuffleMapperAttempts.get(shuffleId)(mapId)}, shuffleId $shuffleId.")
      context.reply(ChangeLocationResponse(StatusCode.MAP_ENDED, None))
      return
    }

    logWarning(s"Do Revive for shuffle ${Utils.makeShuffleKey(applicationId, shuffleId)}, " +
      s"oldPartition: $oldPartition, cause: $cause")

    handleChangePartitionLocation(
      context,
      applicationId,
      shuffleId,
      partitionId,
      oldEpoch,
      oldPartition,
      Some(cause))
  }

  private val rpcContextRegisterFunc =
    new util.function.Function[
      Int,
      ConcurrentHashMap[Integer, util.Set[ChangePartitionRequest]]]() {
      override def apply(s: Int): ConcurrentHashMap[Integer, util.Set[ChangePartitionRequest]] =
        new ConcurrentHashMap()
    }

  private def handleChangePartitionLocation(
      context: RpcCallContext,
      applicationId: String,
      shuffleId: Int,
      partitionId: Int,
      oldEpoch: Int,
      oldPartition: PartitionLocation,
      cause: Option[StatusCode] = None): Unit = {

    val changePartition = ChangePartitionRequest(
      context,
      applicationId,
      shuffleId,
      partitionId,
      oldEpoch,
      oldPartition,
      cause)
    // check if there exists request for the partition, if do just register
    val requests = changePartitionRequests.computeIfAbsent(shuffleId, rpcContextRegisterFunc)
    requests.synchronized {
      if (requests.containsKey(partitionId)) {
        requests.get(partitionId).add(changePartition)
        logTrace(s"[handleChangePartitionLocation] For $shuffleId, request for same partition" +
          s"$partitionId-$oldEpoch exists, register context.")
        return
      } else {
        // If new slot for the partition has been allocated, reply and return.
        // Else register and allocate for it.
        getLatestPartition(shuffleId, partitionId, oldEpoch).foreach { latestLoc =>
          context.reply(ChangeLocationResponse(StatusCode.SUCCESS, Some(latestLoc)))
          logDebug(s"New partition found, old partition $partitionId-$oldEpoch return it." +
            s" shuffleId: $shuffleId $latestLoc")
          return
        }
        val set = new util.HashSet[ChangePartitionRequest]()
        set.add(changePartition)
        requests.put(partitionId, set)
      }
    }
  }

  def batchHandleChangePartitions(
      applicationId: String,
      shuffleId: Int,
      changePartitions: Array[ChangePartitionRequest]): Unit = {
    val requestsMap = changePartitionRequests.get(shuffleId)

    val changes = changePartitions.map { change =>
      s"${change.shuffleId}-${change.partitionId}-${change.epoch}"
    }.mkString("[", ",", "]")
    logWarning(s"Batch handle change partition for $applicationId of $changes")

    // Blacklist all failed workers
    if (changePartitions.exists(_.causes.isDefined)) {
      changePartitions.filter(_.causes.isDefined).foreach { changePartition =>
        blacklistPartition(shuffleId, changePartition.oldPartition, changePartition.causes.get)
      }
    }

    // remove together to reduce lock time
    def replySuccess(locations: Array[PartitionLocation]): Unit = {
      requestsMap.synchronized {
        locations.map { location =>
          inBatchPartitions.get(shuffleId).remove(location.getId)
          location -> requestsMap.remove(location.getId).asScala.toList
        }
      }.foreach { case (newLocation, requests) =>
        requests.foreach(_.context.reply(pbChangeLocationResponse(
          StatusCode.SUCCESS,
          Option(newLocation))))
      }
    }

    // remove together to reduce lock time
    def replyFailure(response: PbChangeLocationResponse): Unit = {
      requestsMap.synchronized {
        changePartitions.flatMap { changePartition =>
          inBatchPartitions.get(shuffleId).remove(changePartition.partitionId)
          requestsMap.remove(changePartition.partitionId).asScala.toList
        }
      }.foreach(_.context.reply(response))
    }

    val candidates = workersNotBlacklisted(shuffleId)
    if (candidates.size < 1 || (ShouldReplicate && candidates.size < 2)) {
      logError("[Update partition] failed for not enough candidates for revive.")
<<<<<<< HEAD
      replyFailure(pbChangeLocationResponse(StatusCode.SLOT_NOT_AVAILABLE, None))
      return
=======
      reply(ChangeLocationResponse(StatusCode.SLOT_NOT_AVAILABLE, None))
      return null
>>>>>>> f2a234f8
    }

    // PartitionSplit all contains oldPartition
    val newlyAllocatedLocations =
      reallocateChangePartitionRequestSlotsFromCandidates(changePartitions.toList, candidates)

    if (!reserveSlotsWithRetry(applicationId, shuffleId, candidates, newlyAllocatedLocations)) {
      logError(s"[Update partition] failed for $shuffleId.")
<<<<<<< HEAD
      replyFailure(pbChangeLocationResponse(StatusCode.RESERVE_SLOTS_FAILED, None))
=======
      reply(ChangeLocationResponse(StatusCode.RESERVE_SLOTS_FAILED, None))
>>>>>>> f2a234f8
      return
    }

    val newMasterLocations =
      newlyAllocatedLocations.asScala.flatMap {
        case (workInfo, (masterLocations, slaveLocations)) =>
          // Add all re-allocated slots to worker snapshots.
          workerSnapshots(shuffleId).asScala.get(workInfo).map { partitionLocationInfo =>
            partitionLocationInfo.addMasterPartitions(shuffleId.toString, masterLocations)
            updateLatestPartitionLocations(shuffleId, masterLocations)
            partitionLocationInfo.addSlavePartitions(shuffleId.toString, slaveLocations)
          }
          val changes = masterLocations.asScala.map { partition =>
            s"(${partition.getId} ${partition.getEpoch - 1} -> ${partition.getEpoch})"
          }.mkString("[", ",", "]")
          logDebug(s"Renew $shuffleId $changes success.")
          (masterLocations.asScala ++ slaveLocations.asScala.map(_.getPeer)).distinct
      }
<<<<<<< HEAD
    replySuccess(newMasterLocations.toArray)
=======

    reply(ChangeLocationResponse(StatusCode.SUCCESS, newMasterLocation))
    logDebug(s"Renew $shuffleId $partitionId" +
      "$oldEpoch->${newMasterLocation.getEpoch} partition success.")
>>>>>>> f2a234f8
  }

  private def getLatestPartition(
      shuffleId: Int,
      partitionId: Int,
      epoch: Int): Option[PartitionLocation] = {
    val map = latestPartitionLocation.get(shuffleId)
    if (map != null) {
      val loc = map.get(partitionId)
      if (loc != null && loc.getEpoch > epoch) {
        return Some(loc)
      }
    }
    None
  }

  private def handleMapperEnd(
      context: RpcCallContext,
      applicationId: String,
      shuffleId: Int,
      mapId: Int,
      attemptId: Int,
      numMappers: Int): Unit = {
    var askStageEnd: Boolean = false
    // update max attemptId
    shuffleMapperAttempts.synchronized {
      var attempts = shuffleMapperAttempts.get(shuffleId)
      // it would happen when task with no shuffle data called MapperEnd first
      if (attempts == null) {
        logDebug(s"[handleMapperEnd] $shuffleId not registered, create one.")
        attempts = new Array[Int](numMappers)
        0 until numMappers foreach (idx => attempts(idx) = -1)
        shuffleMapperAttempts.put(shuffleId, attempts)
      }

      if (attempts(mapId) < 0) {
        attempts(mapId) = attemptId
      } else {
        // Mapper with another attemptId called, skip this request
        context.reply(MapperEndResponse(StatusCode.SUCCESS))
        return
      }

      if (!attempts.exists(_ < 0)) {
        askStageEnd = true
      }
    }

    if (askStageEnd) {
      // last mapper finished. call mapper end
      logInfo(s"Last MapperEnd, call StageEnd with shuffleKey:" +
        s"${Utils.makeShuffleKey(applicationId, shuffleId)}.")
      self.send(StageEnd(applicationId, shuffleId))
    }

    // reply success
    context.reply(MapperEndResponse(StatusCode.SUCCESS))
  }

  private def handleGetReducerFileGroup(
      context: RpcCallContext,
      shuffleId: Int): Unit = {
    var timeout = stageEndTimeout
    val delta = 100
    while (!stageEndShuffleSet.contains(shuffleId)) {
      Thread.sleep(delta)
      if (timeout <= 0) {
        logError(s"[handleGetReducerFileGroup] Wait for handleStageEnd Timeout! $shuffleId.")
        context.reply(
          GetReducerFileGroupResponse(StatusCode.STAGE_END_TIME_OUT, Array.empty, Array.empty))
        return
      }
      timeout = timeout - delta
    }
    logDebug("[handleGetReducerFileGroup] Wait for handleStageEnd complete cost" +
      s" ${stageEndTimeout - timeout}ms")

    if (dataLostShuffleSet.contains(shuffleId)) {
      context.reply(
        GetReducerFileGroupResponse(StatusCode.SHUFFLE_DATA_LOST, Array.empty, Array.empty))
    } else {
      context.reply(GetReducerFileGroupResponse(
        StatusCode.SUCCESS,
        reducerFileGroupsMap.getOrDefault(shuffleId, Array.empty),
        shuffleMapperAttempts.getOrDefault(shuffleId, Array.empty)))
    }
  }

  private def handleStageEnd(applicationId: String, shuffleId: Int): Unit = {
    // check whether shuffle has registered
    if (!registeredShuffle.contains(shuffleId)) {
      logInfo(s"[handleStageEnd]" +
        s"$shuffleId not registered, maybe no shuffle data within this stage.")
      // record in stageEndShuffleSet
      stageEndShuffleSet.add(shuffleId)
      return
    }
    if (stageEndShuffleSet.contains(shuffleId)) {
      logInfo(s"[handleStageEnd] Shuffle $shuffleId already ended!")
      return
    }
    inProcessStageEndShuffleSet.synchronized {
      if (inProcessStageEndShuffleSet.contains(shuffleId)) {
        logWarning(s"[handleStageEnd] Shuffle $shuffleId is in process!")
        return
      }
      inProcessStageEndShuffleSet.add(shuffleId)
    }

    // ask allLocations workers holding partitions to commit files
    val masterPartMap = new ConcurrentHashMap[String, PartitionLocation]
    val slavePartMap = new ConcurrentHashMap[String, PartitionLocation]
    val committedMasterIds = ConcurrentHashMap.newKeySet[String]()
    val committedSlaveIds = ConcurrentHashMap.newKeySet[String]()
    val committedMasterStorageInfos = new ConcurrentHashMap[String, StorageInfo]()
    val committedSlaveStorageInfos = new ConcurrentHashMap[String, StorageInfo]()
    val committedMapIdBitmap = new ConcurrentHashMap[String, RoaringBitmap]()
    val failedMasterIds = ConcurrentHashMap.newKeySet[String]()
    val failedSlaveIds = ConcurrentHashMap.newKeySet[String]()

    val allocatedWorkers = shuffleAllocatedWorkers.get(shuffleId)
    val commitFilesFailedWorkers = ConcurrentHashMap.newKeySet[WorkerInfo]()

    val currentShuffleFileCount = new LongAdder
    val commitFileStartTime = System.nanoTime()

    val parallelism = Math.min(workerSnapshots(shuffleId).size(), RssConf.rpcMaxParallelism(conf))
    ThreadUtils.parmap(
      allocatedWorkers.asScala.to,
      "CommitFiles",
      parallelism) { case (worker, partitionLocationInfo) =>
      if (partitionLocationInfo.containsShuffle(shuffleId.toString)) {
        val masterParts = partitionLocationInfo.getAllMasterLocations(shuffleId.toString)
        val slaveParts = partitionLocationInfo.getAllSlaveLocations(shuffleId.toString)
        masterParts.asScala.foreach { p =>
          val partition = new PartitionLocation(p)
          partition.setFetchPort(worker.fetchPort)
          partition.setPeer(null)
          masterPartMap.put(partition.getUniqueId, partition)
        }
        slaveParts.asScala.foreach { p =>
          val partition = new PartitionLocation(p)
          partition.setFetchPort(worker.fetchPort)
          partition.setPeer(null)
          slavePartMap.put(partition.getUniqueId, partition)
        }

        val masterIds = masterParts.asScala.map(_.getUniqueId).asJava
        val slaveIds = slaveParts.asScala.map(_.getUniqueId).asJava

        val commitFiles = CommitFiles(
          applicationId,
          shuffleId,
          masterIds,
          slaveIds,
          shuffleMapperAttempts.get(shuffleId))
        val res = requestCommitFiles(worker.endpoint, commitFiles)

        res.status match {
          case StatusCode.SUCCESS => // do nothing
          case StatusCode.PARTIAL_SUCCESS | StatusCode.SHUFFLE_NOT_REGISTERED | StatusCode.FAILED =>
            logDebug(s"Request $commitFiles return ${res.status} for " +
              s"${Utils.makeShuffleKey(applicationId, shuffleId)}")
            commitFilesFailedWorkers.add(worker)
          case _ => // won't happen
        }

        // record committed partitionIds
        committedMasterIds.addAll(res.committedMasterIds)
        committedSlaveIds.addAll(res.committedSlaveIds)

        // record committed partitions storage hint and disk hint
        committedMasterStorageInfos.putAll(res.committedMasterStorageInfos)
        committedSlaveStorageInfos.putAll(res.committedSlaveStorageInfos)

        // record failed partitions
        failedMasterIds.addAll(res.failedMasterIds)
        failedSlaveIds.addAll(res.failedSlaveIds)

        if (!res.committedMapIdBitMap.isEmpty) {
          committedMapIdBitmap.putAll(res.committedMapIdBitMap)
        }

        totalWritten.add(res.totalWritten)
        fileCount.add(res.fileCount)
        currentShuffleFileCount.add(res.fileCount)
      }
    }

    recordWorkerFailure(new util.ArrayList[WorkerInfo](commitFilesFailedWorkers))
    // release resources and clear worker info
    workerSnapshots(shuffleId).asScala.foreach { case (_, partitionLocationInfo) =>
      partitionLocationInfo.removeMasterPartitions(shuffleId.toString)
      partitionLocationInfo.removeSlavePartitions(shuffleId.toString)
    }
    requestReleaseSlots(
      rssHARetryClient,
      ReleaseSlots(applicationId, shuffleId, List.empty.asJava, List.empty.asJava))

    def hasCommitFailedIds: Boolean = {
      if (!ShouldReplicate && failedMasterIds.size() != 0) {
        return true
      }
      failedMasterIds.asScala.foreach { id =>
        if (failedSlaveIds.contains(id)) {
          logError(s"For $shuffleId partition $id: data lost.")
          return true
        }
      }
      false
    }

    val dataLost = hasCommitFailedIds

    if (!dataLost) {
      val committedPartitions = new util.HashMap[String, PartitionLocation]
      committedMasterIds.asScala.foreach { id =>
        if (committedMasterStorageInfos.get(id) == null) {
          logDebug(s"$applicationId-$shuffleId $id storage hint was not returned")
        } else {
          masterPartMap.get(id).setStorageInfo(committedMasterStorageInfos.get(id))
          masterPartMap.get(id).setMapIdBitMap(committedMapIdBitmap.get(id))
          committedPartitions.put(id, masterPartMap.get(id))
        }
      }

      committedSlaveIds.asScala.foreach { id =>
        val slavePartition = slavePartMap.get(id)
        if (committedSlaveStorageInfos.get(id) == null) {
          logDebug(s"$applicationId-$shuffleId $id storage hint was not returned")
        } else {
          slavePartition.setStorageInfo(committedSlaveStorageInfos.get(id))
          slavePartition.setMapIdBitMap(committedMapIdBitmap.get(id))
          val masterPartition = committedPartitions.get(id)
          if (masterPartition ne null) {
            masterPartition.setPeer(slavePartition)
            slavePartition.setPeer(masterPartition)
          } else {
            logInfo(s"Shuffle $shuffleId partition $id: master lost, " +
              s"use slave $slavePartition.")
            committedPartitions.put(id, slavePartition)
          }
        }
      }

      val fileGroups = reducerFileGroupsMap.get(shuffleId)
      val sets = Array.fill(fileGroups.length)(new util.HashSet[PartitionLocation]())
      committedPartitions.values().asScala.foreach { partition =>
        sets(partition.getId).add(partition)
      }
      var i = 0
      while (i < fileGroups.length) {
        fileGroups(i) = sets(i).toArray(new Array[PartitionLocation](0))
        i += 1
      }

      logInfo(s"Shuffle $shuffleId " +
        s"commit files complete. File count ${currentShuffleFileCount.sum()} " +
        s"using ${(System.nanoTime() - commitFileStartTime) / 1000000} ms")
    }

    // reply
    if (!dataLost) {
      logInfo(s"Succeed to handle stageEnd for $shuffleId.")
      // record in stageEndShuffleSet
      stageEndShuffleSet.add(shuffleId)
    } else {
      logError(s"Failed to handle stageEnd for $shuffleId, lost file!")
      dataLostShuffleSet.add(shuffleId)
      // record in stageEndShuffleSet
      stageEndShuffleSet.add(shuffleId)
    }
    inProcessStageEndShuffleSet.remove(shuffleId)
  }

  private def handleUnregisterShuffle(
      appId: String,
      shuffleId: Int): Unit = {
    // if StageEnd has not been handled, trigger StageEnd
    if (!stageEndShuffleSet.contains(shuffleId)) {
      logInfo(s"Call StageEnd before Unregister Shuffle $shuffleId.")
      handleStageEnd(appId, shuffleId)
      var timeout = stageEndTimeout
      val delta = 100
      while (!stageEndShuffleSet.contains(shuffleId) && timeout > 0) {
        Thread.sleep(delta)
        timeout = timeout - delta
      }
      if (timeout <= 0) {
        logError(s"StageEnd Timeout! $shuffleId.")
      } else {
        logInfo("[handleUnregisterShuffle] Wait for handleStageEnd complete cost" +
          s" ${stageEndTimeout - timeout}ms")
      }
    }

    if (partitionExists(shuffleId)) {
      logWarning(s"Partition exists for shuffle $shuffleId, " +
        "maybe caused by task rerun or speculative.")
      workerSnapshots(shuffleId).asScala.foreach { case (_, partitionLocationInfo) =>
        partitionLocationInfo.removeMasterPartitions(shuffleId.toString)
        partitionLocationInfo.removeSlavePartitions(shuffleId.toString)
      }
      requestReleaseSlots(
        rssHARetryClient,
        ReleaseSlots(appId, shuffleId, List.empty.asJava, List.empty.asJava))
    }

    // add shuffleKey to delay shuffle removal set
    unregisterShuffleTime.put(shuffleId, System.currentTimeMillis())

    logInfo(s"Unregister for $shuffleId success.")
  }

  /* ========================================================== *
   |        END OF EVENT HANDLER                                |
   * ========================================================== */

  /**
   * After getting WorkerResource, LifecycleManger needs to ask each Worker to
   * reserve corresponding slot and prepare push data env in Worker side.
   *
   * @param applicationId Application ID
   * @param shuffleId     Application shuffle id
   * @param slots         WorkerResource to reserve slots
   * @return List of reserving slot failed workers
   */
  private def reserveSlots(
      applicationId: String,
      shuffleId: Int,
      slots: WorkerResource): util.List[WorkerInfo] = {
    val reserveSlotFailedWorkers = ConcurrentHashMap.newKeySet[WorkerInfo]()
    val parallelism = Math.min(Math.max(1, slots.size()), RssConf.rpcMaxParallelism(conf))
    ThreadUtils.parmap(slots.asScala.to, "ReserveSlot", parallelism) {
      case (workerInfo, (masterLocations, slaveLocations)) =>
        val res = requestReserveSlots(
          workerInfo.endpoint,
          ReserveSlots(
            applicationId,
            shuffleId,
            masterLocations,
            slaveLocations,
            splitThreshold,
            splitMode,
            partitionType,
            rangeReadFilter,
            userIdentifier))
        if (res.status.equals(StatusCode.SUCCESS)) {
          logDebug(s"Successfully allocated " +
            s"partitions buffer for ${Utils.makeShuffleKey(applicationId, shuffleId)}" +
            s" from worker ${workerInfo.readableAddress()}.")
        } else {
          logError(s"[reserveSlots] Failed to" +
            s" reserve buffers for ${Utils.makeShuffleKey(applicationId, shuffleId)}" +
            s" from worker ${workerInfo.readableAddress()}. Reason: ${res.reason}")
          reserveSlotFailedWorkers.add(workerInfo)
        }
    }

    val failedWorkerList = new util.ArrayList[WorkerInfo](reserveSlotFailedWorkers)
    recordWorkerFailure(failedWorkerList)
    failedWorkerList
  }

  /**
   * When enabling replicate, if one of the partition location reserve slots failed,
   * LifecycleManager also needs to release another corresponding partition location.
   * To release the corresponding partition location, LifecycleManager should:
   *   1. Remove the peer partition location of failed partition location from slots.
   *   2. Request the Worker to destroy the slot's FileWriter.
   *   3. Request the Master to release the worker slots status.
   *
   * @param applicationId            application id
   * @param shuffleId                shuffle id
   * @param slots                    allocated WorkerResource
   * @param failedPartitionLocations reserve slot failed partition location
   */
  private def releasePeerPartitionLocation(
      applicationId: String,
      shuffleId: Int,
      slots: WorkerResource,
      failedPartitionLocations: mutable.HashMap[Int, PartitionLocation]) = {
    val destroyResource = new WorkerResource
    failedPartitionLocations.values
      .flatMap { partition => Option(partition.getPeer) }
      .foreach { partition =>
        var destroyWorkerInfo = partition.getWorker
        val workerInfoWithRpcRef = slots.keySet().asScala.find(_.equals(destroyWorkerInfo))
          .getOrElse {
            logWarning(s"Cannot find workInfo from previous success workResource:" +
              s" ${destroyWorkerInfo.readableAddress()}, init according to partition info")
            try {
              destroyWorkerInfo.endpoint = rpcEnv.setupEndpointRef(
                RpcAddress.apply(destroyWorkerInfo.host, destroyWorkerInfo.rpcPort),
                WORKER_EP)
            } catch {
              case t: Throwable =>
                logError(s"Init rpc client failed for ${destroyWorkerInfo.readableAddress()}", t)
                destroyWorkerInfo = null
            }
            destroyWorkerInfo
          }
        if (slots.containsKey(workerInfoWithRpcRef)) {
          val (masterPartitionLocations, slavePartitionLocations) = slots.get(workerInfoWithRpcRef)
          partition.getMode match {
            case PartitionLocation.Mode.MASTER =>
              masterPartitionLocations.remove(partition)
              destroyResource.computeIfAbsent(workerInfoWithRpcRef, newLocationFunc)
                ._1.add(partition)
            case PartitionLocation.Mode.SLAVE =>
              slavePartitionLocations.remove(partition)
              destroyResource.computeIfAbsent(workerInfoWithRpcRef, newLocationFunc)
                ._2.add(partition)
          }
          if (masterPartitionLocations.isEmpty && slavePartitionLocations.isEmpty) {
            slots.remove(workerInfoWithRpcRef)
          }
        }
      }
    if (!destroyResource.isEmpty) {
      destroySlotsWithRetry(applicationId, shuffleId, destroyResource)
      logInfo(s"Destroyed peer partitions for reserve buffer failed workers " +
        s"${Utils.makeShuffleKey(applicationId, shuffleId)}, $destroyResource")

      val workerIds = new util.ArrayList[String]()
      val workerSlotsPerDisk = new util.ArrayList[util.Map[String, Integer]]()
      Utils.getSlotsPerDisk(destroyResource).asScala.foreach {
        case (workerInfo, slotsPerDisk) =>
          workerIds.add(workerInfo.toUniqueId())
          workerSlotsPerDisk.add(slotsPerDisk)
      }
      val msg = ReleaseSlots(applicationId, shuffleId, workerIds, workerSlotsPerDisk)
      requestReleaseSlots(rssHARetryClient, msg)
      logInfo(s"Released slots for reserve buffer failed workers " +
        s"${workerIds.asScala.mkString(",")}" + s"${slots.asScala.mkString(",")}" +
        s"${Utils.makeShuffleKey(applicationId, shuffleId)}, ")
    }
  }

  /**
   * Collect all allocated partition locations on reserving slot failed workers
   * and remove failed worker's partition locations from total slots.
   * For each reduce id, we only need to maintain one of the pair locations
   * even if enabling replicate. If RSS wants to release the failed partition location,
   * the corresponding peers will be handled in [[releasePeerPartitionLocation]]
   *
   * @param reserveFailedWorkers reserve slot failed WorkerInfo list of slots
   * @param slots                the slots tried to reserve a slot
   * @return reserving slot failed partition locations
   */
  def getFailedPartitionLocations(
      reserveFailedWorkers: util.List[WorkerInfo],
      slots: WorkerResource): mutable.HashMap[Int, PartitionLocation] = {
    val failedPartitionLocations = new mutable.HashMap[Int, PartitionLocation]()
    reserveFailedWorkers.asScala.foreach { workerInfo =>
      val (failedMasterLocations, failedSlaveLocations) = slots.remove(workerInfo)
      if (null != failedMasterLocations) {
        failedMasterLocations.asScala.foreach { failedMasterLocation =>
          failedPartitionLocations += (failedMasterLocation.getId -> failedMasterLocation)
        }
      }
      if (null != failedSlaveLocations) {
        failedSlaveLocations.asScala.foreach { failedSlaveLocation =>
          val partitionId = failedSlaveLocation.getId
          if (!failedPartitionLocations.contains(partitionId)) {
            failedPartitionLocations += (partitionId -> failedSlaveLocation)
          }
        }
      }
    }
    failedPartitionLocations
  }

  /**
   * Reserve buffers with retry, retry on another node will cause slots to be inconsistent.
   *
   * @param applicationId application id
   * @param shuffleId     shuffle id
   * @param candidates    working worker list
   * @param slots         the total allocated worker resources that need to be applied for the slot
   * @return If reserve all slots success
   */
  private def reserveSlotsWithRetry(
      applicationId: String,
      shuffleId: Int,
      candidates: List[WorkerInfo],
      slots: WorkerResource): Boolean = {
    var requestSlots = slots
    val maxRetryTimes = RssConf.reserveSlotsMaxRetry(conf)
    val retryWaitInterval = RssConf.reserveSlotsRetryWait(conf)
    var retryTimes = 1
    var noAvailableSlots = false
    var success = false
    while (retryTimes <= maxRetryTimes && !success && !noAvailableSlots) {
      if (retryTimes > 1) {
        Thread.sleep(retryWaitInterval)
      }
      // reserve buffers
      logInfo(s"Try reserve slots for ${Utils.makeShuffleKey(applicationId, shuffleId)} " +
        s"for $retryTimes times.")
      val reserveFailedWorkers = reserveSlots(applicationId, shuffleId, requestSlots)
      if (reserveFailedWorkers.isEmpty) {
        success = true
      } else {
        // Find out all failed partition locations and remove failed worker's partition location
        // from slots.
        val failedPartitionLocations = getFailedPartitionLocations(reserveFailedWorkers, slots)
        // When enable replicate, if one of the partition location reserve slots failed, we also
        // need to release another corresponding partition location and remove it from slots.
        if (ShouldReplicate && failedPartitionLocations.nonEmpty && !slots.isEmpty) {
          releasePeerPartitionLocation(applicationId, shuffleId, slots, failedPartitionLocations)
        }
        if (retryTimes < maxRetryTimes) {
          // get retryCandidates resource and retry reserve buffer
          val retryCandidates = new util.HashSet(slots.keySet())
          // add candidates to avoid revive action passed in slots only 2 worker
          retryCandidates.addAll(candidates.asJava)
          // remove blacklist from retryCandidates
          retryCandidates.removeAll(blacklist)
          if (retryCandidates.size < 1 || (ShouldReplicate && retryCandidates.size < 2)) {
            logError("Retry reserve slots failed caused by not enough slots.")
            noAvailableSlots = true
          } else {
            // Only when the LifecycleManager needs to retry reserve slots again, re-allocate slots
            // and put the new allocated slots to the total slots, the re-allocated slots won't be
            // duplicated with existing partition locations.
            requestSlots = reallocateSlotsFromCandidates(
              failedPartitionLocations.values.toList,
              retryCandidates.asScala.toList)
            requestSlots.asScala.foreach { case (workerInfo, (retryMasterLocs, retrySlaveLocs)) =>
              val (masterPartitionLocations, slavePartitionLocations) =
                slots.computeIfAbsent(workerInfo, newLocationFunc)
              masterPartitionLocations.addAll(retryMasterLocs)
              slavePartitionLocations.addAll(retrySlaveLocs)
            }
          }
        } else {
          logError(s"Try reserve slots failed after $maxRetryTimes retry.")
        }
      }
      retryTimes += 1
    }
    // if failed after retry, destroy all allocated buffers
    if (!success) {
      // Reserve slot failed workers' partition location and corresponding peer partition location
      // has been removed from slots by call [[getFailedPartitionLocations]] and
      // [[releasePeerPartitionLocation]]. Now in the slots are all the successful partition
      // locations.
      logWarning(s"Reserve buffers $shuffleId still fail after retrying, clear buffers.")
      destroySlotsWithRetry(applicationId, shuffleId, slots)
    } else {
      logInfo(s"Reserve buffer success for ${Utils.makeShuffleKey(applicationId, shuffleId)}")
    }
    success
  }

  private val newLocationFunc =
    new util.function.Function[WorkerInfo, (JList[PartitionLocation], JList[PartitionLocation])] {
      override def apply(w: WorkerInfo): (JList[PartitionLocation], JList[PartitionLocation]) =
        (new util.LinkedList[PartitionLocation](), new util.LinkedList[PartitionLocation]())
    }

  /**
   * Allocate a new master/slave PartitionLocation pair from the current WorkerInfo list.
   *
   * @param oldEpochId Current partition reduce location last epoch id
   * @param candidates WorkerInfo list can be used to offer worker slots
   * @param slots      Current WorkerResource
   */
  private def allocateFromCandidates(
      id: Int,
      oldEpochId: Int,
      candidates: List[WorkerInfo],
      slots: WorkerResource): Unit = {
    val masterIndex = Random.nextInt(candidates.size)
    val masterLocation = new PartitionLocation(
      id,
      oldEpochId + 1,
      candidates(masterIndex).host,
      candidates(masterIndex).rpcPort,
      candidates(masterIndex).pushPort,
      candidates(masterIndex).fetchPort,
      candidates(masterIndex).replicatePort,
      PartitionLocation.Mode.MASTER)

    if (ShouldReplicate) {
      val slaveIndex = (masterIndex + 1) % candidates.size
      val slaveLocation = new PartitionLocation(
        id,
        oldEpochId + 1,
        candidates(slaveIndex).host,
        candidates(slaveIndex).rpcPort,
        candidates(slaveIndex).pushPort,
        candidates(slaveIndex).fetchPort,
        candidates(slaveIndex).replicatePort,
        PartitionLocation.Mode.SLAVE,
        masterLocation)
      masterLocation.setPeer(slaveLocation)
      val masterAndSlavePairs = slots.computeIfAbsent(candidates(slaveIndex), newLocationFunc)
      masterAndSlavePairs._2.add(slaveLocation)
    }

    val masterAndSlavePairs = slots.computeIfAbsent(candidates(masterIndex), newLocationFunc)
    masterAndSlavePairs._1.add(masterLocation)
  }

  private def reallocateChangePartitionRequestSlotsFromCandidates(
      changePartitionRequests: List[ChangePartitionRequest],
      candidates: List[WorkerInfo]): WorkerResource = {
    val slots = new WorkerResource()
    changePartitionRequests.foreach { partition =>
      allocateFromCandidates(partition.partitionId, partition.epoch, candidates, slots)
    }
    slots
  }

  private def reallocateSlotsFromCandidates(
      oldPartitions: List[PartitionLocation],
      candidates: List[WorkerInfo]): WorkerResource = {
    val slots = new WorkerResource()
    oldPartitions.foreach { partition =>
      allocateFromCandidates(partition.getId, partition.getEpoch, candidates, slots)
    }
    slots
  }

  /**
   * For the slots that need to be destroyed, LifecycleManager will ask the corresponding worker
   * to destroy related FileWriter.
   *
   * @param applicationId  application id
   * @param shuffleId      shuffle id
   * @param slotsToDestroy worker resource to be destroyed
   * @return destroy failed master and slave location unique id
   */
  private def destroySlotsWithRetry(
      applicationId: String,
      shuffleId: Int,
      slotsToDestroy: WorkerResource): Unit = {
    val shuffleKey = Utils.makeShuffleKey(applicationId, shuffleId)
    slotsToDestroy.asScala.foreach { case (workerInfo, (masterLocations, slaveLocations)) =>
      val destroy = Destroy(
        shuffleKey,
        masterLocations.asScala.map(_.getUniqueId).asJava,
        slaveLocations.asScala.map(_.getUniqueId).asJava)
      var res = requestDestroy(workerInfo.endpoint, destroy)
      if (res.status != StatusCode.SUCCESS) {
        logDebug(s"Request $destroy return ${res.status} for " +
          s"${Utils.makeShuffleKey(applicationId, shuffleId)}")
        res = requestDestroy(
          workerInfo.endpoint,
          Destroy(shuffleKey, res.failedMasters, res.failedSlaves))
      }
    }
  }

  private def removeExpiredShuffle(): Unit = {
    val currentTime = System.currentTimeMillis()
    unregisterShuffleTime.keys().asScala.foreach { shuffleId =>
      if (unregisterShuffleTime.get(shuffleId) < currentTime - RemoveShuffleDelayMs) {
        logInfo(s"Clear shuffle $shuffleId.")
        // clear for the shuffle
        registeredShuffle.remove(shuffleId)
        registeringShuffleRequest.remove(shuffleId)
        reducerFileGroupsMap.remove(shuffleId)
        dataLostShuffleSet.remove(shuffleId)
        shuffleMapperAttempts.remove(shuffleId)
        stageEndShuffleSet.remove(shuffleId)
        changePartitionRequests.remove(shuffleId)
        inBatchPartitions.remove(shuffleId)
        unregisterShuffleTime.remove(shuffleId)
        shuffleAllocatedWorkers.remove(shuffleId)
        latestPartitionLocation.remove(shuffleId)

        requestUnregisterShuffle(
          rssHARetryClient,
          UnregisterShuffle(appId, shuffleId, RssHARetryClient.genRequestId()))
      }
    }
  }

  private def handleGetBlacklist(msg: GetBlacklist): Unit = {
    val res = requestGetBlacklist(rssHARetryClient, msg)
    if (res.statusCode == StatusCode.SUCCESS) {
      logInfo(s"Received Blacklist from Master, blacklist: ${res.blacklist} " +
        s"unknown workers: ${res.unknownWorkers}")
      val initFailedWorker = ConcurrentHashMap.newKeySet[WorkerInfo]()
      initFailedWorker.addAll(blacklist.asScala.filter(_.endpoint == null).asJava)
      blacklist.clear()
      blacklist.addAll(initFailedWorker)
      blacklist.addAll(res.blacklist)
      blacklist.addAll(res.unknownWorkers)
    }
  }

  private def requestSlotsWithRetry(
      applicationId: String,
      shuffleId: Int,
      ids: util.ArrayList[Integer]): RequestSlotsResponse = {
    val req =
      RequestSlots(applicationId, shuffleId, ids, lifecycleHost, ShouldReplicate, userIdentifier)
    val res = requestRequestSlots(rssHARetryClient, req)
    if (res.status != StatusCode.SUCCESS) {
      requestRequestSlots(rssHARetryClient, req)
    } else {
      res
    }
  }

  private def requestRequestSlots(
      rssHARetryClient: RssHARetryClient,
      message: RequestSlots): RequestSlotsResponse = {
    val shuffleKey = Utils.makeShuffleKey(message.applicationId, message.shuffleId)
    try {
      rssHARetryClient.askSync[RequestSlotsResponse](message, classOf[RequestSlotsResponse])
    } catch {
      case e: Exception =>
        logError(s"AskSync RegisterShuffle for $shuffleKey failed.", e)
        RequestSlotsResponse(StatusCode.FAILED, new WorkerResource())
    }
  }

  private def requestReserveSlots(
      endpoint: RpcEndpointRef,
      message: ReserveSlots): ReserveSlotsResponse = {
    val shuffleKey = Utils.makeShuffleKey(message.applicationId, message.shuffleId)
    try {
      endpoint.askSync[ReserveSlotsResponse](message)
    } catch {
      case e: Exception =>
        val msg = s"Exception when askSync ReserveSlots for $shuffleKey " +
          s"on worker ${endpoint}."
        logError(msg, e)
        ReserveSlotsResponse(StatusCode.FAILED, msg + s" ${e.getMessage}")
    }
  }

  private def requestDestroy(endpoint: RpcEndpointRef, message: Destroy): DestroyResponse = {
    try {
      endpoint.askSync[DestroyResponse](message)
    } catch {
      case e: Exception =>
        logError(s"AskSync Destroy for ${message.shuffleKey} failed.", e)
        DestroyResponse(StatusCode.FAILED, message.masterLocations, message.slaveLocations)
    }
  }

  private def requestCommitFiles(
      endpoint: RpcEndpointRef,
      message: CommitFiles): CommitFilesResponse = {
    try {
      endpoint.askSync[CommitFilesResponse](message)
    } catch {
      case e: Exception =>
        logError(s"AskSync CommitFiles for ${message.shuffleId} failed.", e)
        CommitFilesResponse(
          StatusCode.FAILED,
          List.empty.asJava,
          List.empty.asJava,
          message.masterIds,
          message.slaveIds)
    }
  }

  private def requestReleaseSlots(
      rssHARetryClient: RssHARetryClient,
      message: ReleaseSlots): ReleaseSlotsResponse = {
    try {
      rssHARetryClient.askSync[ReleaseSlotsResponse](message, classOf[ReleaseSlotsResponse])
    } catch {
      case e: Exception =>
        logError(s"AskSync ReleaseSlots for ${message.shuffleId} failed.", e)
        ReleaseSlotsResponse(StatusCode.FAILED)
    }
  }

  private def requestUnregisterShuffle(
      rssHARetryClient: RssHARetryClient,
      message: PbUnregisterShuffle): PbUnregisterShuffleResponse = {
    try {
      rssHARetryClient.askSync[PbUnregisterShuffleResponse](
        message,
        classOf[PbUnregisterShuffleResponse])
    } catch {
      case e: Exception =>
        logError(s"AskSync UnregisterShuffle for ${message.getShuffleId} failed.", e)
        UnregisterShuffleResponse(StatusCode.FAILED)
    }
  }

  private def requestGetBlacklist(
      rssHARetryClient: RssHARetryClient,
      message: GetBlacklist): GetBlacklistResponse = {
    try {
      rssHARetryClient.askSync[GetBlacklistResponse](message, classOf[GetBlacklistResponse])
    } catch {
      case e: Exception =>
        logError(s"AskSync GetBlacklist failed.", e)
        GetBlacklistResponse(StatusCode.FAILED, List.empty.asJava, List.empty.asJava)
    }
  }

  private def recordWorkerFailure(failures: util.List[WorkerInfo]): Unit = {
    val failedWorker = new util.ArrayList[WorkerInfo](failures)
    logInfo(s"Report Worker Failure: ${failedWorker.asScala}, current blacklist $blacklist")
    blacklist.addAll(failedWorker)
  }

  def checkQuota(): Boolean = {
    try {
      rssHARetryClient.askSync[CheckQuotaResponse](
        CheckQuota(userIdentifier),
        classOf[CheckQuotaResponse]).isAvailable
    } catch {
      case e: Exception =>
        logError(s"AskSync Cluster check quota for $userIdentifier failed.", e)
        false
    }
  }

  private def partitionExists(shuffleId: Int): Boolean = {
    val workers = workerSnapshots(shuffleId)
    if (workers == null || workers.isEmpty) {
      false
    } else {
      workers.values().asScala.exists(_.containsShuffle(shuffleId.toString))
    }
  }

  private def workersNotBlacklisted(shuffleId: Int): List[WorkerInfo] = {
    workerSnapshots(shuffleId)
      .keySet()
      .asScala
      .filter(w => !blacklist.contains(w))
      .toList
  }

  // Initialize at the end of LifecycleManager construction.
  initialize()
}<|MERGE_RESOLUTION|>--- conflicted
+++ resolved
@@ -616,7 +616,7 @@
           location -> requestsMap.remove(location.getId).asScala.toList
         }
       }.foreach { case (newLocation, requests) =>
-        requests.foreach(_.context.reply(pbChangeLocationResponse(
+        requests.foreach(_.context.reply(ChangeLocationResponse(
           StatusCode.SUCCESS,
           Option(newLocation))))
       }
@@ -635,13 +635,8 @@
     val candidates = workersNotBlacklisted(shuffleId)
     if (candidates.size < 1 || (ShouldReplicate && candidates.size < 2)) {
       logError("[Update partition] failed for not enough candidates for revive.")
-<<<<<<< HEAD
-      replyFailure(pbChangeLocationResponse(StatusCode.SLOT_NOT_AVAILABLE, None))
+      replyFailure(ChangeLocationResponse(StatusCode.SLOT_NOT_AVAILABLE, None))
       return
-=======
-      reply(ChangeLocationResponse(StatusCode.SLOT_NOT_AVAILABLE, None))
-      return null
->>>>>>> f2a234f8
     }
 
     // PartitionSplit all contains oldPartition
@@ -650,11 +645,7 @@
 
     if (!reserveSlotsWithRetry(applicationId, shuffleId, candidates, newlyAllocatedLocations)) {
       logError(s"[Update partition] failed for $shuffleId.")
-<<<<<<< HEAD
-      replyFailure(pbChangeLocationResponse(StatusCode.RESERVE_SLOTS_FAILED, None))
-=======
-      reply(ChangeLocationResponse(StatusCode.RESERVE_SLOTS_FAILED, None))
->>>>>>> f2a234f8
+      replyFailure(ChangeLocationResponse(StatusCode.RESERVE_SLOTS_FAILED, None))
       return
     }
 
@@ -673,14 +664,7 @@
           logDebug(s"Renew $shuffleId $changes success.")
           (masterLocations.asScala ++ slaveLocations.asScala.map(_.getPeer)).distinct
       }
-<<<<<<< HEAD
     replySuccess(newMasterLocations.toArray)
-=======
-
-    reply(ChangeLocationResponse(StatusCode.SUCCESS, newMasterLocation))
-    logDebug(s"Renew $shuffleId $partitionId" +
-      "$oldEpoch->${newMasterLocation.getEpoch} partition success.")
->>>>>>> f2a234f8
   }
 
   private def getLatestPartition(
