/*
 * Licensed to the Apache Software Foundation (ASF) under one or more
 * contributor license agreements.  See the NOTICE file distributed with
 * this work for additional information regarding copyright ownership.
 * The ASF licenses this file to You under the Apache License, Version 2.0
 * (the "License"); you may not use this file except in compliance with
 * the License.  You may obtain a copy of the License at
 *
 *    http://www.apache.org/licenses/LICENSE-2.0
 *
 * Unless required by applicable law or agreed to in writing, software
 * distributed under the License is distributed on an "AS IS" BASIS,
 * WITHOUT WARRANTIES OR CONDITIONS OF ANY KIND, either express or implied.
 * See the License for the specific language governing permissions and
 * limitations under the License.
 */

package org.apache.celeborn.client.commit

import java.nio.ByteBuffer
import java.util
import java.util.concurrent.{Callable, ConcurrentHashMap, TimeUnit}

import scala.collection.JavaConverters._
import scala.collection.mutable

import com.google.common.cache.{Cache, CacheBuilder}

import org.apache.celeborn.client.{LifecycleManager, ShuffleCommittedInfo}
import org.apache.celeborn.client.CommitManager.CommittedPartitionInfo
import org.apache.celeborn.client.LifecycleManager.{ShuffleAllocatedWorkers, ShuffleFailedWorkers}
import org.apache.celeborn.common.CelebornConf
import org.apache.celeborn.common.internal.Logging
import org.apache.celeborn.common.meta.{ShufflePartitionLocationInfo, WorkerInfo}
import org.apache.celeborn.common.protocol.{PartitionLocation, PartitionType}
import org.apache.celeborn.common.protocol.message.ControlMessages.GetReducerFileGroupResponse
import org.apache.celeborn.common.protocol.message.StatusCode
import org.apache.celeborn.common.rpc.RpcCallContext
import org.apache.celeborn.common.rpc.netty.{LocalNettyRpcCallContext, RemoteNettyRpcCallContext}
import org.apache.celeborn.common.util.JavaUtils

/**
 * This commit handler is for ReducePartition ShuffleType, which means that a Reduce Partition contains all data
 * produced by all upstream MapTasks, and data in a Reduce Partition would only be consumed by one ReduceTask. If the
 * ReduceTask has multiple inputs, each will be a ReducePartition
 *
 * @see [[org.apache.celeborn.common.protocol.PartitionType.REDUCE]]
 */
class ReducePartitionCommitHandler(
    appId: String,
    conf: CelebornConf,
    lifecycleManager: LifecycleManager,
    committedPartitionInfo: CommittedPartitionInfo)
  extends CommitHandler(appId, conf, committedPartitionInfo)
  with Logging {

  private val getReducerFileGroupRequest =
    JavaUtils.newConcurrentHashMap[Int, util.Set[RpcCallContext]]()
  private val dataLostShuffleSet = ConcurrentHashMap.newKeySet[Int]()
  private val stageEndShuffleSet = ConcurrentHashMap.newKeySet[Int]()
  private val inProcessStageEndShuffleSet = ConcurrentHashMap.newKeySet[Int]()
  private val shuffleMapperAttempts = JavaUtils.newConcurrentHashMap[Int, Array[Int]]()
  private val stageEndTimeout = conf.pushStageEndTimeout

  private val rpcCacheSize = conf.rpcCacheSize
  private val rpcCacheConcurrencyLevel = conf.rpcCacheConcurrencyLevel
  private val rpcCacheExpireTime = conf.rpcCacheExpireTime

  // noinspection UnstableApiUsage
  private val getReducerFileGroupRpcCache: Cache[Int, ByteBuffer] = CacheBuilder.newBuilder()
    .concurrencyLevel(rpcCacheConcurrencyLevel)
    .expireAfterWrite(rpcCacheExpireTime, TimeUnit.MILLISECONDS)
    .maximumSize(rpcCacheSize)
    .build().asInstanceOf[Cache[Int, ByteBuffer]]

  override def getPartitionType(): PartitionType = {
    PartitionType.REDUCE
  }

  override def isStageEnd(shuffleId: Int): Boolean = {
    stageEndShuffleSet.contains(shuffleId)
  }

  override def isStageEndOrInProcess(shuffleId: Int): Boolean = {
    inProcessStageEndShuffleSet.contains(shuffleId) ||
    stageEndShuffleSet.contains(shuffleId)
  }

  override def isStageDataLost(shuffleId: Int): Boolean = {
    dataLostShuffleSet.contains(shuffleId)
  }

  override def isPartitionInProcess(shuffleId: Int, partitionId: Int): Boolean = {
    isStageEndOrInProcess(shuffleId)
  }

  override def setStageEnd(shuffleId: Int): Unit = {
    getReducerFileGroupRequest synchronized {
      stageEndShuffleSet.add(shuffleId)
    }
<<<<<<< HEAD
    getReducerFileGroupRequest.remove(shuffleId)
      .asScala.foreach(replyGetReducerFileGroup(_, shuffleId))
    lifecycleManager.unregisterShuffle(shuffleId, true)
=======

    val requests = getReducerFileGroupRequest.remove(shuffleId)
    // Set empty HashSet during register shuffle.
    // In case of stage with no shuffle data, register shuffle will not be called,
    // so here we still need to check null.
    if (requests != null && !requests.isEmpty) {
      requests.asScala.foreach(replyGetReducerFileGroup(_, shuffleId))
    }
>>>>>>> 8584f104
  }

  override def removeExpiredShuffle(shuffleId: Int): Unit = {
    dataLostShuffleSet.remove(shuffleId)
    stageEndShuffleSet.remove(shuffleId)
    inProcessStageEndShuffleSet.remove(shuffleId)
    shuffleMapperAttempts.remove(shuffleId)
    super.removeExpiredShuffle(shuffleId)
  }

  override def tryFinalCommit(
      shuffleId: Int,
      recordWorkerFailure: ShuffleFailedWorkers => Unit): Boolean = {
    if (isStageEnd(shuffleId)) {
      logInfo(s"[handleStageEnd] Shuffle $shuffleId already ended!")
      return false
    } else {
      inProcessStageEndShuffleSet.synchronized {
        if (inProcessStageEndShuffleSet.contains(shuffleId)) {
          logWarning(s"[handleStageEnd] Shuffle $shuffleId is in process!")
          return false
        } else {
          inProcessStageEndShuffleSet.add(shuffleId)
        }
      }
    }

    // ask allLocations workers holding partitions to commit files
    val allocatedWorkers = lifecycleManager.shuffleAllocatedWorkers.get(shuffleId)
    val (dataLost, commitFailedWorkers) = handleFinalCommitFiles(shuffleId, allocatedWorkers)
    recordWorkerFailure(commitFailedWorkers)
    // reply
    if (!dataLost) {
      logInfo(s"Succeed to handle stageEnd for $shuffleId.")
      // record in stageEndShuffleSet
      setStageEnd(shuffleId)
    } else {
      logError(s"Failed to handle stageEnd for $shuffleId, lost file!")
      dataLostShuffleSet.add(shuffleId)
      // record in stageEndShuffleSet
      setStageEnd(shuffleId)
    }
    inProcessStageEndShuffleSet.remove(shuffleId)
    true
  }

  private def handleFinalCommitFiles(
      shuffleId: Int,
      allocatedWorkers: util.Map[WorkerInfo, ShufflePartitionLocationInfo])
      : (Boolean, ShuffleFailedWorkers) = {
    val shuffleCommittedInfo = committedPartitionInfo.get(shuffleId)

    // commit files
    val parallelCommitResult = parallelCommitFiles(shuffleId, allocatedWorkers, None)

    // check all inflight request complete
    waitInflightRequestComplete(shuffleCommittedInfo)

    // check data lost
    val dataLost = checkDataLost(
      shuffleId,
      shuffleCommittedInfo.failedMasterPartitionIds,
      shuffleCommittedInfo.failedSlavePartitionIds)

    // collect result
    if (!dataLost) {
      collectResult(
        shuffleId,
        shuffleCommittedInfo,
        getPartitionUniqueIds(shuffleCommittedInfo.committedMasterIds),
        getPartitionUniqueIds(shuffleCommittedInfo.committedSlaveIds),
        parallelCommitResult.masterPartitionLocationMap,
        parallelCommitResult.slavePartitionLocationMap)
    }

    (dataLost, parallelCommitResult.commitFilesFailedWorkers)
  }

  override def getUnhandledPartitionLocations(
      shuffleId: Int,
      shuffleCommittedInfo: ShuffleCommittedInfo): mutable.Set[PartitionLocation] = {
    shuffleCommittedInfo.unhandledPartitionLocations.asScala.filterNot { partitionLocation =>
      shuffleCommittedInfo.handledPartitionLocations.contains(partitionLocation)
    }
  }

  private def waitInflightRequestComplete(shuffleCommittedInfo: ShuffleCommittedInfo): Unit = {
    while (shuffleCommittedInfo.allInFlightCommitRequestNum.get() > 0) {
      Thread.sleep(1000)
    }
  }

  private def getPartitionUniqueIds(ids: ConcurrentHashMap[Int, util.List[String]])
      : util.Iterator[String] = {
    ids.asScala.flatMap(_._2.asScala).toIterator.asJava
  }

  /**
   * For reduce partition shuffle type If shuffle registered and corresponding map finished, reply true.
   * For map partition shuffle type always return false
   * reduce partition type
   *
   * @param shuffleId
   * @param mapId
   * @return
   */
  override def isMapperEnded(shuffleId: Int, mapId: Int): Boolean = {
    shuffleMapperAttempts.containsKey(shuffleId) && shuffleMapperAttempts.get(shuffleId)(
      mapId) != -1
  }

  override def getMapperAttempts(shuffleId: Int): Array[Int] = {
    shuffleMapperAttempts.get(shuffleId)
  }

  override def finishMapperAttempt(
      shuffleId: Int,
      mapId: Int,
      attemptId: Int,
      numMappers: Int,
      partitionId: Int,
      recordWorkerFailure: ShuffleFailedWorkers => Unit): (Boolean, Boolean) = {
    shuffleMapperAttempts.synchronized {
      if (getMapperAttempts(shuffleId) == null) {
        logDebug(s"[handleMapperEnd] $shuffleId not registered, create one.")
        initMapperAttempts(shuffleId, numMappers)
      }

      val attempts = shuffleMapperAttempts.get(shuffleId)
      if (attempts(mapId) < 0) {
        attempts(mapId) = attemptId
        // Mapper with this attemptId finished, also check all other mapper finished or not.
        (true, !attempts.exists(_ < 0))
      } else {
        // Mapper with another attemptId finished, skip this request
        (false, !attempts.exists(_ < 0))
      }
    }
  }

  override def registerShuffle(shuffleId: Int, numMappers: Int): Unit = {
    super.registerShuffle(shuffleId, numMappers)
    getReducerFileGroupRequest.put(shuffleId, new util.HashSet[RpcCallContext]())
    initMapperAttempts(shuffleId, numMappers)
  }

  private def initMapperAttempts(shuffleId: Int, numMappers: Int): Unit = {
    shuffleMapperAttempts.synchronized {
      if (!shuffleMapperAttempts.containsKey(shuffleId)) {
        val attempts = new Array[Int](numMappers)
        0 until numMappers foreach (idx => attempts(idx) = -1)
        shuffleMapperAttempts.put(shuffleId, attempts)
      }
    }
  }

  private def replyGetReducerFileGroup(context: RpcCallContext, shuffleId: Int): Unit = {
    if (isStageDataLost(shuffleId)) {
      context.reply(
        GetReducerFileGroupResponse(
          StatusCode.SHUFFLE_DATA_LOST,
          JavaUtils.newConcurrentHashMap(),
          Array.empty))
    } else {
      // LocalNettyRpcCallContext is for the UTs
      if (context.isInstanceOf[LocalNettyRpcCallContext]) {
        context.reply(GetReducerFileGroupResponse(
          StatusCode.SUCCESS,
          reducerFileGroupsMap.getOrDefault(shuffleId, JavaUtils.newConcurrentHashMap()),
          getMapperAttempts(shuffleId)))
      } else {
        val cachedMsg = getReducerFileGroupRpcCache.get(
          shuffleId,
          new Callable[ByteBuffer]() {
            override def call(): ByteBuffer = {
              val returnedMsg = GetReducerFileGroupResponse(
                StatusCode.SUCCESS,
                reducerFileGroupsMap.getOrDefault(shuffleId, JavaUtils.newConcurrentHashMap()),
                getMapperAttempts(shuffleId))
              context.asInstanceOf[RemoteNettyRpcCallContext].nettyEnv.serialize(returnedMsg)
            }
          })
        context.asInstanceOf[RemoteNettyRpcCallContext].callback.onSuccess(cachedMsg)
      }
    }
  }

  override def handleGetReducerFileGroup(context: RpcCallContext, shuffleId: Int): Unit = {
    // Quick return for ended stage, avoid occupy sync lock.
    if (isStageEnd(shuffleId)) {
      replyGetReducerFileGroup(context, shuffleId)
    } else {
      getReducerFileGroupRequest.synchronized {
        // If setStageEnd() called after isStageEnd and before got lock, should reply here.
        if (isStageEnd(shuffleId)) {
          replyGetReducerFileGroup(context, shuffleId)
        } else {
          getReducerFileGroupRequest.get(shuffleId).add(context)
        }
      }
    }
  }
}<|MERGE_RESOLUTION|>--- conflicted
+++ resolved
@@ -98,12 +98,6 @@
     getReducerFileGroupRequest synchronized {
       stageEndShuffleSet.add(shuffleId)
     }
-<<<<<<< HEAD
-    getReducerFileGroupRequest.remove(shuffleId)
-      .asScala.foreach(replyGetReducerFileGroup(_, shuffleId))
-    lifecycleManager.unregisterShuffle(shuffleId, true)
-=======
-
     val requests = getReducerFileGroupRequest.remove(shuffleId)
     // Set empty HashSet during register shuffle.
     // In case of stage with no shuffle data, register shuffle will not be called,
@@ -111,7 +105,7 @@
     if (requests != null && !requests.isEmpty) {
       requests.asScala.foreach(replyGetReducerFileGroup(_, shuffleId))
     }
->>>>>>> 8584f104
+    lifecycleManager.unregisterShuffle(shuffleId, true)
   }
 
   override def removeExpiredShuffle(shuffleId: Int): Unit = {
