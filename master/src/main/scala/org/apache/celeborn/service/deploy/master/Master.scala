/*
 * Licensed to the Apache Software Foundation (ASF) under one or more
 * contributor license agreements.  See the NOTICE file distributed with
 * this work for additional information regarding copyright ownership.
 * The ASF licenses this file to You under the Apache License, Version 2.0
 * (the "License"); you may not use this file except in compliance with
 * the License.  You may obtain a copy of the License at
 *
 *    http://www.apache.org/licenses/LICENSE-2.0
 *
 * Unless required by applicable law or agreed to in writing, software
 * distributed under the License is distributed on an "AS IS" BASIS,
 * WITHOUT WARRANTIES OR CONDITIONS OF ANY KIND, either express or implied.
 * See the License for the specific language governing permissions and
 * limitations under the License.
 */

package org.apache.celeborn.service.deploy.master

import java.io.IOException
import java.net.BindException
import java.util
import java.util.concurrent.{ConcurrentHashMap, ScheduledFuture, TimeUnit}

import scala.collection.JavaConverters._
import scala.util.Random

import org.apache.celeborn.common.CelebornConf
import org.apache.celeborn.common.haclient.RssHARetryClient
import org.apache.celeborn.common.identity.UserIdentifier
import org.apache.celeborn.common.internal.Logging
import org.apache.celeborn.common.meta.{DiskInfo, WorkerInfo}
import org.apache.celeborn.common.metrics.MetricsSystem
import org.apache.celeborn.common.metrics.source.{JVMCPUSource, JVMSource, ResourceConsumptionSource, RPCSource}
import org.apache.celeborn.common.protocol._
import org.apache.celeborn.common.protocol.message.{ControlMessages, StatusCode}
import org.apache.celeborn.common.protocol.message.ControlMessages._
import org.apache.celeborn.common.quota.{QuotaManager, ResourceConsumption}
import org.apache.celeborn.common.rpc._
import org.apache.celeborn.common.util.{PbSerDeUtils, ThreadUtils, Utils}
import org.apache.celeborn.server.common.{HttpService, Service}
import org.apache.celeborn.service.deploy.master.clustermeta.SingleMasterMetaManager
import org.apache.celeborn.service.deploy.master.clustermeta.ha.{HAHelper, HAMasterMetaManager, MetaHandler}

private[celeborn] class Master(
    override val conf: CelebornConf,
    val masterArgs: MasterArguments)
  extends HttpService with RpcEndpoint with Logging {

  @volatile private var stopped = false

  override def serviceName: String = Service.MASTER

  override val metricsSystem: MetricsSystem =
    MetricsSystem.createMetricsSystem(serviceName, conf, MasterSource.ServletPath)

  override val rpcEnv: RpcEnv = RpcEnv.create(
    RpcNameConstants.MASTER_SYS,
    masterArgs.host,
    masterArgs.host,
    masterArgs.port,
    conf,
    Math.max(64, Runtime.getRuntime.availableProcessors()))

  private val statusSystem =
    if (conf.haEnabled) {
      val sys = new HAMasterMetaManager(rpcEnv, conf)
      val handler = new MetaHandler(sys)
      try {
        handler.setUpMasterRatisServer(conf, masterArgs.masterClusterInfo.get)
      } catch {
        case ioe: IOException =>
          if (ioe.getCause.isInstanceOf[BindException]) {
            val msg = s"HA port ${sys.getRatisServer.getRaftPort} of Ratis Server is occupied, " +
              s"Master process will stop. Please refer to configuration doc to modify the HA port " +
              s"in config file for each node."
            logError(msg, ioe)
            System.exit(1)
          } else {
            logError("Face unexpected IO exception during staring Ratis server", ioe)
          }
      }
      sys
    } else {
      new SingleMasterMetaManager(rpcEnv, conf)
    }

  // Threads
  private val forwardMessageThread =
    ThreadUtils.newDaemonSingleThreadScheduledExecutor("master-forward-message-thread")
  private var checkForWorkerTimeOutTask: ScheduledFuture[_] = _
  private var checkForApplicationTimeOutTask: ScheduledFuture[_] = _
  private val nonEagerHandler = ThreadUtils.newDaemonCachedThreadPool("master-noneager-handler", 64)

  // Config constants
  private val workerHeartbeatTimeoutMs = conf.workerHeartbeatTimeout
  private val appHeartbeatTimeoutMs = conf.appHeartbeatTimeoutMs

  private val quotaManager = QuotaManager.instantiate(conf)
  private val metricsResourceConsumptionInterval = conf.metricsResourceConsumptionInterval
  private val userResourceConsumptions =
    new ConcurrentHashMap[UserIdentifier, (ResourceConsumption, Long)]()

  // States
  private def workersSnapShot: util.List[WorkerInfo] =
    statusSystem.workers.synchronized(new util.ArrayList[WorkerInfo](statusSystem.workers))
  private def lostWorkersSnapshot: ConcurrentHashMap[WorkerInfo, java.lang.Long] =
    statusSystem.workers.synchronized(new ConcurrentHashMap(statusSystem.lostWorkers))

  private def diskReserveSize = conf.diskReserveSize

  private val slotsAssignLoadAwareDiskGroupNum = conf.slotsAssignLoadAwareDiskGroupNum
  private val slotsAssignLoadAwareDiskGroupGradient = conf.slotsAssignLoadAwareDiskGroupGradient
  private val loadAwareFlushTimeWeight = conf.slotsAssignLoadAwareFlushTimeWeight
  private val loadAwareFetchTimeWeight = conf.slotsAssignLoadAwareFetchTimeWeight

  private val estimatedPartitionSizeUpdaterInitialDelay =
    conf.estimatedPartitionSizeUpdaterInitialDelay
  private val estimatedPartitionSizeForEstimationUpdateInterval =
    conf.estimatedPartitionSizeForEstimationUpdateInterval
  private val partitionSizeUpdateService =
    ThreadUtils.newDaemonSingleThreadScheduledExecutor("partition-size-updater")
  partitionSizeUpdateService.scheduleAtFixedRate(
    new Runnable {
      override def run(): Unit = {
        executeWithLeaderChecker(
          null, {
            statusSystem.handleUpdatePartitionSize()
            logInfo(s"Cluster estimate partition size ${Utils.bytesToString(statusSystem.estimatedPartitionSize)}")
          })
      }
    },
    estimatedPartitionSizeUpdaterInitialDelay,
    estimatedPartitionSizeForEstimationUpdateInterval,
    TimeUnit.MILLISECONDS)
  private val slotsAssignPolicy = conf.slotsAssignPolicy

  // init and register master metrics
  val rpcSource = new RPCSource(conf, MetricsSystem.ROLE_MASTER)
  val resourceConsumptionSource = new ResourceConsumptionSource(conf)
  private val masterSource = new MasterSource(conf)
  masterSource.addGauge(
    MasterSource.RegisteredShuffleCount,
    _ => statusSystem.registeredShuffle.size())
  // blacklist worker count
  masterSource.addGauge(MasterSource.BlacklistedWorkerCount, _ => statusSystem.blacklist.size())
  // worker count
  masterSource.addGauge(MasterSource.WorkerCount, _ => statusSystem.workers.size())
  masterSource.addGauge(MasterSource.LostWorkerCount, _ => statusSystem.lostWorkers.size())
  masterSource.addGauge(MasterSource.PartitionSize, _ => statusSystem.estimatedPartitionSize)
  // is master active under HA mode
  masterSource.addGauge(MasterSource.IsActiveMaster, _ => isMasterActive)

  metricsSystem.registerSource(rpcSource)
  metricsSystem.registerSource(resourceConsumptionSource)
  metricsSystem.registerSource(masterSource)
  metricsSystem.registerSource(new JVMSource(conf, MetricsSystem.ROLE_MASTER))
  metricsSystem.registerSource(new JVMCPUSource(conf, MetricsSystem.ROLE_MASTER))

  rpcEnv.setupEndpoint(RpcNameConstants.MASTER_EP, this, Some(rpcSource))

  // start threads to check timeout for workers and applications
  override def onStart(): Unit = {
    checkForWorkerTimeOutTask = forwardMessageThread.scheduleAtFixedRate(
      new Runnable {
        override def run(): Unit = Utils.tryLogNonFatalError {
          self.send(ControlMessages.pbCheckForWorkerTimeout)
        }
      },
      0,
      workerHeartbeatTimeoutMs,
      TimeUnit.MILLISECONDS)

    checkForApplicationTimeOutTask = forwardMessageThread.scheduleAtFixedRate(
      new Runnable {
        override def run(): Unit = Utils.tryLogNonFatalError {
          self.send(CheckForApplicationTimeOut)
        }
      },
      0,
      appHeartbeatTimeoutMs / 2,
      TimeUnit.MILLISECONDS)
  }

  override def onStop(): Unit = {
    logInfo("Stopping RSS Master.")
    if (checkForWorkerTimeOutTask != null) {
      checkForWorkerTimeOutTask.cancel(true)
    }
    if (checkForApplicationTimeOutTask != null) {
      checkForApplicationTimeOutTask.cancel(true)
    }
    forwardMessageThread.shutdownNow()
    logInfo("RSS Master is stopped.")
  }

  override def onDisconnected(address: RpcAddress): Unit = {
    // The disconnected client could've been either a worker or an app; remove whichever it was
    logDebug(s"Client $address got disassociated.")
  }

  def executeWithLeaderChecker[T](context: RpcCallContext, f: => T): Unit =
    if (HAHelper.checkShouldProcess(context, statusSystem)) f

  override def receive: PartialFunction[Any, Unit] = {
    case _: PbCheckForWorkerTimeout =>
      executeWithLeaderChecker(null, timeoutDeadWorkers())
    case CheckForApplicationTimeOut =>
      executeWithLeaderChecker(null, timeoutDeadApplications())
    case pb: PbWorkerLost =>
      val host = pb.getHost
      val rpcPort = pb.getRpcPort
      val pushPort = pb.getPushPort
      val fetchPort = pb.getFetchPort
      val replicatePort = pb.getReplicatePort
      val requestId = pb.getRequestId
      logDebug(s"Received worker lost $host:$rpcPort:$pushPort:$fetchPort.")
      executeWithLeaderChecker(
        null,
        handleWorkerLost(null, host, rpcPort, pushPort, fetchPort, replicatePort, requestId))
  }

  override def receiveAndReply(context: RpcCallContext): PartialFunction[Any, Unit] = {
    case HeartbeatFromApplication(appId, totalWritten, fileCount, requestId) =>
      logDebug(s"Received heartbeat from app $appId")
      executeWithLeaderChecker(
        context,
        handleHeartbeatFromApplication(context, appId, totalWritten, fileCount, requestId))

    case pbRegisterWorker: PbRegisterWorker =>
      val requestId = pbRegisterWorker.getRequestId
      val host = pbRegisterWorker.getHost
      val rpcPort = pbRegisterWorker.getRpcPort
      val pushPort = pbRegisterWorker.getPushPort
      val fetchPort = pbRegisterWorker.getFetchPort
      val replicatePort = pbRegisterWorker.getReplicatePort
      val disks = pbRegisterWorker.getDisksList.asScala
        .map { pbDiskInfo => pbDiskInfo.getMountPoint -> PbSerDeUtils.fromPbDiskInfo(pbDiskInfo) }
        .toMap.asJava
      val userResourceConsumption =
        PbSerDeUtils.fromPbUserResourceConsumption(pbRegisterWorker.getUserResourceConsumptionMap)

      logDebug(s"Received RegisterWorker request $requestId, $host:$pushPort:$replicatePort" +
        s" $disks.")
      executeWithLeaderChecker(
        context,
        handleRegisterWorker(
          context,
          host,
          rpcPort,
          pushPort,
          fetchPort,
          replicatePort,
          disks,
          userResourceConsumption,
          requestId))

    case requestSlots @ RequestSlots(_, _, _, _, _, _, _) =>
      logTrace(s"Received RequestSlots request $requestSlots.")
      executeWithLeaderChecker(context, handleRequestSlots(context, requestSlots))

    case ReleaseSlots(applicationId, shuffleId, workerIds, slots, requestId) =>
      logTrace(s"Received ReleaseSlots request $requestId, $applicationId, $shuffleId," +
        s"workers ${workerIds.asScala.mkString(",")}, slots ${slots.asScala.mkString(",")}")
      executeWithLeaderChecker(
        context,
        handleReleaseSlots(context, applicationId, shuffleId, workerIds, slots, requestId))

    case pb: PbUnregisterShuffle =>
      val applicationId = pb.getAppId
      val shuffleId = pb.getShuffleId
      val requestId = pb.getRequestId
      logDebug(s"Received UnregisterShuffle request $requestId, $applicationId, $shuffleId")
      executeWithLeaderChecker(
        context,
        handleUnregisterShuffle(context, applicationId, shuffleId, requestId))

    case msg: GetBlacklist =>
      executeWithLeaderChecker(context, handleGetBlacklist(context, msg))

    case ApplicationLost(appId, requestId) =>
      logDebug(s"Received ApplicationLost request $requestId, $appId.")
      executeWithLeaderChecker(context, handleApplicationLost(context, appId, requestId))

    case HeartbeatFromWorker(
          host,
          rpcPort,
          pushPort,
          fetchPort,
          replicatePort,
          disks,
          userResourceConsumption,
          activeShuffleKey,
          estimatedAppDiskUsage,
          requestId) =>
      logDebug(s"Received heartbeat from" +
        s" worker $host:$rpcPort:$pushPort:$fetchPort with $disks.")
      executeWithLeaderChecker(
        context,
        handleHeartbeatFromWorker(
          context,
          host,
          rpcPort,
          pushPort,
          fetchPort,
          replicatePort,
          disks,
          userResourceConsumption,
          activeShuffleKey,
          estimatedAppDiskUsage,
          requestId))

    case GetWorkerInfos =>
      executeWithLeaderChecker(context, handleGetWorkerInfos(context))

    case ReportWorkerUnavailable(failedWorkers: util.List[WorkerInfo], requestId: String) =>
      executeWithLeaderChecker(
        context,
        handleReportNodeUnavailable(context, failedWorkers, requestId))

    case CheckQuota(userIdentifier) =>
      executeWithLeaderChecker(context, handleCheckQuota(userIdentifier, context))
  }

  private def timeoutDeadWorkers() {
    val currentTime = System.currentTimeMillis()
    var ind = 0
    workersSnapShot.asScala.foreach { worker =>
      if (worker.lastHeartbeat < currentTime - workerHeartbeatTimeoutMs
        && !statusSystem.workerLostEvents.contains(worker)) {
        logWarning(s"Worker ${worker.readableAddress()} timeout! Trigger WorkerLost event.")
        // trigger WorkerLost event
        self.send(WorkerLost(
          worker.host,
          worker.rpcPort,
          worker.pushPort,
          worker.fetchPort,
          worker.replicatePort,
          RssHARetryClient.genRequestId()))
      }
      ind += 1
    }
  }

  private def timeoutDeadApplications(): Unit = {
    val currentTime = System.currentTimeMillis()
    statusSystem.appHeartbeatTime.keySet().asScala.foreach { key =>
      if (statusSystem.appHeartbeatTime.get(key) < currentTime - appHeartbeatTimeoutMs) {
        logWarning(s"Application $key timeout, trigger applicationLost event.")
        val requestId = RssHARetryClient.genRequestId()
        var res = self.askSync[ApplicationLostResponse](ApplicationLost(key, requestId))
        var retry = 1
        while (res.status != StatusCode.SUCCESS && retry <= 3) {
          res = self.askSync[ApplicationLostResponse](ApplicationLost(key, requestId))
          retry += 1
        }
        if (retry > 3) {
          logWarning(s"Handle ApplicationLost event for $key failed more than 3 times!")
        }
      }
    }
  }

  private def handleHeartbeatFromWorker(
      context: RpcCallContext,
      host: String,
      rpcPort: Int,
      pushPort: Int,
      fetchPort: Int,
      replicatePort: Int,
      disks: Seq[DiskInfo],
      userResourceConsumption: util.Map[UserIdentifier, ResourceConsumption],
      activeShuffleKeys: util.Set[String],
      estimatedAppDiskUsage: util.HashMap[String, java.lang.Long],
      requestId: String): Unit = {
    val targetWorker = new WorkerInfo(host, rpcPort, pushPort, fetchPort, replicatePort)
    val registered = workersSnapShot.asScala.contains(targetWorker)
    if (!registered) {
      logWarning(s"Received heartbeat from unknown worker " +
        s"$host:$rpcPort:$pushPort:$fetchPort:$replicatePort.")
    } else {
      statusSystem.handleWorkerHeartbeat(
        host,
        rpcPort,
        pushPort,
        fetchPort,
        replicatePort,
        disks.map { disk => disk.mountPoint -> disk }.toMap.asJava,
        userResourceConsumption,
        estimatedAppDiskUsage,
        System.currentTimeMillis(),
        requestId)
    }

    val expiredShuffleKeys = new util.HashSet[String]
    activeShuffleKeys.asScala.foreach { shuffleKey =>
      if (!statusSystem.registeredShuffle.contains(shuffleKey)) {
        logWarning(s"Shuffle $shuffleKey expired on $host:$rpcPort:$pushPort:$fetchPort.")
        expiredShuffleKeys.add(shuffleKey)
      }
    }
    context.reply(HeartbeatResponse(expiredShuffleKeys, registered))
  }

  private def handleWorkerLost(
      context: RpcCallContext,
      host: String,
      rpcPort: Int,
      pushPort: Int,
      fetchPort: Int,
      replicatePort: Int,
      requestId: String): Unit = {
    val targetWorker = new WorkerInfo(
      host,
      rpcPort,
      pushPort,
      fetchPort,
      replicatePort,
      new util.HashMap[String, DiskInfo](),
      new ConcurrentHashMap[UserIdentifier, ResourceConsumption](),
      null)
    val worker: WorkerInfo = workersSnapShot
      .asScala
      .find(_ == targetWorker)
      .orNull
    if (worker == null) {
      logWarning(s"Unknown worker $host:$rpcPort:$pushPort:$fetchPort" +
        s" for WorkerLost handler!")
      return
    }

    statusSystem.handleWorkerLost(host, rpcPort, pushPort, fetchPort, replicatePort, requestId)

    if (context != null) {
      context.reply(WorkerLostResponse(true))
    }
  }

  def handleRegisterWorker(
      context: RpcCallContext,
      host: String,
      rpcPort: Int,
      pushPort: Int,
      fetchPort: Int,
      replicatePort: Int,
      disks: util.Map[String, DiskInfo],
      userResourceConsumption: util.Map[UserIdentifier, ResourceConsumption],
      requestId: String): Unit = {
    val workerToRegister =
      new WorkerInfo(
        host,
        rpcPort,
        pushPort,
        fetchPort,
        replicatePort,
        disks,
        userResourceConsumption,
        null)
    if (workersSnapShot.contains(workerToRegister)) {
      logWarning(s"Receive RegisterWorker while worker" +
        s" ${workerToRegister.toString()} already exists, re-register.")
      statusSystem.handleWorkerRemove(host, rpcPort, pushPort, fetchPort, replicatePort, requestId)
      statusSystem.handleRegisterWorker(
        host,
        rpcPort,
        pushPort,
        fetchPort,
        replicatePort,
        disks,
        userResourceConsumption,
        requestId)
      context.reply(RegisterWorkerResponse(true, "Worker in snapshot, re-register."))
    } else if (statusSystem.workerLostEvents.contains(workerToRegister)) {
      logWarning(s"Receive RegisterWorker while worker $workerToRegister " +
        s"in workerLostEvents.")
      statusSystem.workerLostEvents.remove(workerToRegister)
      statusSystem.handleRegisterWorker(
        host,
        rpcPort,
        pushPort,
        fetchPort,
        replicatePort,
        disks,
        userResourceConsumption,
        requestId)
      context.reply(RegisterWorkerResponse(true, "Worker in workerLostEvents, re-register."))
    } else {
      statusSystem.handleRegisterWorker(
        host,
        rpcPort,
        pushPort,
        fetchPort,
        replicatePort,
        disks,
        userResourceConsumption,
        requestId)
      logInfo(s"Registered worker $workerToRegister.")
      context.reply(RegisterWorkerResponse(true, ""))
    }
  }

  def handleRequestSlots(context: RpcCallContext, requestSlots: RequestSlots): Unit = {
    val numReducers = requestSlots.partitionIdList.size()
    val shuffleKey = Utils.makeShuffleKey(requestSlots.applicationId, requestSlots.shuffleId)

    // offer slots
    val slots =
      masterSource.sample(MasterSource.OfferSlotsTime, s"offerSlots-${Random.nextInt()}") {
        statusSystem.workers.synchronized {
          if (slotsAssignPolicy == SlotsAssignPolicy.ROUNDROBIN) {
            SlotsAllocator.offerSlotsRoundRobin(
              workersNotBlacklisted(),
              requestSlots.partitionIdList,
              requestSlots.shouldReplicate)
          } else {
            SlotsAllocator.offerSlotsLoadAware(
              workersNotBlacklisted(),
              requestSlots.partitionIdList,
              requestSlots.shouldReplicate,
              diskReserveSize,
              slotsAssignLoadAwareDiskGroupNum,
              slotsAssignLoadAwareDiskGroupGradient,
              loadAwareFlushTimeWeight,
              loadAwareFetchTimeWeight)
          }
        }
      }

    if (log.isDebugEnabled()) {
      val distributions = SlotsAllocator.slotsToDiskAllocations(slots)
      logDebug(s"allocate slots for shuffle $shuffleKey $slots" +
        s" distributions: ${distributions.asScala.map(m => m._1.toUniqueId() -> m._2)}")
    }

    // reply false if offer slots failed
    if (slots == null || slots.isEmpty) {
      logError(s"Offer slots for $numReducers reducers of $shuffleKey failed!")
      context.reply(RequestSlotsResponse(StatusCode.SLOT_NOT_AVAILABLE, new WorkerResource()))
      return
    }

    // register shuffle success, update status
    statusSystem.handleRequestSlots(
      shuffleKey,
      requestSlots.hostname,
      Utils.getSlotsPerDisk(slots.asInstanceOf[WorkerResource])
        .asScala.map { case (worker, slots) => worker.toUniqueId() -> slots }.asJava,
      requestSlots.requestId)

    logInfo(s"Offer slots successfully for $numReducers reducers of $shuffleKey" +
      s" on ${slots.size()} workers.")

    val workersNotSelected = workersNotBlacklisted().asScala.filter(!slots.containsKey(_))
    val offerSlotsExtraSize = Math.min(conf.slotsAssignExtraSlots, workersNotSelected.size)
    if (offerSlotsExtraSize > 0) {
      var index = Random.nextInt(workersNotSelected.size)
      (1 to offerSlotsExtraSize).foreach(_ => {
        slots.put(
          workersNotSelected(index),
          (new util.ArrayList[PartitionLocation](), new util.ArrayList[PartitionLocation]()))
        index = (index + 1) % workersNotSelected.size
      })
      logInfo(s"Offered extra $offerSlotsExtraSize slots for $shuffleKey")
    }

    context.reply(RequestSlotsResponse(StatusCode.SUCCESS, slots.asInstanceOf[WorkerResource]))
  }

  def handleReleaseSlots(
      context: RpcCallContext,
      applicationId: String,
      shuffleId: Int,
      workerIds: util.List[String],
      slots: util.List[util.Map[String, Integer]],
      requestId: String): Unit = {
    val shuffleKey = Utils.makeShuffleKey(applicationId, shuffleId)
    statusSystem.handleReleaseSlots(shuffleKey, workerIds, slots, requestId)
    logInfo(s"Release all slots of $shuffleKey")
    context.reply(ReleaseSlotsResponse(StatusCode.SUCCESS))
  }

  def handleUnregisterShuffle(
      context: RpcCallContext,
      applicationId: String,
      shuffleId: Int,
      requestId: String): Unit = {
    val shuffleKey = Utils.makeShuffleKey(applicationId, shuffleId)
    statusSystem.handleUnRegisterShuffle(shuffleKey, requestId)
    logInfo(s"Unregister shuffle $shuffleKey")
    context.reply(UnregisterShuffleResponse(StatusCode.SUCCESS))
  }

  def handleGetBlacklist(context: RpcCallContext, msg: GetBlacklist): Unit = {
    msg.localBlacklist.removeAll(workersSnapShot)
    context.reply(
      GetBlacklistResponse(
        StatusCode.SUCCESS,
        new util.ArrayList(statusSystem.blacklist),
        msg.localBlacklist))
  }

  private def handleGetWorkerInfos(context: RpcCallContext): Unit = {
    context.reply(GetWorkerInfosResponse(StatusCode.SUCCESS, workersSnapShot.asScala: _*))
  }

  private def handleReportNodeUnavailable(
      context: RpcCallContext,
      failedWorkers: util.List[WorkerInfo],
      requestId: String): Unit = {
    logInfo(s"Receive ReportNodeFailure $failedWorkers, current blacklist" +
      s"${statusSystem.blacklist}")
    statusSystem.handleReportWorkerUnavailable(failedWorkers, requestId)
    context.reply(OneWayMessageResponse)
  }

  def handleApplicationLost(context: RpcCallContext, appId: String, requestId: String): Unit = {
    nonEagerHandler.submit(new Runnable {
      override def run(): Unit = {
        statusSystem.handleAppLost(appId, requestId)
        logInfo(s"Removed application $appId")
        context.reply(ApplicationLostResponse(StatusCode.SUCCESS))
      }
    })
  }

  private def handleHeartbeatFromApplication(
      context: RpcCallContext,
      appId: String,
      totalWritten: Long,
      fileCount: Long,
      requestId: String): Unit = {
    statusSystem.handleAppHeartbeat(
      appId,
      totalWritten,
      fileCount,
      System.currentTimeMillis(),
      requestId)
    context.reply(OneWayMessageResponse)
  }

  private def computeUserResourceConsumption(userIdentifier: UserIdentifier)
      : ResourceConsumption = {
    val current = System.currentTimeMillis()
    if (userResourceConsumptions.containsKey(userIdentifier)) {
      val resourceConsumptionAndUpdateTime = userResourceConsumptions.get(userIdentifier)
      if (current - resourceConsumptionAndUpdateTime._2 > metricsResourceConsumptionInterval) {
        val newResourceConsumption = statusSystem.workers.asScala.flatMap { workerInfo =>
          workerInfo.userResourceConsumption.asScala.get(userIdentifier)
        }.foldRight(ResourceConsumption(0, 0, 0, 0))(_ add _)
        userResourceConsumptions.put(userIdentifier, (newResourceConsumption, current))
        newResourceConsumption
      } else {
        resourceConsumptionAndUpdateTime._1
      }
    } else {
      val newResourceConsumption = statusSystem.workers.asScala.flatMap { workerInfo =>
        workerInfo.userResourceConsumption.asScala.get(userIdentifier)
      }.foldRight(ResourceConsumption(0, 0, 0, 0))(_ add _)
      userResourceConsumptions.put(userIdentifier, (newResourceConsumption, current))
      newResourceConsumption
    }
  }

  private def handleCheckQuota(
      userIdentifier: UserIdentifier,
      context: RpcCallContext): Unit = {

    resourceConsumptionSource.addGauge(
      "diskFileCount",
      _ => computeUserResourceConsumption(userIdentifier).diskFileCount,
      userIdentifier.toMap)
    resourceConsumptionSource.addGauge(
      "diskBytesWritten",
      _ => computeUserResourceConsumption(userIdentifier).diskBytesWritten,
      userIdentifier.toMap)
    resourceConsumptionSource.addGauge(
      "hdfsFileCount",
      _ => computeUserResourceConsumption(userIdentifier).hdfsFileCount,
      userIdentifier.toMap)
    resourceConsumptionSource.addGauge(
      "hdfsBytesWritten",
      _ => computeUserResourceConsumption(userIdentifier).hdfsBytesWritten,
      userIdentifier.toMap)

    val userResourceConsumption = computeUserResourceConsumption(userIdentifier)
    val quota = quotaManager.getQuota(userIdentifier)
    val (isAvailable, reason) =
      quota.checkQuotaSpaceAvailable(userIdentifier, userResourceConsumption)
    context.reply(CheckQuotaResponse(isAvailable, reason))
  }

  private def workersNotBlacklisted(
      tmpBlacklist: Set[WorkerInfo] = Set.empty): util.List[WorkerInfo] = {
    workersSnapShot.asScala.filter { w =>
      !statusSystem.blacklist.contains(w) && !tmpBlacklist.contains(w)
    }.asJava
  }

  override def getWorkerInfo: String = {
    val sb = new StringBuilder
    workersSnapShot.asScala.foreach { w =>
      sb.append("==========WorkerInfos in Master==========\n")
      sb.append(w).append("\n")

      val workerInfo = requestGetWorkerInfos(w.endpoint)
        .workerInfos.asJava
        .get(0)

      sb.append("==========WorkerInfos in Workers==========\n")
      sb.append(workerInfo).append("\n")

      if (w.hasSameInfoWith(workerInfo)) {
        sb.append("Consist!").append("\n")
      } else {
        sb.append("[ERROR] Inconsistent!").append("\n")
      }
    }

    sb.toString()
  }

  override def getLostWorkers: String = {
    val sb = new StringBuilder
    sb.append("========== Lost WorkerInfos in Master==========\n")
    lostWorkersSnapshot.asScala.map { case (worker, time) =>
      sb.append(s"${worker.toUniqueId()}      $time\n")
    }
    sb.toString()
  }

  override def getBlacklistedWorkers: String = {
    val sb = new StringBuilder
    sb.append("==========Blacklisted WorkerInfos in Master==========\n")
    statusSystem.blacklist.asScala.map { worker =>
      sb.append(s"${worker.toUniqueId()}\n")
    }
    sb.toString()
  }

  override def getThreadDump: String = {
    val sb = new StringBuilder
    val threadDump = Utils.getThreadDump()
    sb.append("==========Master ThreadDump==========\n")
    sb.append(threadDump).append("\n")
    workersSnapShot.asScala.foreach(w => {
      sb.append(s"==========Worker ${w.readableAddress()} ThreadDump==========\n")
      if (w.endpoint == null) {
        w.setupEndpoint(this.rpcEnv.setupEndpointRef(
          RpcAddress
            .apply(w.host, w.rpcPort),
          RpcNameConstants.WORKER_EP))
      }
      val res = requestThreadDump(w.endpoint)
      sb.append(res.threadDump).append("\n")
    })

    sb.toString()
  }

  override def getHostnameList: String = {
    statusSystem.hostnameSet.asScala.mkString("\n")
  }

  override def getApplicationList: String = {
    statusSystem.appHeartbeatTime.keys().asScala.mkString("\n")
  }

  override def getShuffleList: String = {
    statusSystem.registeredShuffle.asScala.mkString("\n")
  }

  override def listTopDiskUseApps: String = {
    statusSystem.appDiskUsageMetric.summary
  }

  override def listPartitionLocationInfo: String = throw new UnsupportedOperationException()

<<<<<<< HEAD
  override def isShutdown: Boolean = throw new UnsupportedOperationException()

  override def isRegistered: Boolean = throw new UnsupportedOperationException()
=======
  override def getUnavailablePeers: String = throw new UnsupportedOperationException()
>>>>>>> 7d7279a9

  private def requestGetWorkerInfos(endpoint: RpcEndpointRef): GetWorkerInfosResponse = {
    try {
      if (endpoint != null) {
        return endpoint.askSync[GetWorkerInfosResponse](GetWorkerInfos)
      }
    } catch {
      case e: Exception =>
        logError(s"AskSync GetWorkerInfos failed.", e)
    }
    val result = new util.ArrayList[WorkerInfo]
    result.add(new WorkerInfo(
      "unknown",
      -1,
      -1,
      -1,
      -1,
      new util.HashMap[String, DiskInfo](),
      new ConcurrentHashMap[UserIdentifier, ResourceConsumption](),
      null))
    GetWorkerInfosResponse(StatusCode.REQUEST_FAILED, result.asScala: _*)
  }

  private def requestThreadDump(endpoint: RpcEndpointRef): ThreadDumpResponse = {
    try {
      if (endpoint != null) {
        return endpoint.askSync[ThreadDumpResponse](ThreadDump)
      }
    } catch {
      case e: Exception =>
        logError(s"AskSync ThreadDump failed.", e)
    }
    ThreadDumpResponse("Unknown")
  }

  private def isMasterActive: Int = {
    // use int rather than bool for better monitoring on dashboard
    val isActive =
      if (conf.haEnabled) {
        if (statusSystem.asInstanceOf[HAMasterMetaManager].getRatisServer.isLeader) {
          1
        } else {
          0
        }
      } else {
        1
      }
    isActive
  }

  override def initialize(): Unit = {
    super.initialize()
    logInfo("Master started.")
    rpcEnv.awaitTermination()
  }

  override def close(): Unit = synchronized {
    if (!stopped) {
      logInfo("Stopping Master")
      stop()
      super.close()
      logInfo("Master stopped.")
      stopped = true
    }
  }
}

private[deploy] object Master extends Logging {
  def main(args: Array[String]): Unit = {
    val conf = new CelebornConf()
    val masterArgs = new MasterArguments(args, conf)
    val master = new Master(conf, masterArgs)
    master.initialize()
  }
}<|MERGE_RESOLUTION|>--- conflicted
+++ resolved
@@ -775,13 +775,11 @@
 
   override def listPartitionLocationInfo: String = throw new UnsupportedOperationException()
 
-<<<<<<< HEAD
+  override def getUnavailablePeers: String = throw new UnsupportedOperationException()
+
   override def isShutdown: Boolean = throw new UnsupportedOperationException()
 
   override def isRegistered: Boolean = throw new UnsupportedOperationException()
-=======
-  override def getUnavailablePeers: String = throw new UnsupportedOperationException()
->>>>>>> 7d7279a9
 
   private def requestGetWorkerInfos(endpoint: RpcEndpointRef): GetWorkerInfosResponse = {
     try {
