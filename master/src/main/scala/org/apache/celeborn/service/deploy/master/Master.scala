--- conflicted
+++ resolved
@@ -1156,25 +1156,10 @@
   }
 
   private def checkAndCleanExpiredAppDirsOnDFS(expiredDir: String = ""): Unit = {
-<<<<<<< HEAD
     initDfs()
-    if (hasHDFSStorage) processDir(conf.hdfsDir, expiredDir)
-    if (hasS3Storage) processDir(conf.s3Dir, expiredDir)
-    if (hasOssStorage) processDir(conf.ossDir, expiredDir)
-=======
-    if (hadoopFs == null) {
-      try {
-        hadoopFs = CelebornHadoopUtils.getHadoopFS(conf)
-      } catch {
-        case e: Exception =>
-          logError("Celeborn initialize DFS failed.", e)
-          throw e
-      }
-    }
     remoteStorageDirs.foreach(_.foreach {
       case (_, dir) => processDir(dir, expiredDir)
     })
->>>>>>> e7f7f761
   }
 
   private def processDir(dfsDir: String, expiredDir: String): Unit = {
