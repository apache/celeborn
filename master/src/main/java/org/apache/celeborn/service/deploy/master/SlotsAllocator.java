--- conflicted
+++ resolved
@@ -85,16 +85,12 @@
               && diskInfoEntry.getValue().storageType() == StorageInfo.Type.S3) {
             usableDisks.add(
                 new UsableDiskInfo(
-<<<<<<< HEAD
-                    diskInfoEntry.getValue(), diskInfoEntry.getValue().availableSlots()));
+                    diskInfoEntry.getValue(), diskInfoEntry.getValue().getAvailableSlots()));
           } else if (StorageInfo.OSSAvailable(availableStorageTypes)
               && diskInfoEntry.getValue().storageType() == StorageInfo.Type.OSS) {
             usableDisks.add(
                 new UsableDiskInfo(
                     diskInfoEntry.getValue(), diskInfoEntry.getValue().availableSlots()));
-=======
-                    diskInfoEntry.getValue(), diskInfoEntry.getValue().getAvailableSlots()));
->>>>>>> 151fd356
           }
         }
       }
