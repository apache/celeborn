--- conflicted
+++ resolved
@@ -125,11 +125,6 @@
                 .forEach(
                     (key, diskInfo) -> {
                       diskToWorkerMap.put(diskInfo, i);
-<<<<<<< HEAD
-                      if (diskInfo.actualUsableSpace() > minimumUsableSize
-                          && diskInfo.status().equals(DiskStatus.HEALTHY)
-                          && diskInfo.storageType() != StorageInfo.Type.HDFS) {
-=======
                       if (diskInfo.actualUsableSpace()
                               > DiskUtils.getMinimumUsableSize(
                                   diskInfo,
@@ -137,8 +132,8 @@
                                   diskReserveRatio.isEmpty()
                                       ? Option.empty()
                                       : Option.apply(diskReserveRatio.get()))
-                          && diskInfo.status().equals(DiskStatus.HEALTHY)) {
->>>>>>> 788b0c34
+                          && diskInfo.status().equals(DiskStatus.HEALTHY)
+                          && diskInfo.storageType() != StorageInfo.Type.HDFS) {
                         usableDisks.add(diskInfo);
                       }
                     }));
