/*
 * Licensed to the Apache Software Foundation (ASF) under one or more
 * contributor license agreements.  See the NOTICE file distributed with
 * this work for additional information regarding copyright ownership.
 * The ASF licenses this file to You under the Apache License, Version 2.0
 * (the "License"); you may not use this file except in compliance with
 * the License.  You may obtain a copy of the License at
 *
 *    http://www.apache.org/licenses/LICENSE-2.0
 *
 * Unless required by applicable law or agreed to in writing, software
 * distributed under the License is distributed on an "AS IS" BASIS,
 * WITHOUT WARRANTIES OR CONDITIONS OF ANY KIND, either express or implied.
 * See the License for the specific language governing permissions and
 * limitations under the License.
 */

package org.apache.celeborn.service.deploy.worker.storage

import java.io.ByteArrayInputStream
import java.nio.channels.FileChannel

import io.netty.buffer.{ByteBufUtil, CompositeByteBuf}
import org.apache.hadoop.fs.Path

import org.apache.celeborn.common.metrics.source.AbstractSource
import org.apache.celeborn.common.protocol.StorageInfo.Type
import org.apache.celeborn.common.exception.CelebornIOException
import org.apache.celeborn.server.common.service.mpu.MultipartUploadHandler
import org.apache.celeborn.service.deploy.worker.WorkerSource

abstract private[worker] class FlushTask(
    val buffer: CompositeByteBuf,
    val notifier: FlushNotifier,
    val keepBuffer: Boolean,
    val source: AbstractSource) {
  def flush(): Unit
}

private[worker] class LocalFlushTask(
    buffer: CompositeByteBuf,
    fileChannel: FileChannel,
    notifier: FlushNotifier,
    keepBuffer: Boolean,
    source: AbstractSource,
    gatherApiEnabled: Boolean) extends FlushTask(buffer, notifier, keepBuffer, source) {
  override def flush(): Unit = {
    val readableBytes = buffer.readableBytes()
    val buffers = buffer.nioBuffers()
    if (gatherApiEnabled) {
      val readableBytes = buffer.readableBytes()
      var written = 0L
      do {
        written = fileChannel.write(buffers) + written
      } while (written != readableBytes)
    } else {
      for (buffer <- buffers) {
        while (buffer.hasRemaining) {
          fileChannel.write(buffer)
        }
      }
    }
    source.incCounter(WorkerSource.LOCAL_FLUSH_COUNT)
    source.incCounter(WorkerSource.LOCAL_FLUSH_SIZE, readableBytes)
    // TODO: force flush file channel in scenarios where the upstream task writes and the downstream task reads simultaneously, such as flink hybrid shuffle.
  }
}

private[worker] class HdfsFlushTask(
    buffer: CompositeByteBuf,
    val path: Path,
    notifier: FlushNotifier,
    keepBuffer: Boolean,
<<<<<<< HEAD
    finalFlush: Boolean) extends FlushTask(buffer, notifier, keepBuffer) {
  override def flush(): Unit = {
    if (StorageManager.streamsManager != null) {
      val aspEntry = StorageManager.streamsManager.getOrCreateStream(path)
      if (aspEntry != null) {
        val hdfsStream = aspEntry.getFSDataOutputStream
        hdfsStream.write(ByteBufUtil.getBytes(buffer))
      } else {
        throw new CelebornIOException("Cannot find stream for " + path)
      }
      if (finalFlush) {
        aspEntry.getFSDataOutputStream.flush()
      }
      aspEntry.releaseStream()
    } else {
      val hadoopFs = StorageManager.hadoopFs.get(Type.HDFS)
      val hdfsStream = hadoopFs.append(path, 256 * 1024)
      hdfsStream.write(ByteBufUtil.getBytes(buffer))
      hdfsStream.close()
    }
=======
    source: AbstractSource) extends FlushTask(buffer, notifier, keepBuffer, source) {
  override def flush(): Unit = {
    val readableBytes = buffer.readableBytes()
    val hadoopFs = StorageManager.hadoopFs.get(Type.HDFS)
    val hdfsStream = hadoopFs.append(path, 256 * 1024)
    hdfsStream.write(ByteBufUtil.getBytes(buffer))
    hdfsStream.close()
    source.incCounter(WorkerSource.HDFS_FLUSH_COUNT)
    source.incCounter(WorkerSource.HDFS_FLUSH_SIZE, readableBytes)
>>>>>>> c6e68fdd
  }
}

private[worker] class S3FlushTask(
    buffer: CompositeByteBuf,
    notifier: FlushNotifier,
    keepBuffer: Boolean,
    source: AbstractSource,
    s3MultipartUploader: MultipartUploadHandler,
    partNumber: Int,
    finalFlush: Boolean = false)
  extends FlushTask(buffer, notifier, keepBuffer, source) {

  override def flush(): Unit = {
    val readableBytes = buffer.readableBytes()
    val bytes = ByteBufUtil.getBytes(buffer)
    val inputStream = new ByteArrayInputStream(bytes)
    s3MultipartUploader.putPart(inputStream, partNumber, finalFlush)
    source.incCounter(WorkerSource.S3_FLUSH_COUNT)
    source.incCounter(WorkerSource.S3_FLUSH_SIZE, readableBytes)
  }
}

private[worker] class OssFlushTask(
    buffer: CompositeByteBuf,
    notifier: FlushNotifier,
    keepBuffer: Boolean,
    source: AbstractSource,
    ossMultipartUploader: MultipartUploadHandler,
    partNumber: Int,
    finalFlush: Boolean = false)
  extends FlushTask(buffer, notifier, keepBuffer, source) {

  override def flush(): Unit = {
    val readableBytes = buffer.readableBytes()
    val bytes = ByteBufUtil.getBytes(buffer)
    val inputStream = new ByteArrayInputStream(bytes)
    ossMultipartUploader.putPart(inputStream, partNumber, finalFlush)
    source.incCounter(WorkerSource.OSS_FLUSH_COUNT)
    source.incCounter(WorkerSource.OSS_FLUSH_SIZE, readableBytes)
  }
}<|MERGE_RESOLUTION|>--- conflicted
+++ resolved
@@ -71,38 +71,30 @@
     val path: Path,
     notifier: FlushNotifier,
     keepBuffer: Boolean,
-<<<<<<< HEAD
-    finalFlush: Boolean) extends FlushTask(buffer, notifier, keepBuffer) {
+    source: AbstractSource,
+    finalFlush: Boolean) extends FlushTask(buffer, notifier, keepBuffer, source) {
   override def flush(): Unit = {
+    val readableBytes = buffer.readableBytes()
+    val hadoopFs = StorageManager.hadoopFs.get(Type.HDFS)
     if (StorageManager.streamsManager != null) {
-      val aspEntry = StorageManager.streamsManager.getOrCreateStream(path)
-      if (aspEntry != null) {
-        val hdfsStream = aspEntry.getFSDataOutputStream
-        hdfsStream.write(ByteBufUtil.getBytes(buffer))
-      } else {
-        throw new CelebornIOException("Cannot find stream for " + path)
-      }
-      if (finalFlush) {
-        aspEntry.getFSDataOutputStream.flush()
-      }
-      aspEntry.releaseStream()
+      val hdfsStream = StorageManager.streamsManager.getOrCreateStream(path)
+      hdfsStream.synchronized (
+        if (hdfsStream != null) {
+          hdfsStream.write(ByteBufUtil.getBytes(buffer))
+          if (finalFlush) {
+            hdfsStream.flush()
+          }
+        } else {
+          throw new CelebornIOException("Cannot find stream for " + path)
+        }
+      )
     } else {
-      val hadoopFs = StorageManager.hadoopFs.get(Type.HDFS)
       val hdfsStream = hadoopFs.append(path, 256 * 1024)
       hdfsStream.write(ByteBufUtil.getBytes(buffer))
       hdfsStream.close()
     }
-=======
-    source: AbstractSource) extends FlushTask(buffer, notifier, keepBuffer, source) {
-  override def flush(): Unit = {
-    val readableBytes = buffer.readableBytes()
-    val hadoopFs = StorageManager.hadoopFs.get(Type.HDFS)
-    val hdfsStream = hadoopFs.append(path, 256 * 1024)
-    hdfsStream.write(ByteBufUtil.getBytes(buffer))
-    hdfsStream.close()
     source.incCounter(WorkerSource.HDFS_FLUSH_COUNT)
     source.incCounter(WorkerSource.HDFS_FLUSH_SIZE, readableBytes)
->>>>>>> c6e68fdd
   }
 }
 
