/*
 * Licensed to the Apache Software Foundation (ASF) under one or more
 * contributor license agreements.  See the NOTICE file distributed with
 * this work for additional information regarding copyright ownership.
 * The ASF licenses this file to You under the Apache License, Version 2.0
 * (the "License"); you may not use this file except in compliance with
 * the License.  You may obtain a copy of the License at
 *
 *    http://www.apache.org/licenses/LICENSE-2.0
 *
 * Unless required by applicable law or agreed to in writing, software
 * distributed under the License is distributed on an "AS IS" BASIS,
 * WITHOUT WARRANTIES OR CONDITIONS OF ANY KIND, either express or implied.
 * See the License for the specific language governing permissions and
 * limitations under the License.
 */

package org.apache.celeborn.service.deploy.worker

import java.util
import java.util.concurrent.ConcurrentHashMap

import scala.collection.JavaConverters._

import com.google.common.collect.Sets

import org.apache.celeborn.common.CelebornConf
import org.apache.celeborn.common.metrics.source.{AbstractSource, Role}
import org.apache.celeborn.common.network.client.TransportClient
import org.apache.celeborn.common.util.{JavaUtils, Utils}

class WorkerSource(conf: CelebornConf) extends AbstractSource(conf, Role.WORKER) {
  override val sourceName = "worker"

  val appActiveConnections: ConcurrentHashMap[String, util.Set[String]] =
    JavaUtils.newConcurrentHashMap[String, util.Set[String]]
  private val metricsAppLevelEnabled = conf.metricsWorkerAppLevelEnabled

  import WorkerSource._
  // add counters
  addCounter(OPEN_STREAM_SUCCESS_COUNT)
  addCounter(OPEN_STREAM_FAIL_COUNT)
  addCounter(FETCH_CHUNK_SUCCESS_COUNT)
  addCounter(FETCH_CHUNK_FAIL_COUNT)
  addCounter(WRITE_DATA_HARD_SPLIT_COUNT)
  addCounter(WRITE_DATA_SUCCESS_COUNT)
  addCounter(WRITE_DATA_FAIL_COUNT)
  addCounter(REPLICATE_DATA_FAIL_COUNT)
  addCounter(REPLICATE_DATA_WRITE_FAIL_COUNT)
  addCounter(REPLICATE_DATA_CREATE_CONNECTION_FAIL_COUNT)
  addCounter(REPLICATE_DATA_CONNECTION_EXCEPTION_COUNT)
  addCounter(REPLICATE_DATA_FAIL_NON_CRITICAL_CAUSE_COUNT)
  addCounter(REPLICATE_DATA_TIMEOUT_COUNT)

  addCounter(PUSH_DATA_HANDSHAKE_FAIL_COUNT)
  addCounter(REGION_START_FAIL_COUNT)
  addCounter(REGION_FINISH_FAIL_COUNT)
  addCounter(ACTIVE_CONNECTION_COUNT)
  addCounter(SEGMENT_START_FAIL_COUNT)

  addCounter(SLOTS_ALLOCATED)
  addCounter(REGISTER_WITH_MASTER_FAIL_COUNT)

  addCounter(COMMIT_FILES_FAIL_COUNT)

<<<<<<< HEAD
  addCounter(REUSE_HDFS_OUTPUT_STREAM_TOTAL_COUNT)
=======
  addCounter(LOCAL_FLUSH_COUNT)
  addCounter(LOCAL_FLUSH_SIZE)
  addCounter(HDFS_FLUSH_COUNT)
  addCounter(HDFS_FLUSH_SIZE)
  addCounter(OSS_FLUSH_COUNT)
  addCounter(OSS_FLUSH_SIZE)
  addCounter(S3_FLUSH_COUNT)
  addCounter(S3_FLUSH_SIZE)
>>>>>>> c6e68fdd

  // add timers
  addTimer(COMMIT_FILES_TIME)
  addTimer(RESERVE_SLOTS_TIME)
  addTimer(FLUSH_DATA_TIME)
  addTimer(PRIMARY_PUSH_DATA_TIME)
  addTimer(REPLICA_PUSH_DATA_TIME)

  addTimer(PRIMARY_PUSH_DATA_HANDSHAKE_TIME)
  addTimer(REPLICA_PUSH_DATA_HANDSHAKE_TIME)
  addTimer(PRIMARY_REGION_START_TIME)
  addTimer(REPLICA_REGION_START_TIME)
  addTimer(PRIMARY_REGION_FINISH_TIME)
  addTimer(REPLICA_REGION_FINISH_TIME)
  addTimer(PRIMARY_SEGMENT_START_TIME)
  addTimer(REPLICA_SEGMENT_START_TIME)

  addTimer(FETCH_CHUNK_TIME)
  addTimer(OPEN_STREAM_TIME)
  addTimer(TAKE_BUFFER_TIME)
  addTimer(SORT_TIME)
  addTimer(FETCH_CHUNK_TRANSFER_TIME)

  addTimer(CLEAN_EXPIRED_SHUFFLE_KEYS_TIME)

  addHistogram(FETCH_CHUNK_TRANSFER_SIZE)
  addHistogram(PARTITION_FILE_SIZE)

  def getCounterCount(metricsName: String): Long = {
    val metricNameWithLabel = metricNameWithCustomizedLabels(metricsName, Map.empty)
    namedCounters.get(metricNameWithLabel).counter.getCount
  }

  def connectionActive(client: TransportClient): Unit = {
    if (metricsAppLevelEnabled) {
      appActiveConnections.putIfAbsent(
        client.getChannel.id().asLongText(),
        Sets.newConcurrentHashSet[String]())
    }
    incCounter(ACTIVE_CONNECTION_COUNT, 1)
  }

  def connectionInactive(client: TransportClient): Unit = {
    incCounter(ACTIVE_CONNECTION_COUNT, -1)
    if (metricsAppLevelEnabled) {
      val applicationIds = appActiveConnections.remove(client.getChannel.id().asLongText())
      if (null != applicationIds) {
        applicationIds.asScala.foreach(applicationId =>
          incCounter(ACTIVE_CONNECTION_COUNT, -1, Map(applicationLabel -> applicationId)))
      }
    }
  }

  def recordAppActiveConnection(client: TransportClient, shuffleKey: String): Unit = {
    if (metricsAppLevelEnabled) {
      val applicationIds = appActiveConnections.get(client.getChannel.id().asLongText())
      val applicationId = Utils.splitShuffleKey(shuffleKey)._1
      if (applicationIds != null && !applicationIds.contains(applicationId)) {
        addCounter(ACTIVE_CONNECTION_COUNT, Map(applicationLabel -> applicationId))
        incCounter(ACTIVE_CONNECTION_COUNT, 1, Map(applicationLabel -> applicationId))
        applicationIds.add(applicationId)
      }
    }
  }

  def removeAppActiveConnection(applicationIds: util.Set[String]): Unit = {
    if (metricsAppLevelEnabled) {
      applicationIds.asScala.foreach(applicationId =>
        removeCounter(ACTIVE_CONNECTION_COUNT, Map(applicationLabel -> applicationId)))
      appActiveConnections.values().asScala.foreach(connectionAppIds =>
        applicationIds.asScala.foreach(applicationId => connectionAppIds.remove(applicationId)))
    }
  }

  // start cleaner thread
  startCleaner()
}

object WorkerSource {
  val REGISTERED_SHUFFLE_COUNT = "RegisteredShuffleCount"

  val RUNNING_APPLICATION_COUNT = "RunningApplicationCount"

  val REGISTER_WITH_MASTER_FAIL_COUNT = "RegisterWithMasterFailCount"

  // fetch data
  val OPEN_STREAM_TIME = "OpenStreamTime"
  val FETCH_CHUNK_TIME = "FetchChunkTime"
  val ACTIVE_CHUNK_STREAM_COUNT = "ActiveChunkStreamCount"
  val OPEN_STREAM_SUCCESS_COUNT = "OpenStreamSuccessCount"
  val OPEN_STREAM_FAIL_COUNT = "OpenStreamFailCount"
  val FETCH_CHUNK_SUCCESS_COUNT = "FetchChunkSuccessCount"
  val FETCH_CHUNK_FAIL_COUNT = "FetchChunkFailCount"
  val FETCH_CHUNK_TRANSFER_SIZE = "FetchChunkTransferSize"
  val FETCH_CHUNK_TRANSFER_TIME = "FetchChunkTransferTime"

  // push data
  val PRIMARY_PUSH_DATA_TIME = "PrimaryPushDataTime"
  val REPLICA_PUSH_DATA_TIME = "ReplicaPushDataTime"
  val WRITE_DATA_HARD_SPLIT_COUNT = "WriteDataHardSplitCount"
  val WRITE_DATA_SUCCESS_COUNT = "WriteDataSuccessCount"
  val WRITE_DATA_FAIL_COUNT = "WriteDataFailCount"
  val REPLICATE_DATA_FAIL_COUNT = "ReplicateDataFailCount"
  val REPLICATE_DATA_WRITE_FAIL_COUNT = "ReplicateDataWriteFailCount"
  val REPLICATE_DATA_CREATE_CONNECTION_FAIL_COUNT = "ReplicateDataCreateConnectionFailCount"
  val REPLICATE_DATA_CONNECTION_EXCEPTION_COUNT = "ReplicateDataConnectionExceptionCount"
  val REPLICATE_DATA_FAIL_NON_CRITICAL_CAUSE_COUNT = "ReplicateDataFailNonCriticalCauseCount"
  val REPLICATE_DATA_TIMEOUT_COUNT = "ReplicateDataTimeoutCount"
  val PUSH_DATA_HANDSHAKE_FAIL_COUNT = "PushDataHandshakeFailCount"
  val REGION_START_FAIL_COUNT = "RegionStartFailCount"
  val REGION_FINISH_FAIL_COUNT = "RegionFinishFailCount"
  val SEGMENT_START_FAIL_COUNT = "SegmentStartFailCount"
  val PRIMARY_PUSH_DATA_HANDSHAKE_TIME = "PrimaryPushDataHandshakeTime"
  val REPLICA_PUSH_DATA_HANDSHAKE_TIME = "ReplicaPushDataHandshakeTime"
  val PRIMARY_REGION_START_TIME = "PrimaryRegionStartTime"
  val REPLICA_REGION_START_TIME = "ReplicaRegionStartTime"
  val PRIMARY_REGION_FINISH_TIME = "PrimaryRegionFinishTime"
  val REPLICA_REGION_FINISH_TIME = "ReplicaRegionFinishTime"
  val PRIMARY_SEGMENT_START_TIME = "PrimarySegmentStartTime"
  val REPLICA_SEGMENT_START_TIME = "ReplicaSegmentStartTime"

  // pause push data
  val PAUSE_PUSH_DATA_TIME = "PausePushDataTime"
  val PAUSE_PUSH_DATA_AND_REPLICATE_TIME = "PausePushDataAndReplicateTime"
  val PAUSE_PUSH_DATA_COUNT = "PausePushData"
  val PAUSE_PUSH_DATA_AND_REPLICATE_COUNT = "PausePushDataAndReplicate"

  // flush
  val TAKE_BUFFER_TIME = "TakeBufferTime"
  val FLUSH_DATA_TIME = "FlushDataTime"
  val COMMIT_FILES_TIME = "CommitFilesTime"
  val COMMIT_FILES_FAIL_COUNT = "CommitFilesFailCount"
  val FLUSH_WORKING_QUEUE_SIZE = "FlushWorkingQueueSize"
  val LOCAL_FLUSH_COUNT = "LocalFlushCount"
  val LOCAL_FLUSH_SIZE = "LocalFlushSize"
  val HDFS_FLUSH_COUNT = "HdfsFlushCount"
  val HDFS_FLUSH_SIZE = "HdfsFlushSize"
  val OSS_FLUSH_COUNT = "OssFlushCount"
  val OSS_FLUSH_SIZE = "OssFlushSize"
  val S3_FLUSH_COUNT = "S3FlushCount"
  val S3_FLUSH_SIZE = "S3FlushSize"

  // slots
  val SLOTS_ALLOCATED = "SlotsAllocated"
  val ACTIVE_SLOTS_COUNT = "ActiveSlotsCount"
  val RESERVE_SLOTS_TIME = "ReserveSlotsTime"

  // connection
  val ACTIVE_CONNECTION_COUNT = "ActiveConnectionCount"

  // memory
  val NETTY_MEMORY = "NettyMemory"
  val SORT_TIME = "SortTime"
  val SORT_MEMORY = "SortMemory"
  val SORTING_FILES = "SortingFiles"
  val PENDING_SORT_TASKS = "PendingSortTasks"
  val SORTED_FILES = "SortedFiles"
  val SORTED_FILE_SIZE = "SortedFileSize"
  val DISK_BUFFER = "DiskBuffer"
  val BUFFER_STREAM_READ_BUFFER = "BufferStreamReadBuffer"
  val READ_BUFFER_DISPATCHER_REQUESTS_LENGTH = "ReadBufferDispatcherRequestsLength"
  val READ_BUFFER_ALLOCATED_COUNT = "ReadBufferAllocatedCount"
  val MEMORY_FILE_STORAGE_SIZE = "MemoryFileStorageSize"
  val DIRECT_MEMORY_USAGE_RATIO = "DirectMemoryUsageRatio"
  val EVICTED_FILE_COUNT = "EvictedFileCount"

  val MEMORY_STORAGE_FILE_COUNT = "MemoryStorageFileCount"

  // credit
  val ACTIVE_CREDIT_STREAM_COUNT = "ActiveCreditStreamCount"
  val ACTIVE_MAP_PARTITION_COUNT = "ActiveMapPartitionCount"

  // local device
  val DEVICE_OS_FREE_CAPACITY = "DeviceOSFreeBytes"
  val DEVICE_OS_TOTAL_CAPACITY = "DeviceOSTotalBytes"
  val DEVICE_CELEBORN_FREE_CAPACITY = "DeviceCelebornFreeBytes"
  val DEVICE_CELEBORN_TOTAL_CAPACITY = "DeviceCelebornTotalBytes"
  val PARTITION_FILE_SIZE = "PartitionFileSizeBytes"

  // congestion control
  val POTENTIAL_CONSUME_SPEED = "PotentialConsumeSpeed"
  val USER_PRODUCE_SPEED = "UserProduceSpeed"
  val WORKER_CONSUME_SPEED = "WorkerConsumeSpeed"

  // active shuffle
  val ACTIVE_SHUFFLE_SIZE = "ActiveShuffleSize"
  val ACTIVE_SHUFFLE_FILE_COUNT = "ActiveShuffleFileCount"

  val REUSE_HDFS_OUTPUT_STREAM_TOTAL_COUNT = "ReuseHdfsOutputStreamTotalCount"

  // decommission
  val IS_DECOMMISSIONING_WORKER = "IsDecommissioningWorker"
  val UNRELEASED_SHUFFLE_COUNT = "UnreleasedShuffleCount"

  // graceful
  val UNRELEASED_PARTITION_LOCATION_COUNT = "UnreleasedPartitionLocationCount"

  // clean
  val CLEAN_TASK_QUEUE_SIZE = "CleanTaskQueueSize"
  val CLEAN_EXPIRED_SHUFFLE_KEYS_TIME = "CleanExpiredShuffleKeysTime"
}<|MERGE_RESOLUTION|>--- conflicted
+++ resolved
@@ -63,9 +63,6 @@
 
   addCounter(COMMIT_FILES_FAIL_COUNT)
 
-<<<<<<< HEAD
-  addCounter(REUSE_HDFS_OUTPUT_STREAM_TOTAL_COUNT)
-=======
   addCounter(LOCAL_FLUSH_COUNT)
   addCounter(LOCAL_FLUSH_SIZE)
   addCounter(HDFS_FLUSH_COUNT)
@@ -74,7 +71,6 @@
   addCounter(OSS_FLUSH_SIZE)
   addCounter(S3_FLUSH_COUNT)
   addCounter(S3_FLUSH_SIZE)
->>>>>>> c6e68fdd
 
   // add timers
   addTimer(COMMIT_FILES_TIME)
@@ -264,6 +260,7 @@
   val ACTIVE_SHUFFLE_FILE_COUNT = "ActiveShuffleFileCount"
 
   val REUSE_HDFS_OUTPUT_STREAM_TOTAL_COUNT = "ReuseHdfsOutputStreamTotalCount"
+  val OPEN_HDFS_OUTPUT_STREAM_COUNT = "OpenHdfsOutputStreamCount"
 
   // decommission
   val IS_DECOMMISSIONING_WORKER = "IsDecommissioningWorker"
