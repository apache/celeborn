--- conflicted
+++ resolved
@@ -155,17 +155,10 @@
     if (location == null) {
       val (mapId, attemptId) = getMapAttempt(body)
       if (shuffleMapperAttempts.containsKey(shuffleKey)) {
-<<<<<<< HEAD
-        if (-1 != shuffleMapperAttempts.get(shuffleKey)(mapId)) {
-          val msg = s"Receive push data from speculative task(shuffle $shuffleKey, map $mapId," +
-            s" attempt $attemptId), but this mapper has already been ended."
-          logInfo(msg)
-=======
         if (-1 != shuffleMapperAttempts.get(shuffleKey).get(mapId)) {
           // partition data has already been committed
           logInfo(s"Receive push data from speculative task(shuffle $shuffleKey, map $mapId, " +
             s" attempt $attemptId), but this mapper has already been ended.")
->>>>>>> 9bf4c653
           wrappedCallback.onSuccess(ByteBuffer.wrap(Array[Byte](StatusCode.STAGE_ENDED.getValue)))
         } else {
           logInfo(
@@ -324,9 +317,8 @@
         }
       if (loc == null) {
         val (mapId, attemptId) = getMapAttempt(body)
-<<<<<<< HEAD
         if (shuffleMapperAttempts.containsKey(shuffleKey)) {
-          if (-1 != shuffleMapperAttempts.get(shuffleKey)(mapId)) {
+          if (-1 != shuffleMapperAttempts.get(shuffleKey).get(mapId)) {
             val msg =
               s"Receive push merged data from speculative task(shuffle $shuffleKey, map $mapId," +
                 s" attempt $attemptId), but this mapper has already been ended."
@@ -338,14 +330,6 @@
                 s"map $mapId attempt $attemptId)")
             wrappedCallback.onSuccess(ByteBuffer.wrap(Array[Byte](StatusCode.HARD_SPLIT.getValue)))
           }
-=======
-        if (shuffleMapperAttempts.containsKey(shuffleKey)
-          && -1 != shuffleMapperAttempts.get(shuffleKey).get(mapId)) {
-          val msg = s"Receive push data from speculative task(shuffle $shuffleKey, map $mapId," +
-            s" attempt $attemptId), but this mapper has already been ended."
-          logInfo(msg)
-          wrappedCallback.onSuccess(ByteBuffer.wrap(Array[Byte](StatusCode.STAGE_ENDED.getValue)))
->>>>>>> 9bf4c653
         } else {
           val msg = s"Partition location wasn't found for task(shuffle $shuffleKey, map $mapId," +
             s" attempt $attemptId, uniqueId $id)."
