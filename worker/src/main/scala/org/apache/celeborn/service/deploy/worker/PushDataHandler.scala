/*
 * Licensed to the Apache Software Foundation (ASF) under one or more
 * contributor license agreements.  See the NOTICE file distributed with
 * this work for additional information regarding copyright ownership.
 * The ASF licenses this file to You under the Apache License, Version 2.0
 * (the "License"); you may not use this file except in compliance with
 * the License.  You may obtain a copy of the License at
 *
 *    http://www.apache.org/licenses/LICENSE-2.0
 *
 * Unless required by applicable law or agreed to in writing, software
 * distributed under the License is distributed on an "AS IS" BASIS,
 * WITHOUT WARRANTIES OR CONDITIONS OF ANY KIND, either express or implied.
 * See the License for the specific language governing permissions and
 * limitations under the License.
 */

package org.apache.celeborn.service.deploy.worker

import java.nio.ByteBuffer
import java.util.concurrent.{ConcurrentHashMap, ThreadPoolExecutor}
import java.util.concurrent.atomic.{AtomicBoolean, AtomicIntegerArray}

import com.google.common.base.Throwables
import io.netty.buffer.ByteBuf

import org.apache.celeborn.common.exception.AlreadyClosedException
import org.apache.celeborn.common.internal.Logging
import org.apache.celeborn.common.meta.{PartitionLocationInfo, WorkerInfo}
import org.apache.celeborn.common.metrics.source.RPCSource
import org.apache.celeborn.common.network.buffer.{NettyManagedBuffer, NioManagedBuffer}
import org.apache.celeborn.common.network.client.{RpcResponseCallback, TransportClient, TransportClientFactory}
import org.apache.celeborn.common.network.protocol.{Message, PushData, PushMergedData, RequestMessage, RpcFailure, RpcResponse}
import org.apache.celeborn.common.network.protocol.Message.Type
import org.apache.celeborn.common.network.server.BaseMessageHandler
import org.apache.celeborn.common.protocol.{PartitionLocation, PartitionSplitMode}
import org.apache.celeborn.common.protocol.message.StatusCode
import org.apache.celeborn.common.unsafe.Platform
import org.apache.celeborn.service.deploy.worker.storage.{FileWriter, LocalFlusher}

class PushDataHandler extends BaseMessageHandler with Logging {

  var workerSource: WorkerSource = _
  var rpcSource: RPCSource = _
  var partitionLocationInfo: PartitionLocationInfo = _
  var shuffleMapperAttempts: ConcurrentHashMap[String, AtomicIntegerArray] = _
  var replicateThreadPool: ThreadPoolExecutor = _
  var unavailablePeers: ConcurrentHashMap[WorkerInfo, Long] = _
  var pushClientFactory: TransportClientFactory = _
  var registered: AtomicBoolean = _
  var workerInfo: WorkerInfo = _
  var diskReserveSize: Long = _
  var partitionSplitMinimumSize: Long = _
  var shutdown: AtomicBoolean = _

  def init(worker: Worker): Unit = {
    workerSource = worker.workerSource
    rpcSource = worker.rpcSource
    partitionLocationInfo = worker.partitionLocationInfo
    shuffleMapperAttempts = worker.shuffleMapperAttempts
    replicateThreadPool = worker.replicateThreadPool
    unavailablePeers = worker.unavailablePeers
    pushClientFactory = worker.pushClientFactory
    registered = worker.registered
    workerInfo = worker.workerInfo
    diskReserveSize = worker.conf.diskReserveSize
    partitionSplitMinimumSize = worker.conf.partitionSplitMinimumSize
    shutdown = worker.shutdown

    logInfo(s"diskReserveSize $diskReserveSize")
  }

  override def receive(client: TransportClient, msg: RequestMessage): Unit =
    msg match {
      case pushData: PushData =>
        handleCore(
          client,
          pushData,
          pushData.requestId,
          () =>
            handlePushData(
              pushData,
              new SimpleRpcResponseCallback(
                Type.PUSH_DATA,
                client,
                pushData.requestId,
                pushData.shuffleKey,
                pushData.partitionUniqueId)))
      case pushMergedData: PushMergedData => {
        handleCore(
          client,
          pushMergedData,
          pushMergedData.requestId,
          () =>
            handlePushMergedData(
              pushMergedData,
              new SimpleRpcResponseCallback(
                Type.PUSH_MERGED_DATA,
                client,
                pushMergedData.requestId,
                pushMergedData.shuffleKey,
                pushMergedData.partitionUniqueIds.mkString(","))))
      }
    }

  def handlePushData(pushData: PushData, callback: RpcResponseCallback): Unit = {
    val shuffleKey = pushData.shuffleKey
    val mode = PartitionLocation.getMode(pushData.mode)
    val body = pushData.body.asInstanceOf[NettyManagedBuffer].getBuf
    val isMaster = mode == PartitionLocation.Mode.MASTER

    val key = s"${pushData.requestId}"
    if (isMaster) {
      workerSource.startTimer(WorkerSource.MasterPushDataTime, key)
    } else {
      workerSource.startTimer(WorkerSource.SlavePushDataTime, key)
    }

    // find FileWriter responsible for the data
    val location =
      if (isMaster) {
        partitionLocationInfo.getMasterLocation(shuffleKey, pushData.partitionUniqueId)
      } else {
        partitionLocationInfo.getSlaveLocation(shuffleKey, pushData.partitionUniqueId)
      }

    val softSplit = new AtomicBoolean(false)
    val wrappedCallback = new RpcResponseCallback() {
      override def onSuccess(response: ByteBuffer): Unit = {
        if (isMaster) {
          workerSource.stopTimer(WorkerSource.MasterPushDataTime, key)
          if (response.remaining() > 0) {
            val resp = ByteBuffer.allocate(response.remaining())
            resp.put(response)
            resp.flip()
            callback.onSuccess(resp)
          } else if (softSplit.get()) {
            callback.onSuccess(ByteBuffer.wrap(Array[Byte](StatusCode.SOFT_SPLIT.getValue)))
          } else {
            callback.onSuccess(response)
          }
        } else {
          workerSource.stopTimer(WorkerSource.SlavePushDataTime, key)
          callback.onSuccess(response)
        }
      }

      override def onFailure(e: Throwable): Unit = {
        logError(s"[handlePushData.onFailure] partitionLocation: $location")
        workerSource.incCounter(WorkerSource.PushDataFailCount)
        callback.onFailure(new Exception(StatusCode.PUSH_DATA_FAIL_SLAVE.getMessage(), e))
      }
    }

    if (location == null) {
      val (mapId, attemptId) = getMapAttempt(body)
      // MapperAttempts for a shuffle exists after any CommitFiles request succeeds.
      // A shuffle can trigger multiple CommitFiles requests, for reasons like: Hard-Split happens, StageEnd.
      // If MapperAttempts but the value is -1 for the mapId(-1 means the map has not yet finished),
      // it's probably because commitFiles for Had-Split happens.
      if (shuffleMapperAttempts.containsKey(shuffleKey)) {
        if (-1 != shuffleMapperAttempts.get(shuffleKey).get(mapId)) {
          // partition data has already been committed
          logInfo(s"Receive push data from speculative task(shuffle $shuffleKey, map $mapId, " +
            s" attempt $attemptId), but this mapper has already been ended.")
          wrappedCallback.onSuccess(ByteBuffer.wrap(Array[Byte](StatusCode.STAGE_ENDED.getValue)))
        } else {
          logInfo(
            s"Receive push data for committed hard split partition of (shuffle $shuffleKey, " +
              s"map $mapId attempt $attemptId)")
          wrappedCallback.onSuccess(ByteBuffer.wrap(Array[Byte](StatusCode.HARD_SPLIT.getValue)))
        }
      } else {
        val msg = s"Partition location wasn't found for task(shuffle $shuffleKey, map $mapId, " +
          s"attempt $attemptId, uniqueId ${pushData.partitionUniqueId})."
        logWarning(s"[handlePushData] $msg")
        callback.onFailure(
          new Exception(StatusCode.PUSH_DATA_FAIL_PARTITION_NOT_FOUND.getMessage()))
      }
      return
    }

    // During worker shutdown, worker will return HARD_SPLIT for all existed partition.
    // This should before return exception to make current push data can revive and retry.
    if (isMaster && shutdown.get()) {
      logInfo(s"Push data return HARD_SPLIT for shuffle $shuffleKey since worker shutdown.")
      callback.onSuccess(ByteBuffer.wrap(Array[Byte](StatusCode.HARD_SPLIT.getValue)))
      return
    }

    val fileWriter = location.asInstanceOf[WorkingPartition].getFileWriter
    val exception = fileWriter.getException
    if (exception != null) {
      logWarning(s"[handlePushData] fileWriter $fileWriter has Exception $exception")
      val message =
        if (isMaster) {
          StatusCode.PUSH_DATA_FAIL_MASTER.getMessage()
        } else {
          StatusCode.PUSH_DATA_FAIL_SLAVE.getMessage()
        }
      callback.onFailure(new Exception(message, exception))
      return
    }
    val diskFull = workerInfo.diskInfos
      .get(fileWriter.flusher.asInstanceOf[LocalFlusher].mountPoint)
      .actualUsableSpace < diskReserveSize
    if ((diskFull && fileWriter.getFileInfo.getFileLength > partitionSplitMinimumSize) ||
      (isMaster && fileWriter.getFileInfo.getFileLength > fileWriter.getSplitThreshold())) {
      if (fileWriter.getSplitMode == PartitionSplitMode.SOFT) {
        softSplit.set(true)
      } else {
        callback.onSuccess(ByteBuffer.wrap(Array[Byte](StatusCode.HARD_SPLIT.getValue)))
        return
      }
    }
    fileWriter.incrementPendingWrites()

    // for master, send data to slave
    if (location.getPeer != null && isMaster) {
      pushData.body().retain()
      replicateThreadPool.submit(new Runnable {
        override def run(): Unit = {
          val peer = location.getPeer
          val peerWorker = new WorkerInfo(
            peer.getHost,
            peer.getRpcPort,
            peer.getPushPort,
            peer.getFetchPort,
            peer.getReplicatePort)
          if (unavailablePeers.containsKey(peerWorker)) {
            pushData.body().release()
            wrappedCallback.onFailure(new Exception(s"Peer $peerWorker unavailable!"))
            return
          }
          try {
            val client =
              pushClientFactory.createClient(peer.getHost, peer.getReplicatePort, location.getId)
            val newPushData = new PushData(
              PartitionLocation.Mode.SLAVE.mode(),
              shuffleKey,
              pushData.partitionUniqueId,
              pushData.body)
            client.pushData(newPushData, wrappedCallback)
          } catch {
            case e: Exception =>
              pushData.body().release()
              unavailablePeers.put(peerWorker, System.currentTimeMillis())
              wrappedCallback.onFailure(e)
          }
        }
      })
    } else {
      wrappedCallback.onSuccess(ByteBuffer.wrap(Array[Byte]()))
    }

    try {
      fileWriter.write(body)
    } catch {
      case e: AlreadyClosedException =>
        fileWriter.decrementPendingWrites()
        val (mapId, attemptId) = getMapAttempt(body)
        val endedAttempt =
          if (shuffleMapperAttempts.containsKey(shuffleKey)) {
            shuffleMapperAttempts.get(shuffleKey).get(mapId)
          } else -1
        // TODO just info log for ended attempt
        logWarning(s"Append data failed for task(shuffle $shuffleKey, map $mapId, attempt" +
          s" $attemptId), caused by ${e.getMessage}")
      case e: Exception =>
        logError("Exception encountered when write.", e)
    }
  }

  def handlePushMergedData(
      pushMergedData: PushMergedData,
      callback: RpcResponseCallback): Unit = {
    val shuffleKey = pushMergedData.shuffleKey
    val mode = PartitionLocation.getMode(pushMergedData.mode)
    val batchOffsets = pushMergedData.batchOffsets
    val body = pushMergedData.body.asInstanceOf[NettyManagedBuffer].getBuf
    val isMaster = mode == PartitionLocation.Mode.MASTER

    val key = s"${pushMergedData.requestId}"
    if (isMaster) {
      workerSource.startTimer(WorkerSource.MasterPushDataTime, key)
    } else {
      workerSource.startTimer(WorkerSource.SlavePushDataTime, key)
    }

    val wrappedCallback = new RpcResponseCallback() {
      override def onSuccess(response: ByteBuffer): Unit = {
        if (isMaster) {
          workerSource.stopTimer(WorkerSource.MasterPushDataTime, key)
          if (response.remaining() > 0) {
            val resp = ByteBuffer.allocate(response.remaining())
            resp.put(response)
            resp.flip()
            callback.onSuccess(resp)
          } else {
            callback.onSuccess(response)
          }
        } else {
          workerSource.stopTimer(WorkerSource.SlavePushDataTime, key)
          callback.onSuccess(response)
        }
      }

      override def onFailure(e: Throwable): Unit = {
        workerSource.incCounter(WorkerSource.PushDataFailCount)
        callback.onFailure(new Exception(StatusCode.PUSH_DATA_FAIL_SLAVE.getMessage, e))
      }
    }

    // find FileWriters responsible for the data
    val locations = pushMergedData.partitionUniqueIds.map { id =>
      val loc =
        if (isMaster) {
          partitionLocationInfo.getMasterLocation(shuffleKey, id)
        } else {
          partitionLocationInfo.getSlaveLocation(shuffleKey, id)
        }
      if (loc == null) {
        val (mapId, attemptId) = getMapAttempt(body)
<<<<<<< HEAD
=======
        // MapperAttempts for a shuffle exists after any CommitFiles request succeeds.
        // A shuffle can trigger multiple CommitFiles requests, for reasons like: Hard-Split happens, StageEnd.
        // If MapperAttempts but the value is -1 for the mapId(-1 means the map has not yet finished),
        // it's probably because commitFiles for Had-Split happens.
>>>>>>> 61e04b77
        if (shuffleMapperAttempts.containsKey(shuffleKey)) {
          if (-1 != shuffleMapperAttempts.get(shuffleKey).get(mapId)) {
            val msg =
              s"Receive push merged data from speculative task(shuffle $shuffleKey, map $mapId," +
                s" attempt $attemptId), but this mapper has already been ended."
            logInfo(msg)
            wrappedCallback.onSuccess(ByteBuffer.wrap(Array[Byte](StatusCode.STAGE_ENDED.getValue)))
          } else {
            logInfo(
              s"Receive push merged data for committed hard split partition of (shuffle $shuffleKey, " +
                s"map $mapId attempt $attemptId)")
            wrappedCallback.onSuccess(ByteBuffer.wrap(Array[Byte](StatusCode.HARD_SPLIT.getValue)))
          }
        } else {
          val msg = s"Partition location wasn't found for task(shuffle $shuffleKey, map $mapId," +
            s" attempt $attemptId, uniqueId $id)."
          logWarning(s"[handlePushMergedData] $msg")
          callback.onFailure(new Exception(msg))
        }
        return
      }
      loc
    }

    // During worker shutdown, worker will return HARD_SPLIT for all existed partition.
    // This should before return exception to make current push data can revive and retry.
    if (isMaster && shutdown.get()) {
      callback.onSuccess(ByteBuffer.wrap(Array[Byte](StatusCode.HARD_SPLIT.getValue)))
      return
    }

    val fileWriters = locations.map(_.asInstanceOf[WorkingPartition].getFileWriter)
    val fileWriterWithException = fileWriters.find(_.getException != null)
    if (fileWriterWithException.nonEmpty) {
      val exception = fileWriterWithException.get.getException
      logDebug(s"[handlePushMergedData] fileWriter ${fileWriterWithException}" +
        s" has Exception $exception")
      val message =
        if (isMaster) {
          StatusCode.PUSH_DATA_FAIL_MASTER.getMessage()
        } else {
          StatusCode.PUSH_DATA_FAIL_SLAVE.getMessage()
        }
      callback.onFailure(new Exception(message, exception))
      return
    }
    fileWriters.foreach(_.incrementPendingWrites())

    // for master, send data to slave
    if (locations.head.getPeer != null && isMaster) {
      pushMergedData.body().retain()
      replicateThreadPool.submit(new Runnable {
        override def run(): Unit = {
          val location = locations.head
          val peer = location.getPeer
          val peerWorker = new WorkerInfo(
            peer.getHost,
            peer.getRpcPort,
            peer.getPushPort,
            peer.getFetchPort,
            peer.getReplicatePort)
          if (unavailablePeers.containsKey(peerWorker)) {
            pushMergedData.body().release()
            wrappedCallback.onFailure(new Exception(s"Peer $peerWorker unavailable!"))
            return
          }
          try {
            val client = pushClientFactory.createClient(
              peer.getHost,
              peer.getReplicatePort,
              location.getId)
            val newPushMergedData = new PushMergedData(
              PartitionLocation.Mode.SLAVE.mode(),
              shuffleKey,
              pushMergedData.partitionUniqueIds,
              batchOffsets,
              pushMergedData.body)
            client.pushMergedData(newPushMergedData, wrappedCallback)
          } catch {
            case e: Exception =>
              pushMergedData.body().release()
              unavailablePeers.put(peerWorker, System.currentTimeMillis())
              wrappedCallback.onFailure(e)
          }
        }
      })
    } else {
      wrappedCallback.onSuccess(ByteBuffer.wrap(Array[Byte]()))
    }

    var index = 0
    var fileWriter: FileWriter = null
    var alreadyClosed = false
    while (index < fileWriters.length) {
      fileWriter = fileWriters(index)
      val offset = body.readerIndex() + batchOffsets(index)
      val length =
        if (index == fileWriters.length - 1) {
          body.readableBytes() - batchOffsets(index)
        } else {
          batchOffsets(index + 1) - batchOffsets(index)
        }
      val batchBody = body.slice(offset, length)

      try {
        if (!alreadyClosed) {
          fileWriter.write(batchBody)
        } else {
          fileWriter.decrementPendingWrites()
        }
      } catch {
        case e: AlreadyClosedException =>
          fileWriter.decrementPendingWrites()
          alreadyClosed = true
          val (mapId, attemptId) = getMapAttempt(body)
          val endedAttempt =
            if (shuffleMapperAttempts.containsKey(shuffleKey)) {
              shuffleMapperAttempts.get(shuffleKey).get(mapId)
            } else -1
          // TODO just info log for ended attempt
          logWarning(s"Append data failed for task(shuffle $shuffleKey, map $mapId, attempt" +
            s" $attemptId), caused by ${e.getMessage}")
        case e: Exception =>
          logError("Exception encountered when write.", e)
      }
      index += 1
    }
  }

  private def getMapAttempt(body: ByteBuf): (Int, Int) = {
    // header: mapId attemptId batchId compressedTotalSize
    val header = new Array[Byte](8)
    body.getBytes(body.readerIndex(), header)
    val mapId = Platform.getInt(header, Platform.BYTE_ARRAY_OFFSET)
    val attemptId = Platform.getInt(header, Platform.BYTE_ARRAY_OFFSET + 4)
    (mapId, attemptId)
  }

  override def checkRegistered(): Boolean = registered.get()

  class SimpleRpcResponseCallback(
      messageType: Message.Type,
      client: TransportClient,
      requestId: Long,
      shuffleKey: String,
      partitionUniqueId: String)
    extends RpcResponseCallback {
    override def onSuccess(response: ByteBuffer): Unit = {
      client.getChannel.writeAndFlush(new RpcResponse(
        requestId,
        new NioManagedBuffer(response)))
    }

    override def onFailure(e: Throwable): Unit = {
      logError(
        s"[process$messageType] Process $messageType onFailure! ShuffleKey:$shuffleKey , partitionUniqueId: $partitionUniqueId",
        e)
      client.getChannel.writeAndFlush(new RpcFailure(requestId, e.getMessage))
    }
  }

  private def handleCore(
      client: TransportClient,
      message: RequestMessage,
      requestId: Long,
      handler: () => Unit): Unit = {
    try {
      rpcSource.updateMessageMetrics(message, message.body().size())
      handler()
    } catch {
      case e: Exception =>
        logError(s"Error while handle${message.`type`()} $message", e)
        client.getChannel.writeAndFlush(new RpcFailure(
          requestId,
          Throwables.getStackTraceAsString(e)));
    } finally {
      message.body().release()
    }
  }
}<|MERGE_RESOLUTION|>--- conflicted
+++ resolved
@@ -321,13 +321,10 @@
         }
       if (loc == null) {
         val (mapId, attemptId) = getMapAttempt(body)
-<<<<<<< HEAD
-=======
         // MapperAttempts for a shuffle exists after any CommitFiles request succeeds.
         // A shuffle can trigger multiple CommitFiles requests, for reasons like: Hard-Split happens, StageEnd.
         // If MapperAttempts but the value is -1 for the mapId(-1 means the map has not yet finished),
         // it's probably because commitFiles for Had-Split happens.
->>>>>>> 61e04b77
         if (shuffleMapperAttempts.containsKey(shuffleKey)) {
           if (-1 != shuffleMapperAttempts.get(shuffleKey).get(mapId)) {
             val msg =
