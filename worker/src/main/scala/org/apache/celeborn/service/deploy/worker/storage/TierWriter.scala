/*
 * Licensed to the Apache Software Foundation (ASF) under one or more
 * contributor license agreements.  See the NOTICE file distributed with
 * this work for additional information regarding copyright ownership.
 * The ASF licenses this file to You under the Apache License, Version 2.0
 * (the "License"); you may not use this file except in compliance with
 * the License.  You may obtain a copy of the License at
 *
 *    http://www.apache.org/licenses/LICENSE-2.0
 *
 * Unless required by applicable law or agreed to in writing, software
 * distributed under the License is distributed on an "AS IS" BASIS,
 * WITHOUT WARRANTIES OR CONDITIONS OF ANY KIND, either express or implied.
 * See the License for the specific language governing permissions and
 * limitations under the License.
 */

package org.apache.celeborn.service.deploy.worker.storage

import java.io.IOException
import java.nio.ByteBuffer
import java.nio.channels.FileChannel
import java.util.concurrent.TimeUnit
import java.util.concurrent.atomic.AtomicInteger

import scala.collection.JavaConverters.asScalaBufferConverter

import io.netty.buffer.{ByteBuf, CompositeByteBuf}
import org.apache.hadoop.fs.FileSystem

import org.apache.celeborn.common.CelebornConf
import org.apache.celeborn.common.exception.AlreadyClosedException
import org.apache.celeborn.common.internal.Logging
import org.apache.celeborn.common.meta.{DiskFileInfo, FileInfo, MemoryFileInfo}
import org.apache.celeborn.common.metrics.source.AbstractSource
import org.apache.celeborn.common.protocol.StorageInfo
import org.apache.celeborn.common.unsafe.Platform
import org.apache.celeborn.common.util.FileChannelUtils
import org.apache.celeborn.server.common.service.mpu.MultipartUploadHandler
import org.apache.celeborn.service.deploy.worker.WorkerSource
import org.apache.celeborn.service.deploy.worker.congestcontrol.{CongestionController, UserCongestionControlContext}
import org.apache.celeborn.service.deploy.worker.memory.MemoryManager

abstract class TierWriterBase(
    val conf: CelebornConf,
    val metaHandler: PartitionMetaHandler,
    val numPendingWrites: AtomicInteger,
    val notifier: FlushNotifier,
    val fileInfo: FileInfo,
    val source: AbstractSource,
    val storageType: StorageInfo.Type,
    val filename: String,
    val shuffleKey: String,
    val storageManager: StorageManager) extends Logging {
  val metricsCollectCriticalEnabled: Boolean = conf.metricsCollectCriticalEnabled
  private val WAIT_INTERVAL_MS = 5

  var flushBuffer: CompositeByteBuf = _
  var writerCloseTimeoutMs: Long = conf.workerWriterCloseTimeoutMs
  var flusherBufferSize = 0L
  private val chunkSize: Long = conf.shuffleChunkSize
  val flushLock: AnyRef = new AnyRef

  @volatile var closed: Boolean = false
  @volatile private var destroyed: Boolean = false

  takeBuffer()

  def write(buf: ByteBuf): Unit = {
    ensureNotClosed()
    if (notifier.hasException) {
      handleException()
      return
    }

    flushLock.synchronized {
      metaHandler.beforeWrite(buf)
      ensureNotClosed()
      writeInternal(buf)
    }

    metaHandler.afterWrite(buf.readableBytes())
    numPendingWrites.decrementAndGet()
  }

  def handleException(): Unit

  protected def writeInternal(buf: ByteBuf): Unit

  def needEvict(): Boolean

  def evict(file: TierWriterBase): Unit

  def swapFlushBuffer(inputBuffer: CompositeByteBuf): Unit = {
    if (flushBuffer != null) {
      returnBuffer(false)
    }
    flushBuffer = inputBuffer
  }

  // close and destroy need to be invoked in synchronized blocks
  def close(): Long = {
    ensureNotClosed()
    try {
      waitOnNoPending(numPendingWrites, false)
      closed = true
      finalFlush()
      metaHandler.afterClose()
      waitOnNoPending(notifier.numPendingFlushes, true)
    } finally {
      returnBuffer(false)
      try {
        closeStreams()
      } catch {
        case e: IOException =>
          logWarning(s"close file writer $this failed", e)
      }
    }
    notifyFileCommitted()

    fileInfo.getFileLength
  }

  private def ensureNotClosed(): Unit = {
    if (closed) {
      val msg = getFileAlreadyClosedMsg
      logWarning(msg)
      throw new AlreadyClosedException(msg)
    }
  }

  private def getFileAlreadyClosedMsg: String = {
    s"PartitionDataWriter has already closed! File name:$filename"
  }

  // this method is not used in memory tier writer
  def notifyFileCommitted(): Unit = {}

  // this method is not used in memory tier writer
  def finalFlush(): Unit = {}

  @throws[IOException]
  private def waitOnNoPending(counter: AtomicInteger, failWhenTimeout: Boolean): Unit = {
    var waitTime = writerCloseTimeoutMs
    while (counter.get > 0 && waitTime > 0) {
      try {
        notifier.checkException()
        TimeUnit.MILLISECONDS.sleep(WAIT_INTERVAL_MS)
      } catch {
        case e: InterruptedException =>
          val ioe = new IOException(e)
          notifier.setException(ioe)
          throw ioe
      }
      waitTime -= WAIT_INTERVAL_MS
    }
    if (counter.get > 0 && failWhenTimeout) {
      val ioe = new IOException("Wait pending actions timeout.")
      notifier.setException(ioe)
      throw ioe
    }
    notifier.checkException()
  }

  def closeStreams(): Unit

  def genFlushTask(finalFlush: Boolean, keepBuffer: Boolean): FlushTask

  def flush(finalFlush: Boolean, rebuildChunkOffsets: Boolean = false): Unit = {
    if (flushBuffer != null) {
      val numBytes = flushBuffer.readableBytes()
      var flushTask: FlushTask = null
      if (numBytes != 0) {
        if (rebuildChunkOffsets) {
          val dupBuf = flushBuffer.retainedDuplicate()
          // this flusher buffer is from memory tier writer, so that we can not keep the buffer
          flushTask = genFlushTask(finalFlush, false)
          if (numBytes > chunkSize) {
            val headerBuf = ByteBuffer.allocate(16)
            while (dupBuf.isReadable) {
              headerBuf.rewind
              dupBuf.readBytes(headerBuf)
              val batchHeader = headerBuf.array
              val compressedSize = Platform.getInt(batchHeader, Platform.BYTE_ARRAY_OFFSET + 12)
              dupBuf.skipBytes(compressedSize)
              metaHandler.afterFlush(compressedSize + 16)
            }
            dupBuf.release
          } else {
            metaHandler.afterFlush(numBytes)
          }
        } else {
          notifier.checkException()
          // if a flush buffer is larger than the chunk size, it might contain data of multiple chunks
          flushTask = genFlushTask(finalFlush, true)
        }
      }
      // task won't be null in real workloads unless it is a memory file
      // task will be null in UT to check chunk size and offset
      if (flushTask != null) {
        addFlushTask(flushTask)
        flushBuffer = null
        if (!rebuildChunkOffsets) {
          metaHandler.afterFlush(numBytes)
        }
        if (!finalFlush) {
          takeBuffer()
        }
      }
    }

  }

  private def takeBuffer(): Unit = {
    var metricsName: String = null
    var fileAbsPath: String = null
    if (metricsCollectCriticalEnabled) {
      metricsName = WorkerSource.TAKE_BUFFER_TIME
      fileAbsPath = fileInfo.getFilePath
      source.startTimer(metricsName, fileAbsPath)
    }

    flushLock.synchronized {
      flushBuffer = takeBufferInternal()
    }

    if (metricsCollectCriticalEnabled) source.stopTimer(metricsName, fileAbsPath)
  }

  def addFlushTask(task: FlushTask): Unit

  def takeBufferInternal(): CompositeByteBuf

  def destroy(ioException: IOException): Unit = {
    if (!closed) {
      closed = true
      if (!notifier.hasException) {
        notifier.setException(ioException)
      }
      metaHandler.beforeDestroy()
      returnBuffer(true)
      closeResource()
    }

    if (!destroyed) {
      destroyed = true
      cleanLocalOrDfsFiles()
    }
  }

  def returnBuffer(destroy: Boolean): Unit = {
    flushLock.synchronized {
      returnBufferInternal(destroy)
    }
  }

  def closeResource(): Unit = {}

  def cleanLocalOrDfsFiles(): Unit = {}

  def returnBufferInternal(destroy: Boolean): Unit

  def getFlusher(): Flusher
}

class MemoryTierWriter(
    conf: CelebornConf,
    metaHandler: PartitionMetaHandler,
    numPendingWriters: AtomicInteger,
    notifier: FlushNotifier,
    source: AbstractSource,
    fileInfo: MemoryFileInfo,
    storageType: StorageInfo.Type,
    partitionDataWriterContext: PartitionDataWriterContext,
    storageManager: StorageManager)
  extends TierWriterBase(
    conf,
    metaHandler,
    numPendingWriters,
    notifier,
    fileInfo,
    source,
    storageType,
    partitionDataWriterContext.getPartitionLocation.getFileName,
    partitionDataWriterContext.getShuffleKey,
    storageManager) {
  assert(storageType == StorageInfo.Type.MEMORY)
  val memoryFileStorageMaxFileSize: Long = conf.workerMemoryFileStorageMaxFileSize

  storageManager.registerMemoryPartitionWriter(
    partitionDataWriterContext.getPartitionDataWriter,
    fileInfo)

  override def needEvict(): Boolean = {
    flushBuffer.readableBytes() > memoryFileStorageMaxFileSize && storageManager.localOrDfsStorageAvailable
  }

  override def evict(file: TierWriterBase): Unit = {
    flushLock.synchronized {
      // swap tier writer's flush buffer to memory tier writer's
      // and handle its release
      file.swapFlushBuffer(flushBuffer)
      // close memory file writer after evict happened
      file.flush(false, true)
      val numBytes = flushBuffer.readableBytes()
      logDebug(s"Evict $numBytes from memory to other tier")
      MemoryManager.instance.releaseMemoryFileStorage(numBytes)
      MemoryManager.instance.incrementDiskBuffer(numBytes)
      storageManager.unregisterMemoryPartitionWriterAndFileInfo(fileInfo, shuffleKey, filename)
      storageManager.evictedFileCount.incrementAndGet
    }
  }

  // Memory file won't produce flush task
  override def genFlushTask(finalFlush: Boolean, keepBuffer: Boolean): FlushTask = null

  override def writeInternal(buf: ByteBuf): Unit = {
    buf.retain()
    val numBytes = buf.readableBytes()
    try {
      flushBuffer.addComponent(true, buf)
    } catch {
      case oom: OutOfMemoryError =>
        // memory tier writer will not flush
        // add the bytes into flusher buffer is flush completed
        metaHandler.afterFlush(numBytes)
        MemoryManager.instance.incrementMemoryFileStorage(numBytes)
        throw oom
    }
    // memory tier writer will not flush
    // add the bytes into flusher buffer is flush completed
    metaHandler.afterFlush(numBytes)
    MemoryManager.instance().incrementMemoryFileStorage(numBytes)
  }

  override def closeStreams(): Unit = {
    flushBuffer.consolidate()
    fileInfo.setBuffer(flushBuffer)
  }

  override def takeBufferInternal(): CompositeByteBuf = {
    storageManager.storageBufferAllocator.compositeBuffer(Integer.MAX_VALUE)
  }

  override def returnBufferInternal(destroy: Boolean): Unit = {
    if (destroy && flushBuffer != null) {
      flushBuffer.removeComponents(0, flushBuffer.numComponents)
      flushBuffer.release
    }
  }

  override def addFlushTask(task: FlushTask): Unit = {
    // memory tier write does not need flush tasks
  }

  override def getFlusher(): Flusher = {
    null
  }

  override def handleException(): Unit = {}
}

class LocalTierWriter(
    conf: CelebornConf,
    metaHandler: PartitionMetaHandler,
    numPendingWrites: AtomicInteger,
    notifier: FlushNotifier,
    flusher: Flusher,
    source: AbstractSource,
    diskFileInfo: DiskFileInfo,
    storageType: StorageInfo.Type,
    partitionDataWriterContext: PartitionDataWriterContext,
    storageManager: StorageManager)
  extends TierWriterBase(
    conf,
    metaHandler,
    numPendingWrites,
    notifier,
    diskFileInfo,
    source,
    storageType,
    partitionDataWriterContext.getPartitionLocation.getFileName,
    partitionDataWriterContext.getShuffleKey,
    storageManager) {
  assert(storageType == StorageInfo.Type.HDD || storageType == StorageInfo.Type.SSD)
  flusherBufferSize = conf.workerFlusherBufferSize
  private val flushWorkerIndex: Int = flusher.getWorkerIndex
  val userCongestionControlContext: UserCongestionControlContext =
    if (CongestionController.instance != null)
      CongestionController.instance.getUserCongestionContext(
        partitionDataWriterContext.getUserIdentifier)
    else
      null
  storageManager.registerDiskFilePartitionWriter(
    partitionDataWriterContext.getPartitionDataWriter,
    partitionDataWriterContext.getWorkingDir,
    fileInfo.asInstanceOf[DiskFileInfo])

  private lazy val channel: FileChannel =
    FileChannelUtils.createWritableFileChannel(diskFileInfo.getFilePath)

  val gatherApiEnabled: Boolean = conf.workerFlusherLocalGatherAPIEnabled

  override def needEvict(): Boolean = {
    false
  }

  override def genFlushTask(finalFlush: Boolean, keepBuffer: Boolean): FlushTask = {
    notifier.numPendingFlushes.incrementAndGet()
    new LocalFlushTask(flushBuffer, channel, notifier, true, source, gatherApiEnabled)
  }

  override def writeInternal(buf: ByteBuf): Unit = {
    val numBytes = buf.readableBytes()
    if (userCongestionControlContext != null)
      userCongestionControlContext.updateProduceBytes(numBytes)
    val flushBufferReadableBytes = flushBuffer.readableBytes
    if (flushBufferReadableBytes != 0 && flushBufferReadableBytes + numBytes >= flusherBufferSize) {
      flush(false)
    }
    buf.retain()
    try {
      flushBuffer.addComponent(true, buf)
    } catch {
      case oom: OutOfMemoryError =>
        MemoryManager.instance.incrementDiskBuffer(numBytes)
        throw oom
    }
    MemoryManager.instance.incrementDiskBuffer(numBytes)
  }

  override def evict(file: TierWriterBase): Unit = ???

  override def finalFlush(): Unit = {
    flushLock.synchronized {
      if (flushBuffer != null && flushBuffer.readableBytes() > 0) {
        flush(true)
      }
    }
  }

  override def closeStreams(): Unit = {
    channel.close()
  }

  override def notifyFileCommitted(): Unit =
    storageManager.notifyFileInfoCommitted(shuffleKey, filename, diskFileInfo)

  override def closeResource(): Unit = {
    try if (channel != null) channel.close()
    catch {
      case e: IOException =>
        logWarning(
          s"Close channel failed for file ${diskFileInfo.getFilePath} caused by ${e.getMessage}.")
    }
  }

  override def cleanLocalOrDfsFiles(): Unit = {
    diskFileInfo.deleteAllFiles(null)
    partitionDataWriterContext.getDeviceMonitor.unregisterFileWriter(
      partitionDataWriterContext.getPartitionDataWriter)
  }

  override def takeBufferInternal(): CompositeByteBuf = {
    flusher.takeBuffer()
  }

  override def returnBufferInternal(destroy: Boolean): Unit = {
    if (flushBuffer != null) {
      flusher.returnBuffer(flushBuffer, true)
      flushBuffer = null
    }
  }

  override def addFlushTask(task: FlushTask): Unit = {
    if (!flusher.addTask(task, writerCloseTimeoutMs, flushWorkerIndex)) {
      val e = new IOException("Add flush task timeout.")
      notifier.setException(e)
      throw e
    }
  }

  def getFlusher(): Flusher = {
    flusher
  }

  override def handleException(): Unit = {}
}

class DfsTierWriter(
    conf: CelebornConf,
    metaHandler: PartitionMetaHandler,
    numPendingWrites: AtomicInteger,
    notifier: FlushNotifier,
    flusher: Flusher,
    source: AbstractSource,
    dfsFileInfo: DiskFileInfo,
    storageType: StorageInfo.Type,
    partitionDataWriterContext: PartitionDataWriterContext,
    storageManager: StorageManager)
  extends TierWriterBase(
    conf,
    metaHandler,
    numPendingWrites,
    notifier,
    dfsFileInfo,
    source,
    storageType,
    partitionDataWriterContext.getPartitionLocation.getFileName,
    partitionDataWriterContext.getShuffleKey,
    storageManager) {
  assert(
    storageType == StorageInfo.Type.HDFS || storageType == StorageInfo.Type.OSS || storageType == StorageInfo.Type.S3)
  flusherBufferSize = conf.workerHdfsFlusherBufferSize
  private val flushWorkerIndex: Int = flusher.getWorkerIndex
  val hadoopFs: FileSystem = StorageManager.hadoopFs.get(storageType)
  var deleted = false
  private var s3MultipartUploadHandler: MultipartUploadHandler = _
  private var ossMultipartUploadHandler: MultipartUploadHandler = _
  var partNumber: Int = 1

  this.flusherBufferSize =
    if (dfsFileInfo.isS3()) {
      conf.workerS3FlusherBufferSize
    } else if (dfsFileInfo.isOSS()) {
      conf.workerOssFlusherBufferSize
    } else {
      conf.workerHdfsFlusherBufferSize
    }

  try {
    hadoopFs.create(dfsFileInfo.getDfsPath, true).close()
    if (dfsFileInfo.isS3) {
      val uri = hadoopFs.getUri
      val bucketName = uri.getHost
      val index = dfsFileInfo.getFilePath.indexOf(bucketName)
      val key = dfsFileInfo.getFilePath.substring(index + bucketName.length + 1)

      this.s3MultipartUploadHandler = TierWriterHelper.getS3MultipartUploadHandler(
        hadoopFs,
        bucketName,
        key,
        conf.s3MultiplePartUploadMaxRetries,
        conf.s3MultiplePartUploadBaseDelay,
        conf.s3MultiplePartUploadMaxBackoff)
      s3MultipartUploadHandler.startUpload()
    } else if (dfsFileInfo.isOSS) {
      val configuration = hadoopFs.getConf
      val ossEndpoint = configuration.get("fs.oss.endpoint")
      val ossAccessKey = configuration.get("fs.oss.accessKeyId")
      val ossSecretKey = configuration.get("fs.oss.accessKeySecret")

      val uri = hadoopFs.getUri
      val bucketName = uri.getHost
      val index = dfsFileInfo.getFilePath.indexOf(bucketName)
      val key = dfsFileInfo.getFilePath.substring(index + bucketName.length + 1)

      this.ossMultipartUploadHandler = TierWriterHelper.getOssMultipartUploadHandler(
        ossEndpoint,
        bucketName,
        ossAccessKey,
        ossSecretKey,
        key)
      ossMultipartUploadHandler.startUpload()
    }
  } catch {
    case _: IOException =>
      try
      // If create file failed, wait 10 ms and retry
      Thread.sleep(10)
      catch {
        case ex: InterruptedException =>
          throw new RuntimeException(ex)
      }
      hadoopFs.create(dfsFileInfo.getDfsPath, true).close()
  }

  storageManager.registerDiskFilePartitionWriter(
    partitionDataWriterContext.getPartitionDataWriter,
    partitionDataWriterContext.getWorkingDir,
    fileInfo.asInstanceOf[DiskFileInfo])

  override def needEvict(): Boolean = {
    false
  }

  override def genFlushTask(finalFlush: Boolean, keepBuffer: Boolean): FlushTask = {
    notifier.numPendingFlushes.incrementAndGet()
    if (dfsFileInfo.isHdfs) {
      new HdfsFlushTask(flushBuffer, dfsFileInfo.getDfsPath(), notifier, true, source)
    } else if (dfsFileInfo.isOSS) {
      val flushTask = new OssFlushTask(
        flushBuffer,
        notifier,
        true,
        source,
        ossMultipartUploadHandler,
        partNumber,
        finalFlush)
      partNumber = partNumber + 1
      flushTask
    } else {
      val flushTask = new S3FlushTask(
        flushBuffer,
        notifier,
        true,
        source,
        s3MultipartUploadHandler,
        partNumber,
        finalFlush)
      partNumber = partNumber + 1
      flushTask
    }
  }

  override def writeInternal(buf: ByteBuf): Unit = {
    val numBytes = buf.readableBytes()
    val flushBufferReadableBytes = flushBuffer.readableBytes
    if (flushBufferReadableBytes != 0 && flushBufferReadableBytes + numBytes >= flusherBufferSize) {
      flush(false)
    }
    buf.retain()
    try {
      flushBuffer.addComponent(true, buf)
    } catch {
      case oom: OutOfMemoryError =>
        MemoryManager.instance.incrementDiskBuffer(numBytes)
        throw oom
    }
    MemoryManager.instance.incrementDiskBuffer(numBytes)
  }

  override def evict(file: TierWriterBase): Unit = ???

  override def finalFlush(): Unit = {
    flushLock.synchronized {
      if (flushBuffer != null && flushBuffer.readableBytes() > 0) {
        flush(true)
      }
    }
  }

  override def closeStreams(): Unit = {
    if (hadoopFs.exists(dfsFileInfo.getDfsPeerWriterSuccessPath)) {
      hadoopFs.delete(dfsFileInfo.getDfsPath, false)
      deleted = true
    } else {
<<<<<<< HEAD
      def retry(operationName: String)(action: => Unit): Unit = {
        var retryCount = 0
        val maxAttempts = conf.workerCreateIndexOrSuccessMaxAttempts
        var success = false

        while (retryCount < maxAttempts && !success) {
          try {
            action
            success = true
          } catch {
            case e: IOException =>
              retryCount += 1
              logWarning(s"Failed to $operationName, retryCount $retryCount", e)
              if (retryCount < maxAttempts) {
                Thread.sleep(conf.workerCreateIndexOrSuccessBaseSleepDeltaMs * retryCount)
              } else {
                throw e
              }
          }
        }
      }

      retry("create and write index file") {
        if (hadoopFs.exists(hdfsFileInfo.getDfsIndexPath)) {
          hadoopFs.delete(hdfsFileInfo.getDfsIndexPath, true)
        }
        val indexOutputStream = hadoopFs.create(hdfsFileInfo.getDfsIndexPath)
        indexOutputStream.writeInt(hdfsFileInfo.getReduceFileMeta.getChunkOffsets.size)
        for (offset <- hdfsFileInfo.getReduceFileMeta.getChunkOffsets.asScala) {
          indexOutputStream.writeLong(offset)
        }
        indexOutputStream.close()
      }

      retry("create success file") {
        hadoopFs.create(hdfsFileInfo.getDfsWriterSuccessPath).close()
=======
      hadoopFs.create(dfsFileInfo.getDfsWriterSuccessPath).close()
      if (dfsFileInfo.isReduceFileMeta) {
        val indexOutputStream = hadoopFs.create(dfsFileInfo.getDfsIndexPath)
        indexOutputStream.writeInt(dfsFileInfo.getReduceFileMeta.getChunkOffsets.size)
        for (offset <- dfsFileInfo.getReduceFileMeta.getChunkOffsets.asScala) {
          indexOutputStream.writeLong(offset)
        }
        indexOutputStream.close()
>>>>>>> c6e68fdd
      }
    }
    if (s3MultipartUploadHandler != null) {
      s3MultipartUploadHandler.complete()
      s3MultipartUploadHandler.close()
    }
    if (ossMultipartUploadHandler != null) {
      ossMultipartUploadHandler.complete()
      ossMultipartUploadHandler.close()
    }
  }

  override def notifyFileCommitted(): Unit =
    storageManager.notifyFileInfoCommitted(shuffleKey, filename, dfsFileInfo)

  override def closeResource(): Unit = {}

  override def cleanLocalOrDfsFiles(): Unit = {
    dfsFileInfo.deleteAllFiles(hadoopFs)
  }

  override def takeBufferInternal(): CompositeByteBuf = {
    flusher.takeBuffer()
  }

  override def returnBufferInternal(destroy: Boolean): Unit = {
    if (flushBuffer != null) {
      flusher.returnBuffer(flushBuffer, true)
      flushBuffer = null
    }
  }

  override def addFlushTask(task: FlushTask): Unit = {
    if (!flusher.addTask(task, writerCloseTimeoutMs, flushWorkerIndex)) {
      val e = new IOException("Add flush task timeout.")
      notifier.setException(e)
      throw e
    }
  }

  def getFlusher(): Flusher = {
    flusher
  }

  override def handleException(): Unit = {
    if (s3MultipartUploadHandler != null) {
      logWarning(s"Abort s3 multipart upload for ${fileInfo.getFilePath}")
      s3MultipartUploadHandler.complete()
      s3MultipartUploadHandler.close()
    }
    if (ossMultipartUploadHandler != null) {
      logWarning(s"Abort Oss multipart upload for ${fileInfo.getFilePath}")
      ossMultipartUploadHandler.complete()
      ossMultipartUploadHandler.close()
    }
  }
}<|MERGE_RESOLUTION|>--- conflicted
+++ resolved
@@ -645,7 +645,6 @@
       hadoopFs.delete(dfsFileInfo.getDfsPath, false)
       deleted = true
     } else {
-<<<<<<< HEAD
       def retry(operationName: String)(action: => Unit): Unit = {
         var retryCount = 0
         val maxAttempts = conf.workerCreateIndexOrSuccessMaxAttempts
@@ -682,16 +681,6 @@
 
       retry("create success file") {
         hadoopFs.create(hdfsFileInfo.getDfsWriterSuccessPath).close()
-=======
-      hadoopFs.create(dfsFileInfo.getDfsWriterSuccessPath).close()
-      if (dfsFileInfo.isReduceFileMeta) {
-        val indexOutputStream = hadoopFs.create(dfsFileInfo.getDfsIndexPath)
-        indexOutputStream.writeInt(dfsFileInfo.getReduceFileMeta.getChunkOffsets.size)
-        for (offset <- dfsFileInfo.getReduceFileMeta.getChunkOffsets.asScala) {
-          indexOutputStream.writeLong(offset)
-        }
-        indexOutputStream.close()
->>>>>>> c6e68fdd
       }
     }
     if (s3MultipartUploadHandler != null) {
