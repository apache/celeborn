--- conflicted
+++ resolved
@@ -646,38 +646,30 @@
       hadoopFs.delete(dfsFileInfo.getDfsPath, false)
       deleted = true
     } else {
-<<<<<<< HEAD
       val retryCount = conf.workerCreateIndexOrSuccessMaxAttempts
       val retryWait = conf.workerCreateIndexOrSuccessWaitMs
       Utils.withRetryOnTimeoutOrIOException(retryCount, retryWait) {
-        if (hadoopFs.exists(hdfsFileInfo.getDfsIndexPath)) {
-          hadoopFs.delete(hdfsFileInfo.getDfsIndexPath, true)
+        hadoopFs.create(dfsFileInfo.getDfsWriterSuccessPath).close()
+      }
+      if (dfsFileInfo.isReduceFileMeta) {
+        Utils.withRetryOnTimeoutOrIOException(retryCount, retryWait) {
+          if (hadoopFs.exists(dfsFileInfo.getDfsIndexPath)) {
+            hadoopFs.delete(dfsFileInfo.getDfsIndexPath, true)
+          }
+          val indexOutputStream = hadoopFs.create(dfsFileInfo.getDfsIndexPath)
+          val byteStream: ByteArrayOutputStream = new ByteArrayOutputStream()
+          val dataStream = new DataOutputStream(byteStream)
+          try {
+            dataStream.writeInt(dfsFileInfo.getReduceFileMeta.getChunkOffsets.size)
+            for (offset <- dfsFileInfo.getReduceFileMeta.getChunkOffsets.asScala) {
+              dataStream.writeLong(offset)
+            }
+            indexOutputStream.write(byteStream.toByteArray)
+          } finally if (dataStream != null) {
+            dataStream.close()
+          }
+          indexOutputStream.close()
         }
-        val indexOutputStream = hadoopFs.create(hdfsFileInfo.getDfsIndexPath)
-        indexOutputStream.writeInt(hdfsFileInfo.getReduceFileMeta.getChunkOffsets.size)
-        for (offset <- hdfsFileInfo.getReduceFileMeta.getChunkOffsets.asScala) {
-          indexOutputStream.writeLong(offset)
-=======
-      hadoopFs.create(dfsFileInfo.getDfsWriterSuccessPath).close()
-      if (dfsFileInfo.isReduceFileMeta) {
-        val indexOutputStream = hadoopFs.create(dfsFileInfo.getDfsIndexPath)
-        val byteStream: ByteArrayOutputStream = new ByteArrayOutputStream()
-        val dataStream = new DataOutputStream(byteStream)
-        try {
-          dataStream.writeInt(dfsFileInfo.getReduceFileMeta.getChunkOffsets.size)
-          for (offset <- dfsFileInfo.getReduceFileMeta.getChunkOffsets.asScala) {
-            dataStream.writeLong(offset)
-          }
-          indexOutputStream.write(byteStream.toByteArray)
-        } finally if (dataStream != null) {
-          dataStream.close()
->>>>>>> 3ebb2587
-        }
-        indexOutputStream.close()
-      }
-
-      Utils.withRetryOnTimeoutOrIOException(retryCount, retryWait) {
-        hadoopFs.create(hdfsFileInfo.getDfsWriterSuccessPath).close()
       }
     }
     if (s3MultipartUploadHandler != null) {
