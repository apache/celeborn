--- conflicted
+++ resolved
@@ -659,12 +659,14 @@
         hadoopFs.create(dfsFileInfo.getDfsWriterSuccessPath).close()
       }
       if (dfsFileInfo.isReduceFileMeta) {
-<<<<<<< HEAD
         Utils.withRetryOnTimeoutOrIOException(retryCount, retryWait) {
           if (hadoopFs.exists(dfsFileInfo.getDfsIndexPath)) {
             hadoopFs.delete(dfsFileInfo.getDfsIndexPath, true)
           }
           val indexOutputStream = hadoopFs.create(dfsFileInfo.getDfsIndexPath)
+          hadoopFs.setReplication(
+            dfsFileInfo.getDfsIndexPath,
+            conf.workerDfsReplicationFactor.toShort)
           val byteStream: ByteArrayOutputStream = new ByteArrayOutputStream()
           val dataStream = new DataOutputStream(byteStream)
           try {
@@ -678,18 +680,6 @@
             if (indexOutputStream != null) {
               indexOutputStream.close()
             }
-=======
-        val indexOutputStream = hadoopFs.create(dfsFileInfo.getDfsIndexPath)
-        hadoopFs.setReplication(
-          dfsFileInfo.getDfsIndexPath,
-          conf.workerDfsReplicationFactor.toShort)
-        val byteStream: ByteArrayOutputStream = new ByteArrayOutputStream()
-        val dataStream = new DataOutputStream(byteStream)
-        try {
-          dataStream.writeInt(dfsFileInfo.getReduceFileMeta.getChunkOffsets.size)
-          for (offset <- dfsFileInfo.getReduceFileMeta.getChunkOffsets.asScala) {
-            dataStream.writeLong(offset)
->>>>>>> 7fc4f241
           }
         }
       }
