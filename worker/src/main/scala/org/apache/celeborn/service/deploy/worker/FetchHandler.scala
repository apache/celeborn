--- conflicted
+++ resolved
@@ -37,11 +37,7 @@
 import org.apache.celeborn.common.network.protocol._
 import org.apache.celeborn.common.network.server.BaseMessageHandler
 import org.apache.celeborn.common.network.util.{NettyUtils, TransportConf}
-<<<<<<< HEAD
 import org.apache.celeborn.common.protocol.{MessageType, PartitionType, PbBufferStreamEnd, PbOpenStream, PbStreamHandler, StreamType}
-=======
-import org.apache.celeborn.common.protocol.{MessageType, PartitionType, PbBufferStreamEnd, PbOpenStream, PbReadAddCredit, PbStreamHandler}
->>>>>>> 2407cae4
 import org.apache.celeborn.common.util.{ExceptionUtils, Utils}
 import org.apache.celeborn.service.deploy.worker.storage.{ChunkStreamManager, CreditStreamManager, PartitionFilesSorter, StorageManager}
 
@@ -99,94 +95,7 @@
       case r: ChunkFetchRequest =>
         handleChunkFetchRequest(client, r)
       case r: RpcRequest =>
-<<<<<<< HEAD
         handleRpcRequest(client, r)
-=======
-        var streamShuffleKey: String = null
-        try {
-          val pbMsg = TransportMessage.fromByteBuffer(
-            r.body().nioByteBuffer()).getParsedPayload.asInstanceOf[GeneratedMessageV3]
-          pbMsg match {
-            case pb: PbBufferStreamEnd => handleEndStreamFromClient(pb.getStreamId)
-            case pb: PbReadAddCredit => handleReadAddCredit(pb.getCredit, pb.getStreamId)
-            case pb: PbOpenStream =>
-              val (shuffleKey, fileName, startIndex, endIndex, initialCredit, readLocalShuffle) =
-                (
-                  pb.getShuffleKey,
-                  pb.getFileName,
-                  pb.getStartIndex,
-                  pb.getEndIndex,
-                  pb.getInitialCredit,
-                  pb.getReadLocalShuffle)
-              streamShuffleKey = shuffleKey
-              workerSource.startTimer(WorkerSource.OPEN_STREAM_TIME, streamShuffleKey)
-              handleOpenStreamInternal(
-                client,
-                shuffleKey,
-                fileName,
-                startIndex,
-                endIndex,
-                initialCredit,
-                r,
-                false,
-                readLocalShuffle)
-          }
-        } catch {
-          case _: Exception =>
-            logDebug("Legacy RPCs")
-            val decodedMsg = Message.decode(r.body().nioByteBuffer())
-            val msgType = decodedMsg.`type`()
-            if (msgType == Type.OPEN_STREAM || msgType == Type.OPEN_STREAM_WITH_CREDIT) {
-              var streamFileName: String = null
-              try {
-                val (shuffleKey, fileName) =
-                  if (msgType == Type.OPEN_STREAM) {
-                    val openStream = decodedMsg.asInstanceOf[OpenStream]
-                    (
-                      new String(openStream.shuffleKey, StandardCharsets.UTF_8),
-                      new String(openStream.fileName, StandardCharsets.UTF_8))
-                  } else {
-                    val openStreamWithCredit = decodedMsg.asInstanceOf[OpenStreamWithCredit]
-                    (
-                      new String(openStreamWithCredit.shuffleKey, StandardCharsets.UTF_8),
-                      new String(openStreamWithCredit.fileName, StandardCharsets.UTF_8))
-                  }
-                streamShuffleKey = shuffleKey
-                streamFileName = fileName
-                var startIndex = 0
-                var endIndex = 0
-                var initialCredit = 0
-                getRawFileInfo(shuffleKey, fileName).getPartitionType match {
-                  case PartitionType.REDUCE =>
-                    startIndex = decodedMsg.asInstanceOf[OpenStream].startMapIndex
-                    endIndex = decodedMsg.asInstanceOf[OpenStream].endMapIndex
-                  case PartitionType.MAP =>
-                    initialCredit = decodedMsg.asInstanceOf[OpenStreamWithCredit].initialCredit
-                    startIndex = decodedMsg.asInstanceOf[OpenStreamWithCredit].startIndex
-                    endIndex = decodedMsg.asInstanceOf[OpenStreamWithCredit].endIndex
-                  case PartitionType.MAPGROUP =>
-                }
-                handleOpenStreamInternal(
-                  client,
-                  shuffleKey,
-                  fileName,
-                  startIndex,
-                  endIndex,
-                  initialCredit,
-                  r,
-                  true)
-              } catch {
-                case e: IOException =>
-                  handleRpcIOException(client, r.requestId, streamShuffleKey, streamFileName, e)
-              }
-            }
-        } finally {
-          r.body().release()
-          if (streamShuffleKey != null) {
-            workerSource.stopTimer(WorkerSource.OPEN_STREAM_TIME, streamShuffleKey)
-          }
-        }
->>>>>>> 2407cae4
       case unknown: RequestMessage =>
         throw new IllegalArgumentException(s"Unknown message type id: ${unknown.`type`.id}")
     }
@@ -414,7 +323,6 @@
     creditStreamManager.notifyStreamEndByClient(streamId)
   }
 
-<<<<<<< HEAD
   def handleEndStreamFromClient(req: PbBufferStreamEnd): Unit = {
     req.getStreamType match {
       case StreamType.ChunkStream =>
@@ -427,12 +335,8 @@
     }
   }
 
-  def handleReadAddCredit(req: ReadAddCredit): Unit = {
-    creditStreamManager.addCredit(req.getCredit, req.getStreamId)
-=======
   def handleReadAddCredit(credit: Int, streamId: Long): Unit = {
     creditStreamManager.addCredit(credit, streamId)
->>>>>>> 2407cae4
   }
 
   def handleChunkFetchRequest(client: TransportClient, req: ChunkFetchRequest): Unit = {
