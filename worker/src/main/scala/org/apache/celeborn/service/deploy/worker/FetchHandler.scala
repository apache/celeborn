/*
 * Licensed to the Apache Software Foundation (ASF) under one or more
 * contributor license agreements.  See the NOTICE file distributed with
 * this work for additional information regarding copyright ownership.
 * The ASF licenses this file to You under the Apache License, Version 2.0
 * (the "License"); you may not use this file except in compliance with
 * the License.  You may obtain a copy of the License at
 *
 *    http://www.apache.org/licenses/LICENSE-2.0
 *
 * Unless required by applicable law or agreed to in writing, software
 * distributed under the License is distributed on an "AS IS" BASIS,
 * WITHOUT WARRANTIES OR CONDITIONS OF ANY KIND, either express or implied.
 * See the License for the specific language governing permissions and
 * limitations under the License.
 */

package org.apache.celeborn.service.deploy.worker

import java.{lang, util}
import java.io.{FileNotFoundException, IOException}
import java.nio.charset.StandardCharsets
import java.util.concurrent.atomic.AtomicBoolean
import java.util.function.Consumer

import com.google.common.base.Throwables
import io.netty.util.concurrent.{Future, GenericFutureListener}

import org.apache.celeborn.common.CelebornConf
import org.apache.celeborn.common.CelebornConf.MAX_CHUNKS_BEING_TRANSFERRED
import org.apache.celeborn.common.internal.Logging
import org.apache.celeborn.common.meta.{FileInfo, FileManagedBuffers}
import org.apache.celeborn.common.network.buffer.NioManagedBuffer
import org.apache.celeborn.common.network.client.TransportClient
import org.apache.celeborn.common.network.protocol._
import org.apache.celeborn.common.network.protocol.Message.Type
import org.apache.celeborn.common.network.server.BaseMessageHandler
import org.apache.celeborn.common.network.util.{NettyUtils, TransportConf}
import org.apache.celeborn.common.protocol.{MessageType, PartitionType, PbOpenStream, PbStreamHandler}
import org.apache.celeborn.common.util.{ExceptionUtils, Utils}
import org.apache.celeborn.service.deploy.worker.storage.{ChunkStreamManager, CreditStreamManager, PartitionFilesSorter, StorageManager}

class FetchHandler(val conf: CelebornConf, val transportConf: TransportConf)
  extends BaseMessageHandler with Logging {

  val chunkStreamManager = new ChunkStreamManager()
  val maxChunkBeingTransferred: Option[Long] = conf.shuffleIoMaxChunksBeingTransferred

  val creditStreamManager = new CreditStreamManager(
    conf.partitionReadBuffersMin,
    conf.partitionReadBuffersMax,
    conf.creditStreamThreadsPerMountpoint,
    conf.readBuffersToTriggerReadMin)
  var workerSource: WorkerSource = _
  var storageManager: StorageManager = _
  var partitionsSorter: PartitionFilesSorter = _
  var registered: AtomicBoolean = new AtomicBoolean(false)

  def init(worker: Worker): Unit = {
    this.workerSource = worker.workerSource

    workerSource.addGauge(WorkerSource.CREDIT_STREAM_COUNT) { () =>
      creditStreamManager.getStreamsCount
    }

    workerSource.addGauge(WorkerSource.ACTIVE_MAP_PARTITION_COUNT) { () =>
      creditStreamManager.getActiveMapPartitionCount
    }

    this.storageManager = worker.storageManager
    this.partitionsSorter = worker.partitionsSorter
    this.registered = worker.registered
  }

  def getRawFileInfo(
      shuffleKey: String,
      fileName: String): FileInfo = {
    // find FileWriter responsible for the data
    val fileInfo = storageManager.getFileInfo(shuffleKey, fileName)
    if (fileInfo == null) {
      val errMsg = s"Could not find file $fileName for $shuffleKey."
      logWarning(errMsg)
      throw new FileNotFoundException(errMsg)
    }
    fileInfo
  }

  override def receive(client: TransportClient, msg: RequestMessage): Unit = {
    msg match {
      case r: BufferStreamEnd =>
        handleEndStreamFromClient(r)
      case r: ReadAddCredit =>
        handleReadAddCredit(r)
      case r: ChunkFetchRequest =>
        handleChunkFetchRequest(client, r)
      case r: RpcRequest =>
        // process PbOpenStream RPC
        var timerShuffleKey: String = null
        try {
          val pbMsg = TransportMessage.fromByteBuffer(r.body().nioByteBuffer())
          val pbOpenStream = pbMsg.getParsedPayload[PbOpenStream]
          val (shuffleKey, fileName, startIndex, endIndex, initialCredit) =
            (
              pbOpenStream.getShuffleKey,
              pbOpenStream.getFileName,
              pbOpenStream.getStartIndex,
              pbOpenStream.getEndIndex,
              pbOpenStream.getInitialCredit)

          timerShuffleKey = shuffleKey
          workerSource.startTimer(WorkerSource.OPEN_STREAM_TIME, timerShuffleKey)
          handleOpenStreamInternal(
            client,
            shuffleKey,
            fileName,
            startIndex,
            endIndex,
            initialCredit,
            r,
            false)
        } catch {
          case _: Exception =>
            // process legacy OpenStream RPCs
            logDebug("Open stream with legacy RPCs")
            try {
              val decodedMsg = Message.decode(r.body().nioByteBuffer())
              val (shuffleKey, fileName) =
                if (decodedMsg.`type`() == Type.OPEN_STREAM) {
                  val openStream = decodedMsg.asInstanceOf[OpenStream]
                  (
                    new String(openStream.shuffleKey, StandardCharsets.UTF_8),
                    new String(openStream.fileName, StandardCharsets.UTF_8))
                } else {
                  val openStreamWithCredit = decodedMsg.asInstanceOf[OpenStreamWithCredit]
                  (
                    new String(openStreamWithCredit.shuffleKey, StandardCharsets.UTF_8),
                    new String(openStreamWithCredit.fileName, StandardCharsets.UTF_8))
                }
              timerShuffleKey = shuffleKey
              var startIndex = 0
              var endIndex = 0
              var initialCredit = 0
              getRawFileInfo(shuffleKey, fileName).getPartitionType match {
                case PartitionType.REDUCE =>
                  startIndex = decodedMsg.asInstanceOf[OpenStream].startMapIndex
                  endIndex = decodedMsg.asInstanceOf[OpenStream].endMapIndex
                case PartitionType.MAP =>
                  initialCredit = decodedMsg.asInstanceOf[OpenStreamWithCredit].initialCredit
                  startIndex = decodedMsg.asInstanceOf[OpenStreamWithCredit].startIndex
                  endIndex = decodedMsg.asInstanceOf[OpenStreamWithCredit].endIndex
                case PartitionType.MAPGROUP =>
              }
              handleOpenStreamInternal(
                client,
                shuffleKey,
                fileName,
                startIndex,
                endIndex,
                initialCredit,
                r,
                true)
            } catch {
              case e: IOException =>
                handleRpcIOException(client, r.requestId, e)
            }
        } finally {
          r.body().release()
          workerSource.stopTimer(WorkerSource.OPEN_STREAM_TIME, timerShuffleKey)
        }
      case unknown: RequestMessage =>
        throw new IllegalArgumentException(s"Unknown message type id: ${unknown.`type`.id}")
    }
  }

  private def handleOpenStreamInternal(
      client: TransportClient,
      shuffleKey: String,
      fileName: String,
      startIndex: Int,
      endIndex: Int,
      initialCredit: Int,
      request: RpcRequest,
      isLegacy: Boolean): Unit = {
    try {
      var fileInfo = getRawFileInfo(shuffleKey, fileName)
      fileInfo.getPartitionType match {
        case PartitionType.REDUCE =>
          if (endIndex != Integer.MAX_VALUE) {
            fileInfo = partitionsSorter.getSortedFileInfo(
              shuffleKey,
              fileName,
              fileInfo,
              startIndex,
              endIndex)
          }
<<<<<<< HEAD
          logDebug(s"Received chunk fetch request $shuffleKey $fileName " +
            s"$startIndex $endIndex get file info $fileInfo")
=======
          logDebug(s"Received chunk fetch request $shuffleKey $fileName $startMapIndex " +
            s"$endMapIndex get file info $fileInfo from client channel " +
            s"${NettyUtils.getRemoteAddress(client.getChannel)}")
>>>>>>> d786e0ec
          if (fileInfo.isHdfs) {
            replyStreamHandler(client, request.requestId, 0, 0, isLegacy)
          } else {
            val buffers = new FileManagedBuffers(fileInfo, transportConf)
            val fetchTimeMetrics = storageManager.getFetchTimeMetric(fileInfo.getFile)
            val streamId = chunkStreamManager.registerStream(
              shuffleKey,
              buffers,
              fetchTimeMetrics)
<<<<<<< HEAD
            val numChunks = fileInfo.numChunks()
            if (numChunks == 0)
              logDebug(s"StreamId $streamId fileName $fileName startMapIndex" +
                s" $startIndex endMapIndex $endIndex is empty.")
            else logDebug(
              s"StreamId $streamId fileName $fileName numChunks ${numChunks} " +
                s"startMapIndex $startIndex endMapIndex $endIndex")
            replyStreamHandler(client, request.requestId, streamId, fileInfo.numChunks(), isLegacy)
=======
            val streamHandle = new StreamHandle(streamId, fileInfo.numChunks())
            if (fileInfo.numChunks() == 0)
              logDebug(s"StreamId $streamId, fileName $fileName, mapRange " +
                s"[$startMapIndex-$endMapIndex] is empty. Received from client channel " +
                s"${NettyUtils.getRemoteAddress(client.getChannel)}")
            else logDebug(
              s"StreamId $streamId, fileName $fileName, numChunks ${fileInfo.numChunks()}, " +
                s"mapRange [$startMapIndex-$endMapIndex]. Received from client channel " +
                s"${NettyUtils.getRemoteAddress(client.getChannel)}")
            client.getChannel.writeAndFlush(new RpcResponse(
              request.requestId,
              new NioManagedBuffer(streamHandle.toByteBuffer)))
>>>>>>> d786e0ec
          }
        case PartitionType.MAP =>
          val creditStreamHandler =
            new Consumer[java.lang.Long] {
              override def accept(streamId: java.lang.Long): Unit = {
                replyStreamHandler(client, request.requestId, streamId, 0, isLegacy)
              }
            }

          creditStreamManager.registerStream(
            creditStreamHandler,
            client.getChannel,
            initialCredit,
            startIndex,
            endIndex,
            fileInfo)
        case PartitionType.MAPGROUP =>
      }
    } catch {
      case e: IOException =>
        handleRpcIOException(client, request.requestId, e)
    }
  }

  private def replyStreamHandler(
      client: TransportClient,
      requestId: Long,
      streamId: Long,
      numChunks: Int,
      isLegacy: Boolean): Unit = {
    if (isLegacy) {
      client.getChannel.writeAndFlush(new RpcResponse(
        requestId,
        new NioManagedBuffer(new StreamHandle(streamId, numChunks).toByteBuffer)))
    } else {
      client.getChannel.writeAndFlush(new RpcResponse(
        requestId,
        new NioManagedBuffer(new TransportMessage(
          MessageType.STREAM_HANDLER,
          PbStreamHandler.newBuilder.setStreamId(streamId).setNumChunks(
            numChunks).build.toByteArray).toByteBuffer)))
    }
  }

  private def handleRpcIOException(
      client: TransportClient,
      requestId: Long,
      ioe: IOException): Unit = {
    // if open stream rpc failed, this IOException actually should be FileNotFoundException
    // we wrapper this IOException(Other place may have other exception like FileCorruptException) unify to
    // PartitionUnRetryableException for reader can give up this partition and choose to regenerate the partition data
    client.getChannel.writeAndFlush(new RpcFailure(
      requestId,
      Throwables.getStackTraceAsString(ExceptionUtils.wrapIOExceptionToUnRetryable(ioe, false))))
  }

  def handleEndStreamFromClient(req: BufferStreamEnd): Unit = {
    creditStreamManager.notifyStreamEndByClient(req.getStreamId)
  }

  def handleReadAddCredit(req: ReadAddCredit): Unit = {
    creditStreamManager.addCredit(req.getCredit, req.getStreamId)
  }

  def handleChunkFetchRequest(client: TransportClient, req: ChunkFetchRequest): Unit = {
    logDebug(s"Received req from ${NettyUtils.getRemoteAddress(client.getChannel)}" +
      s" to fetch block ${req.streamChunkSlice}")

    maxChunkBeingTransferred.foreach { threshold =>
      val chunksBeingTransferred = chunkStreamManager.chunksBeingTransferred // take high cpu usage
      if (chunksBeingTransferred > threshold) {
        val message = "Worker is too busy. The number of chunks being transferred " +
          s"$chunksBeingTransferred exceeds ${MAX_CHUNKS_BEING_TRANSFERRED.key} " +
          s"${Utils.bytesToString(threshold)}."
        logError(message)
        client.getChannel.writeAndFlush(new ChunkFetchFailure(req.streamChunkSlice, message))
        return
      }
    }

    workerSource.startTimer(WorkerSource.FETCH_CHUNK_TIME, req.toString)
    val fetchTimeMetric = chunkStreamManager.getFetchTimeMetric(req.streamChunkSlice.streamId)
    val fetchBeginTime = System.nanoTime()
    try {
      val buf = chunkStreamManager.getChunk(
        req.streamChunkSlice.streamId,
        req.streamChunkSlice.chunkIndex,
        req.streamChunkSlice.offset,
        req.streamChunkSlice.len)
      chunkStreamManager.chunkBeingSent(req.streamChunkSlice.streamId)
      client.getChannel.writeAndFlush(new ChunkFetchSuccess(req.streamChunkSlice, buf))
        .addListener(new GenericFutureListener[Future[_ >: Void]] {
          override def operationComplete(future: Future[_ >: Void]): Unit = {
            if (future.isSuccess()) {
              if (log.isDebugEnabled) {
                logDebug(
                  s"Sending ChunkFetchSuccess operation succeeded, chunk ${req.streamChunkSlice}")
              }
            } else {
              logError(
                s"Sending ChunkFetchSuccess operation failed, chunk ${req.streamChunkSlice}",
                future.cause())
            }
            chunkStreamManager.chunkSent(req.streamChunkSlice.streamId)
            if (fetchTimeMetric != null) {
              fetchTimeMetric.update(System.nanoTime() - fetchBeginTime)
            }
            workerSource.stopTimer(WorkerSource.FETCH_CHUNK_TIME, req.toString)
          }
        })
    } catch {
      case e: Exception =>
        logError(
          s"Error opening block ${req.streamChunkSlice} for request from " +
            NettyUtils.getRemoteAddress(client.getChannel),
          e)
        client.getChannel.writeAndFlush(new ChunkFetchFailure(
          req.streamChunkSlice,
          Throwables.getStackTraceAsString(e)))
        workerSource.stopTimer(WorkerSource.FETCH_CHUNK_TIME, req.toString)
    }
  }

  override def checkRegistered: Boolean = registered.get

  /** Invoked when the channel associated with the given client is active. */
  override def channelActive(client: TransportClient): Unit = {
    logDebug(s"channel active ${client.getSocketAddress}")
    workerSource.incCounter(WorkerSource.ACTIVE_CONNECTION_COUNT)
    super.channelActive(client)
  }

  override def channelInactive(client: TransportClient): Unit = {
    workerSource.incCounter(WorkerSource.ACTIVE_CONNECTION_COUNT, -1)
    creditStreamManager.connectionTerminated(client.getChannel)
    logDebug(s"channel inactive ${client.getSocketAddress}")
  }

  override def exceptionCaught(cause: Throwable, client: TransportClient): Unit = {
    logWarning(s"exception caught ${client.getSocketAddress}", cause)
  }

  def cleanupExpiredShuffleKey(expiredShuffleKeys: util.HashSet[String]): Unit = {
    chunkStreamManager.cleanupExpiredShuffleKey(expiredShuffleKeys)
  }
}<|MERGE_RESOLUTION|>--- conflicted
+++ resolved
@@ -193,14 +193,9 @@
               startIndex,
               endIndex)
           }
-<<<<<<< HEAD
-          logDebug(s"Received chunk fetch request $shuffleKey $fileName " +
-            s"$startIndex $endIndex get file info $fileInfo")
-=======
           logDebug(s"Received chunk fetch request $shuffleKey $fileName $startMapIndex " +
             s"$endMapIndex get file info $fileInfo from client channel " +
             s"${NettyUtils.getRemoteAddress(client.getChannel)}")
->>>>>>> d786e0ec
           if (fileInfo.isHdfs) {
             replyStreamHandler(client, request.requestId, 0, 0, isLegacy)
           } else {
@@ -210,16 +205,6 @@
               shuffleKey,
               buffers,
               fetchTimeMetrics)
-<<<<<<< HEAD
-            val numChunks = fileInfo.numChunks()
-            if (numChunks == 0)
-              logDebug(s"StreamId $streamId fileName $fileName startMapIndex" +
-                s" $startIndex endMapIndex $endIndex is empty.")
-            else logDebug(
-              s"StreamId $streamId fileName $fileName numChunks ${numChunks} " +
-                s"startMapIndex $startIndex endMapIndex $endIndex")
-            replyStreamHandler(client, request.requestId, streamId, fileInfo.numChunks(), isLegacy)
-=======
             val streamHandle = new StreamHandle(streamId, fileInfo.numChunks())
             if (fileInfo.numChunks() == 0)
               logDebug(s"StreamId $streamId, fileName $fileName, mapRange " +
@@ -229,10 +214,6 @@
               s"StreamId $streamId, fileName $fileName, numChunks ${fileInfo.numChunks()}, " +
                 s"mapRange [$startMapIndex-$endMapIndex]. Received from client channel " +
                 s"${NettyUtils.getRemoteAddress(client.getChannel)}")
-            client.getChannel.writeAndFlush(new RpcResponse(
-              request.requestId,
-              new NioManagedBuffer(streamHandle.toByteBuffer)))
->>>>>>> d786e0ec
           }
         case PartitionType.MAP =>
           val creditStreamHandler =
