--- conflicted
+++ resolved
@@ -97,16 +97,12 @@
   private final Thread fileSorterSchedulerThread;
 
   public PartitionFilesSorter(
-<<<<<<< HEAD
       MemoryManager memoryManager,
       ChunkStreamManager chunkStreamManager,
       CelebornConf conf,
       AbstractSource source) {
-=======
-      MemoryManager memoryManager, CelebornConf conf, AbstractSource source) {
     this.lazyRemovalOfOriginalFilesEnabled =
         conf.partitionSorterLazyRemovalOfOriginalFilesEnabled();
->>>>>>> b2106986
     this.sortTimeout = conf.partitionSorterSortPartitionTimeout();
     this.shuffleChunkSize = conf.shuffleChunkSize();
     this.reservedMemoryPerPartition = conf.partitionSorterReservedMemoryPerPartition();
@@ -614,13 +610,7 @@
 
         writeIndex(sortedBlockInfoMap, indexFilePath, isHdfs);
         updateSortedShuffleFiles(shuffleKey, fileId, originFileLen);
-<<<<<<< HEAD
         cleaner.add(this);
-=======
-        if (!lazyRemovalOfOriginalFilesEnabled) {
-          deleteOriginFiles();
-        }
->>>>>>> b2106986
         logger.debug("sort complete for {} {}", shuffleKey, originFilePath);
       } catch (Exception e) {
         logger.error(
