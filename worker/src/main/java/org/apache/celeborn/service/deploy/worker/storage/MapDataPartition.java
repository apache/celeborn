--- conflicted
+++ resolved
@@ -80,11 +80,7 @@
 
     updateBuffersTarget((this.minReadBuffers + this.maxReadBuffers) / 2 + 1);
     logger.debug(
-<<<<<<< HEAD
-        "Read map partition {} with {} {}",
-=======
         "read map partition {} with {} {}",
->>>>>>> 1bdba158
         fileInfo.getFilePath(),
         bufferQueue.getLocalBuffersTarget(),
         fileInfo.getBufferSize());
