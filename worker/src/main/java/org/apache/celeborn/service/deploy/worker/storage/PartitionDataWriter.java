--- conflicted
+++ resolved
@@ -51,28 +51,6 @@
   private final long memoryFileStorageMaxFileSize;
   private final AtomicInteger numPendingWrites = new AtomicInteger(0);
   private final PartitionDataWriterContext writerContext;
-<<<<<<< HEAD
-  private final long localFlusherBufferSize;
-  private final long hdfsFlusherBufferSize;
-
-  private final long s3FlusherBufferSize;
-  private final long ossFlusherBufferSize;
-  private Exception exception = null;
-  private boolean metricsCollectCriticalEnabled;
-  private long chunkSize;
-  private UserBufferInfo userBufferInfo = null;
-
-  protected FileSystem hadoopFs;
-
-  private UserCongestionControlContext userCongestionControlContext = null;
-
-  protected MultipartUploadHandler s3MultipartUploadHandler;
-  protected MultipartUploadHandler ossMultipartUploadHandler;
-
-  protected int partNumber = 1;
-
-  private final int s3MultiplePartUploadMaxRetries;
-=======
   private final PartitionType partitionType;
   private final String writerString;
   private final StorageManager storageManager;
@@ -80,7 +58,6 @@
 
   private UserCongestionControlContext userCongestionControlContext = null;
   private volatile TierWriterBase currentTierWriter;
->>>>>>> dfeaef13
 
   public PartitionDataWriter(
       StorageManager storageManager,
@@ -94,47 +71,10 @@
     this.storageManager = storageManager;
     this.splitThreshold = writerContext.getSplitThreshold();
     this.splitMode = writerContext.getPartitionSplitMode();
-<<<<<<< HEAD
-    this.rangeReadFilter = writerContext.isRangeReadFilter();
-    this.shuffleKey = writerContext.getShuffleKey();
-    this.memoryFileStorageMaxFileSize = conf.workerMemoryFileStorageMaxFileSize();
-    this.filename = writerContext.getPartitionLocation().getFileName();
-    this.writerContext = writerContext;
-    this.localFlusherBufferSize = conf.workerFlusherBufferSize();
-    this.hdfsFlusherBufferSize = conf.workerHdfsFlusherBufferSize();
-    this.s3FlusherBufferSize = conf.workerS3FlusherBufferSize();
-    this.ossFlusherBufferSize = conf.workerOssFlusherBufferSize();
-    this.metricsCollectCriticalEnabled = conf.metricsCollectCriticalEnabled();
-    this.chunkSize = conf.shuffleChunkSize();
-    this.s3MultiplePartUploadMaxRetries = conf.s3MultiplePartUploadMaxRetries();
-
-    Tuple4<MemoryFileInfo, Flusher, DiskFileInfo, File> createFileResult =
-        storageManager.createFile(writerContext, supportInMemory);
-
-    // Reduce partition data writers support memory storage now
-    if (supportInMemory && createFileResult._1() != null) {
-      this.memoryFileInfo = createFileResult._1();
-      this.allocator = storageManager.storageBufferAllocator();
-      this.isMemoryShuffleFile.set(true);
-      storageManager.registerMemoryPartitionWriter(this, createFileResult._1());
-    } else if (createFileResult._2() != null) {
-      this.diskFileInfo = createFileResult._3();
-      this.flusher = createFileResult._2();
-      this.flushWorkerIndex = this.flusher.getWorkerIndex();
-      File workingDir = createFileResult._4();
-      this.isMemoryShuffleFile.set(false);
-      initFileChannelsForDiskFile();
-      storageManager.registerDiskFilePartitionWriter(this, workingDir, diskFileInfo);
-    } else {
-      throw new CelebornIOException(
-          "Create file failed for location:" + writerContext.getPartitionLocation().toString());
-    }
-=======
     String shuffleKey = writerContext.getShuffleKey();
     String filename = writerContext.getPartitionLocation().getFileName();
 
     writerString = shuffleKey + "-" + filename + "-partition-writer";
->>>>>>> dfeaef13
 
     logger.debug("FileWriter {} split threshold {} mode {}", this, splitThreshold, splitMode);
     if (CongestionController.instance() != null) {
@@ -143,97 +83,6 @@
               .getUserCongestionContext(writerContext.getUserIdentifier());
     }
 
-<<<<<<< HEAD
-  public void initFileChannelsForDiskFile() throws IOException {
-    if (!this.diskFileInfo.isDFS()) {
-      this.flusherBufferSize = localFlusherBufferSize;
-      channel = FileChannelUtils.createWritableFileChannel(this.diskFileInfo.getFilePath());
-    } else {
-      StorageInfo.Type storageType = StorageInfo.Type.HDFS;
-      if (diskFileInfo.isS3()) {
-        storageType = StorageInfo.Type.S3;
-      } else if (diskFileInfo.isOSS()) {
-        storageType = StorageInfo.Type.OSS;
-      }
-      this.hadoopFs = StorageManager.hadoopFs().get(storageType);
-      this.flusherBufferSize = hdfsFlusherBufferSize;
-      if (diskFileInfo.isS3()) {
-        flusherBufferSize = s3FlusherBufferSize;
-      } else if (diskFileInfo.isOSS()) {
-        flusherBufferSize = ossFlusherBufferSize;
-      }
-      // We open the stream and close immediately because DFS output stream will
-      // create a DataStreamer that is a thread.
-      // If we reuse DFS output stream, we will exhaust the memory soon.
-      try {
-        hadoopFs.create(this.diskFileInfo.getDfsPath(), true).close();
-        if (diskFileInfo.isS3()) {
-          Configuration configuration = hadoopFs.getConf();
-          String s3AccessKey = configuration.get("fs.s3a.access.key");
-          String s3SecretKey = configuration.get("fs.s3a.secret.key");
-          String s3EndpointRegion = configuration.get("fs.s3a.endpoint.region");
-
-          URI uri = hadoopFs.getUri();
-          String bucketName = uri.getHost();
-          int index = diskFileInfo.getFilePath().indexOf(bucketName);
-          String key = diskFileInfo.getFilePath().substring(index + bucketName.length() + 1);
-
-          this.s3MultipartUploadHandler =
-              (MultipartUploadHandler)
-                  DynConstructors.builder()
-                      .impl(
-                          "org.apache.celeborn.S3MultipartUploadHandler",
-                          String.class,
-                          String.class,
-                          String.class,
-                          String.class,
-                          String.class,
-                          Integer.class)
-                      .build()
-                      .newInstance(
-                          bucketName,
-                          s3AccessKey,
-                          s3SecretKey,
-                          s3EndpointRegion,
-                          key,
-                          s3MultiplePartUploadMaxRetries);
-          s3MultipartUploadHandler.startUpload();
-        } else if (diskFileInfo.isOSS()) {
-          Configuration configuration = hadoopFs.getConf();
-          String ossEndpoint = configuration.get("fs.oss.endpoint");
-          String ossAccessKey = configuration.get("fs.oss.accessKeyId");
-          String ossSecretKey = configuration.get("fs.oss.accessKeySecret");
-
-          URI uri = hadoopFs.getUri();
-          String bucketName = uri.getHost();
-          int index = diskFileInfo.getFilePath().indexOf(bucketName);
-          String key = diskFileInfo.getFilePath().substring(index + bucketName.length() + 1);
-
-          this.ossMultipartUploadHandler =
-              (MultipartUploadHandler)
-                  DynConstructors.builder()
-                      .impl(
-                          "org.apache.celeborn.OssMultipartUploadHandler",
-                          String.class,
-                          String.class,
-                          String.class,
-                          String.class,
-                          String.class)
-                      .build()
-                      .newInstance(ossEndpoint, bucketName, ossAccessKey, ossSecretKey, key);
-          ossMultipartUploadHandler.startUpload();
-        }
-      } catch (IOException e) {
-        try {
-          // If create file failed, wait 10 ms and retry
-          Thread.sleep(10);
-        } catch (InterruptedException ex) {
-          throw new RuntimeException(ex);
-        }
-        hadoopFs.create(this.diskFileInfo.getDfsPath(), true).close();
-      }
-    }
-=======
     writerContext.setPartitionDataWriter(this);
     writerContext.setDeviceMonitor(deviceMonitor);
     this.partitionType = partitionType;
@@ -241,7 +90,6 @@
         storageManager
             .storagePolicy()
             .createFileWriter(writerContext, partitionType, numPendingWrites, notifier);
->>>>>>> dfeaef13
   }
 
   public DiskFileInfo getDiskFileInfo() {
@@ -267,201 +115,17 @@
 
   // this will only happen if a worker is under memory pressure
   @VisibleForTesting
-<<<<<<< HEAD
-  public void flush(boolean finalFlush, boolean fromEvict) throws IOException {
-    // TODO: force flush buffer in scenarios where the upstream task writes and the downstream task
-    // reads simultaneously, such as flink hybrid shuffle.
-
-    // flushBuffer == null here means this writer is already closed
-    if (flushBuffer != null) {
-      int numBytes = flushBuffer.readableBytes();
-      if (numBytes != 0) {
-        notifier.checkException();
-        FlushTask task = null;
-        if (fromEvict) {
-          notifier.numPendingFlushes.incrementAndGet();
-          // duplicate buffer before its released
-          ByteBuf dupBuf = flushBuffer.retainedDuplicate();
-          // flush task will release the buffer of memory shuffle file
-          if (channel != null) {
-            task = new LocalFlushTask(flushBuffer, channel, notifier, false);
-          } else if (diskFileInfo.isHdfs()) {
-            task = new HdfsFlushTask(flushBuffer, diskFileInfo.getDfsPath(), notifier, false);
-          } else if (diskFileInfo.isS3()) {
-            task =
-                new S3FlushTask(
-                    flushBuffer,
-                    notifier,
-                    false,
-                    s3MultipartUploadHandler,
-                    partNumber++,
-                    finalFlush);
-          } else if (diskFileInfo.isOSS()) {
-            task =
-                new OssFlushTask(
-                    flushBuffer,
-                    notifier,
-                    false,
-                    ossMultipartUploadHandler,
-                    partNumber++,
-                    finalFlush);
-          }
-          MemoryManager.instance().releaseMemoryFileStorage(numBytes);
-          MemoryManager.instance().incrementDiskBuffer(numBytes);
-          // read flush buffer to generate correct chunk offsets
-          // data header layout (mapId, attemptId, nextBatchId, length)
-          if (numBytes > chunkSize) {
-            ByteBuffer headerBuf = ByteBuffer.allocate(16);
-            while (dupBuf.isReadable()) {
-              headerBuf.rewind();
-              dupBuf.readBytes(headerBuf);
-              byte[] batchHeader = headerBuf.array();
-              int compressedSize = Platform.getInt(batchHeader, Platform.BYTE_ARRAY_OFFSET + 12);
-              dupBuf.skipBytes(compressedSize);
-              diskFileInfo.updateBytesFlushed(compressedSize + 16);
-            }
-            dupBuf.release();
-          } else {
-            diskFileInfo.updateBytesFlushed(numBytes);
-          }
-        } else {
-          if (!isMemoryShuffleFile.get()) {
-            notifier.numPendingFlushes.incrementAndGet();
-            if (channel != null) {
-              task = new LocalFlushTask(flushBuffer, channel, notifier, true);
-            } else if (diskFileInfo.isHdfs()) {
-              task = new HdfsFlushTask(flushBuffer, diskFileInfo.getDfsPath(), notifier, true);
-            } else if (diskFileInfo.isS3()) {
-              task =
-                  new S3FlushTask(
-                      flushBuffer,
-                      notifier,
-                      true,
-                      s3MultipartUploadHandler,
-                      partNumber++,
-                      finalFlush);
-            } else if (diskFileInfo.isOSS()) {
-              task =
-                  new OssFlushTask(
-                      flushBuffer,
-                      notifier,
-                      true,
-                      ossMultipartUploadHandler,
-                      partNumber++,
-                      finalFlush);
-            }
-          }
-        }
-        // task won't be null in real workloads
-        // task will be null in UT to check chunk size and offset
-        if (task != null) {
-          addTask(task);
-          flushBuffer = null;
-          if (!fromEvict) {
-            diskFileInfo.updateBytesFlushed(numBytes);
-          }
-          if (!finalFlush) {
-            takeBuffer();
-          }
-        }
-      }
-    }
-=======
   public synchronized void flush() {
     currentTierWriter.flush(false, false);
->>>>>>> dfeaef13
   }
 
   public synchronized boolean needHardSplitForMemoryShuffleStorage() {
     if (!(currentTierWriter instanceof MemoryTierWriter)) {
       return false;
     }
-<<<<<<< HEAD
-
-    if (notifier.hasException()) {
-      if (s3MultipartUploadHandler != null) {
-        logger.warn("Abort s3 multipart upload for {}", diskFileInfo.getFilePath());
-        s3MultipartUploadHandler.complete();
-        s3MultipartUploadHandler.close();
-      }
-      if (ossMultipartUploadHandler != null) {
-        logger.warn("Abort oss multipart upload for {}", diskFileInfo.getFilePath());
-        ossMultipartUploadHandler.complete();
-        ossMultipartUploadHandler.close();
-      }
-      return;
-    }
-
-    int mapId = 0;
-    if (rangeReadFilter) {
-      byte[] header = new byte[4];
-      data.markReaderIndex();
-      data.readBytes(header);
-      data.resetReaderIndex();
-      mapId = Platform.getInt(header, Platform.BYTE_ARRAY_OFFSET);
-    }
-
-    final int numBytes = data.readableBytes();
-
-    synchronized (flushLock) {
-      if (closed) {
-        String msg = getFileAlreadyClosedMsg();
-        logger.warn(msg);
-        throw new AlreadyClosedException(msg);
-      }
-      if (rangeReadFilter) {
-        mapIdBitMap.add(mapId);
-      }
-      int flushBufferReadableBytes = flushBuffer.readableBytes();
-      if (!isMemoryShuffleFile.get()) {
-        if (flushBufferReadableBytes != 0
-            && flushBufferReadableBytes + numBytes >= flusherBufferSize) {
-          flush(false, false);
-        }
-      } else {
-        if (flushBufferReadableBytes > memoryFileStorageMaxFileSize
-            && storageManager.localOrDfsStorageAvailable()) {
-          logger.debug(
-              "{} Evict, memory buffer is  {}",
-              writerContext.getPartitionLocation().getFileName(),
-              flushBufferReadableBytes);
-          evict(false);
-        }
-      }
-
-      // update the disk buffer or memory file storage after evict
-      if (isMemoryShuffleFile.get()) {
-        MemoryManager.instance().incrementMemoryFileStorage(numBytes);
-      } else {
-        MemoryManager.instance().incrementDiskBuffer(numBytes);
-        if (userCongestionControlContext != null) {
-          userCongestionControlContext.updateProduceBytes(numBytes);
-        }
-      }
-
-      data.retain();
-      try {
-        flushBuffer.addComponent(true, data);
-      } catch (OutOfMemoryError oom) {
-        data.release();
-        if (isMemoryShuffleFile.get()) {
-          MemoryManager.instance().releaseMemoryFileStorage(numBytes);
-        } else {
-          MemoryManager.instance().releaseDiskBuffer(numBytes);
-        }
-        throw oom;
-      }
-      if (isMemoryShuffleFile.get()) {
-        memoryFileInfo.updateBytesFlushed(numBytes);
-      }
-    }
-
-    numPendingWrites.decrementAndGet();
-=======
     return !storageManager.localOrDfsStorageAvailable()
         && (currentTierWriter.fileInfo().getFileLength() > memoryFileStorageMaxFileSize
             || !MemoryManager.instance().memoryFileStorageAvailable());
->>>>>>> dfeaef13
   }
 
   public synchronized void write(ByteBuf data) throws IOException {
@@ -489,13 +153,9 @@
         if (((DfsTierWriter) currentTierWriter).deleted()) {
           return null;
         } else if (diskFileInfo.isS3()) {
-<<<<<<< HEAD
-          return new StorageInfo(StorageInfo.Type.S3, true, diskFileInfo.getFilePath());
+          storageInfo = new StorageInfo(StorageInfo.Type.S3, true, diskFileInfo.getFilePath());
         } else if (diskFileInfo.isOSS()) {
           return new StorageInfo(StorageInfo.Type.OSS, true, diskFileInfo.getFilePath());
-=======
-          storageInfo = new StorageInfo(StorageInfo.Type.S3, true, diskFileInfo.getFilePath());
->>>>>>> dfeaef13
         } else {
           storageInfo = new StorageInfo(StorageInfo.Type.HDFS, true, diskFileInfo.getFilePath());
         }
@@ -506,90 +166,11 @@
     } else if (fileInfo instanceof MemoryFileInfo) {
       storageInfo = new StorageInfo(StorageInfo.Type.MEMORY, true, "");
     }
-<<<<<<< HEAD
-  }
-
-  public abstract long close() throws IOException;
-
-  @FunctionalInterface
-  public interface RunnableWithIOException {
-    void run() throws IOException;
-  }
-
-  public boolean isClosed() {
-    return closed;
-  }
-
-  protected synchronized long close(
-      RunnableWithIOException tryClose,
-      RunnableWithIOException streamClose,
-      RunnableWithIOException finalClose)
-      throws IOException {
-    if (closed) {
-      String msg = getFileAlreadyClosedMsg();
-      logger.error(msg);
-      throw new AlreadyClosedException(msg);
-    }
-
-    try {
-      waitOnNoPending(numPendingWrites, false);
-      closed = true;
-
-      synchronized (flushLock) {
-        if (!isMemoryShuffleFile.get()) {
-          // memory shuffle file doesn't need final flush
-          if (flushBuffer != null && flushBuffer.readableBytes() > 0) {
-            flush(true, false);
-          }
-        }
-      }
-
-      tryClose.run();
-      waitOnNoPending(notifier.numPendingFlushes, true);
-    } finally {
-      returnBuffer(false);
-      try {
-        if (channel != null) {
-          channel.close();
-        }
-        streamClose.run();
-      } catch (IOException e) {
-        logger.warn("close file writer {} failed", this, e);
-      }
-
-      finalClose.run();
-      if (s3MultipartUploadHandler != null) {
-        s3MultipartUploadHandler.complete();
-        s3MultipartUploadHandler.close();
-      }
-      if (ossMultipartUploadHandler != null) {
-        ossMultipartUploadHandler.complete();
-        ossMultipartUploadHandler.close();
-      }
-      // unregister from DeviceMonitor
-      if (diskFileInfo != null && !this.diskFileInfo.isDFS()) {
-        logger.debug("file info {} unregister from device monitor", diskFileInfo);
-        deviceMonitor.unregisterFileWriter(this);
-      }
-    }
-    if (workerGracefulShutdown) {
-      if (diskFileInfo != null) {
-        storageManager.notifyFileInfoCommitted(shuffleKey, getFile().getName(), diskFileInfo);
-      }
-    }
-    if (diskFileInfo != null) {
-      source.updateHistogram(WorkerSource.PARTITION_FILE_SIZE(), diskFileInfo.getFileLength());
-      return diskFileInfo.getFileLength();
-    } else {
-      source.updateHistogram(WorkerSource.PARTITION_FILE_SIZE(), memoryFileInfo.getFileLength());
-      return memoryFileInfo.getFileLength();
-=======
     if (storageInfo != null
         && currentTierWriter.fileInfo().getFileMeta() instanceof ReduceFileMeta) {
       storageInfo.setFileSize(currentTierWriter.fileInfo().getFileLength());
       storageInfo.setChunkOffsets(
           ((ReduceFileMeta) currentTierWriter.fileInfo().getFileMeta()).getChunkOffsets());
->>>>>>> dfeaef13
     }
     return storageInfo;
   }
